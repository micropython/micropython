--- conflicted
+++ resolved
@@ -607,7 +607,6 @@
     }
 }
 
-<<<<<<< HEAD
 typedef struct {
     uint8_t count; // The number of items in terms[]
     uint8_t mx; // the maximum of the absolute value of the dx values
@@ -799,7 +798,8 @@
 
     displayio_area_t a = { 0, 0, width, height };
     displayio_bitmap_set_dirty_area(dest_bitmap, &a);
-=======
+}
+
 void common_hal_bitmaptools_alphablend(displayio_bitmap_t *dest, displayio_bitmap_t *source1, displayio_bitmap_t *source2, displayio_colorspace_t colorspace, float factor1, float factor2) {
     displayio_area_t a = {0, 0, dest->width, dest->height};
     displayio_bitmap_set_dirty_area(dest, &a);
@@ -859,5 +859,4 @@
             }
         }
     }
->>>>>>> bb71f8c9
 }