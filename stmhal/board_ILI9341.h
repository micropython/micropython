--- conflicted
+++ resolved
@@ -229,23 +229,10 @@
 
 	//configure the RST and backlight pins
     GPIO_set_pin(MICROPY_HW_UGFX_PORT_RST, MICROPY_HW_UGFX_PIN_RST);
-<<<<<<< HEAD
-    GPIO_set_pin(MICROPY_HW_UGFX_PORT_BL, MICROPY_HW_UGFX_PIN_BL);
-
-	GPIO_InitStructure.Pin = MICROPY_HW_UGFX_PIN_RST;
-    HAL_GPIO_Init(MICROPY_HW_UGFX_PORT_RST, &GPIO_InitStructure);
-    GPIO_InitStructure.Pin = MICROPY_HW_UGFX_PIN_BL;
-    HAL_GPIO_Init(MICROPY_HW_UGFX_PORT_BL, &GPIO_InitStructure);
-
-
-
-=======
-    //GPIO_set_pin(MICROPY_HW_UGFX_PORT_BL, MICROPY_HW_UGFX_PIN_BL);	
-	
+
 	GPIO_InitStructure.Pin = MICROPY_HW_UGFX_PIN_RST;
     HAL_GPIO_Init(MICROPY_HW_UGFX_PORT_RST, &GPIO_InitStructure);
    
->>>>>>> 677a6693
 	#ifdef MICROPY_HW_UGFX_PIN_MODE
 	GPIO_InitStructure.Pin = MICROPY_HW_UGFX_PIN_MODE;
 	HAL_GPIO_Init(MICROPY_HW_UGFX_PORT_MODE, &GPIO_InitStructure);
