/*
 * This file is part of the Micro Python project, http://micropython.org/
 *
 * The MIT License (MIT)
 *
 * Copyright (c) 2013, 2014 Damien P. George
 *
 * Permission is hereby granted, free of charge, to any person obtaining a copy
 * of this software and associated documentation files (the "Software"), to deal
 * in the Software without restriction, including without limitation the rights
 * to use, copy, modify, merge, publish, distribute, sublicense, and/or sell
 * copies of the Software, and to permit persons to whom the Software is
 * furnished to do so, subject to the following conditions:
 *
 * The above copyright notice and this permission notice shall be included in
 * all copies or substantial portions of the Software.
 *
 * THE SOFTWARE IS PROVIDED "AS IS", WITHOUT WARRANTY OF ANY KIND, EXPRESS OR
 * IMPLIED, INCLUDING BUT NOT LIMITED TO THE WARRANTIES OF MERCHANTABILITY,
 * FITNESS FOR A PARTICULAR PURPOSE AND NONINFRINGEMENT. IN NO EVENT SHALL THE
 * AUTHORS OR COPYRIGHT HOLDERS BE LIABLE FOR ANY CLAIM, DAMAGES OR OTHER
 * LIABILITY, WHETHER IN AN ACTION OF CONTRACT, TORT OR OTHERWISE, ARISING FROM,
 * OUT OF OR IN CONNECTION WITH THE SOFTWARE OR THE USE OR OTHER DEALINGS IN
 * THE SOFTWARE.
 */

// variables defining memory layout
// (these probably belong somewhere else...)
extern uint32_t _etext;
extern uint32_t _sidata;
extern uint32_t _ram_start;
extern uint32_t _sdata;
extern uint32_t _edata;
extern uint32_t _sbss;
extern uint32_t _ebss;
extern uint32_t _heap_start;
extern uint32_t _heap_end;
extern uint32_t _estack;
<<<<<<< HEAD
extern uint32_t _ram_end;
=======
extern uint32_t _stack_limit;
extern uint32_t _ram_end;

void gc_collect(void);
>>>>>>> fd027e0c
<|MERGE_RESOLUTION|>--- conflicted
+++ resolved
@@ -36,11 +36,5 @@
 extern uint32_t _heap_start;
 extern uint32_t _heap_end;
 extern uint32_t _estack;
-<<<<<<< HEAD
-extern uint32_t _ram_end;
-=======
 extern uint32_t _stack_limit;
-extern uint32_t _ram_end;
-
-void gc_collect(void);
->>>>>>> fd027e0c
+extern uint32_t _ram_end;