--- conflicted
+++ resolved
@@ -247,12 +247,7 @@
 #endif
 #endif
 
-<<<<<<< HEAD
     // basic sub-system init
-    sys_tick_init();
-=======
-#if 0
->>>>>>> deb413e8
     pendsv_init();
     led_init();
 
