/*
 * This file is part of the Micro Python project, http://micropython.org/
 *
 * The MIT License (MIT)
 *
 * Copyright (c) 2014 Damien P. George
 *
 * Permission is hereby granted, free of charge, to any person obtaining a copy
 * of this software and associated documentation files (the "Software"), to deal
 * in the Software without restriction, including without limitation the rights
 * to use, copy, modify, merge, publish, distribute, sublicense, and/or sell
 * copies of the Software, and to permit persons to whom the Software is
 * furnished to do so, subject to the following conditions:
 *
 * The above copyright notice and this permission notice shall be included in
 * all copies or substantial portions of the Software.
 *
 * THE SOFTWARE IS PROVIDED "AS IS", WITHOUT WARRANTY OF ANY KIND, EXPRESS OR
 * IMPLIED, INCLUDING BUT NOT LIMITED TO THE WARRANTIES OF MERCHANTABILITY,
 * FITNESS FOR A PARTICULAR PURPOSE AND NONINFRINGEMENT. IN NO EVENT SHALL THE
 * AUTHORS OR COPYRIGHT HOLDERS BE LIABLE FOR ANY CLAIM, DAMAGES OR OTHER
 * LIABILITY, WHETHER IN AN ACTION OF CONTRACT, TORT OR OTHERWISE, ARISING FROM,
 * OUT OF OR IN CONNECTION WITH THE SOFTWARE OR THE USE OR OTHER DEALINGS IN
 * THE SOFTWARE.
 */

#include <stdio.h>
#include <string.h>
#include <stdarg.h>
#include <errno.h>

#include "py/nlr.h"
#include "py/objtuple.h"
#include "py/runtime.h"
#include "bufhelper.h"
#include "can.h"
#include "pybioctl.h"
#include MICROPY_HAL_H

#if MICROPY_HW_ENABLE_CAN

#define MASK16 (0)
#define LIST16 (1)
#define MASK32 (2)
#define LIST32 (3)

/// \moduleref pyb
/// \class CAN - controller area network communication bus
///
/// CAN implements the standard CAN communications protocol.  At
/// the physical level it consists of 2 lines: RX and TX.  Note that
/// to connect the pyboard to a CAN bus you must use a CAN transceiver
/// to convert the CAN logic signals from the pyboard to the correct
/// voltage levels on the bus.
///
/// Note that this driver does not yet support filter configuration
/// (it defaults to a single filter that lets through all messages),
/// or bus timing configuration (except for setting the prescaler).
///
/// Example usage (works without anything connected):
///
///     from pyb import CAN
///     can = pyb.CAN(1, pyb.CAN.LOOPBACK)
///     can.send('message!', 123)   # send message with id 123
///     can.recv(0)                 # receive message on FIFO 0

typedef struct _pyb_can_obj_t {
    mp_obj_base_t base;
    mp_uint_t can_id : 8;
    bool is_enabled : 1;
    bool extframe : 1;
    CAN_HandleTypeDef can;
} pyb_can_obj_t;

STATIC uint8_t can2_start_bank = 14;

// assumes Init parameters have been set up correctly
STATIC bool can_init(pyb_can_obj_t *can_obj) {
    CAN_TypeDef *CANx = NULL;

    uint32_t GPIO_Pin = 0;
    uint8_t  GPIO_AF_CANx = 0;
    GPIO_TypeDef* GPIO_Port = NULL;

    switch (can_obj->can_id) {
        // CAN1 is on RX,TX = Y3,Y4 = PB9,PB9
        case PYB_CAN_1:
            CANx = CAN1;
            GPIO_AF_CANx = GPIO_AF9_CAN1;
            GPIO_Port = GPIOB;
            GPIO_Pin = GPIO_PIN_8 | GPIO_PIN_9;
            __CAN1_CLK_ENABLE();
            break;

        // CAN2 is on RX,TX = Y5,Y6 = PB12,PB13
        case PYB_CAN_2:
            CANx = CAN2;
            GPIO_AF_CANx = GPIO_AF9_CAN2;
            GPIO_Port = GPIOB;
            GPIO_Pin = GPIO_PIN_12 | GPIO_PIN_13;
            __CAN1_CLK_ENABLE(); // CAN2 is a "slave" and needs CAN1 enabled as well
            __CAN2_CLK_ENABLE();
            break;

        default:
            return false;
    }

    // init GPIO
    GPIO_InitTypeDef GPIO_InitStructure;
    GPIO_InitStructure.Pin = GPIO_Pin;
    GPIO_InitStructure.Speed = GPIO_SPEED_HIGH;
    GPIO_InitStructure.Mode = GPIO_MODE_AF_PP;
    GPIO_InitStructure.Pull = GPIO_PULLUP;
    GPIO_InitStructure.Alternate = GPIO_AF_CANx;
    HAL_GPIO_Init(GPIO_Port, &GPIO_InitStructure);

    // init CANx
    can_obj->can.Instance = CANx;
    HAL_CAN_Init(&can_obj->can);

    can_obj->is_enabled = true;

    return true;
}

STATIC void can_deinit(pyb_can_obj_t *can_obj) {
    can_obj->is_enabled = false;
    CAN_HandleTypeDef *can = &can_obj->can;
    HAL_CAN_DeInit(can);
    if (can->Instance == CAN1) {
        __CAN1_FORCE_RESET();
        __CAN1_RELEASE_RESET();
        __CAN1_CLK_DISABLE();
    } else if (can->Instance == CAN2) {
        __CAN2_FORCE_RESET();
        __CAN2_RELEASE_RESET();
        __CAN2_CLK_DISABLE();
    }
}

STATIC void can_clearfilter(uint32_t f) {
    CAN_FilterConfTypeDef filter;

    filter.FilterIdHigh         = 0;
    filter.FilterIdLow          = 0;
    filter.FilterMaskIdHigh     = 0;
    filter.FilterMaskIdLow      = 0;
    filter.FilterFIFOAssignment = CAN_FILTER_FIFO0;
    filter.FilterNumber         = f;
    filter.FilterMode           = CAN_FILTERMODE_IDMASK;
    filter.FilterScale          = CAN_FILTERSCALE_16BIT;
    filter.FilterActivation     = DISABLE;
    filter.BankNumber           = can2_start_bank;

    HAL_CAN_ConfigFilter(NULL, &filter);
}

/******************************************************************************/
// Micro Python bindings

STATIC void pyb_can_print(void (*print)(void *env, const char *fmt, ...), void *env, mp_obj_t self_in, mp_print_kind_t kind) {
    pyb_can_obj_t *self = self_in;
    if (!self->is_enabled) {
        print(env, "CAN(%u)", self->can_id);
    } else {
        print(env, "CAN(%u, CAN.", self->can_id);
        qstr mode;
        switch (self->can.Init.Mode) {
            case CAN_MODE_NORMAL: mode = MP_QSTR_NORMAL; break;
            case CAN_MODE_LOOPBACK: mode = MP_QSTR_LOOPBACK; break;
            case CAN_MODE_SILENT: mode = MP_QSTR_SILENT; break;
            case CAN_MODE_SILENT_LOOPBACK: default: mode = MP_QSTR_SILENT_LOOPBACK; break;
        }
        print(env, "%s, extframe=", qstr_str(mode));
        if (self->extframe) {
            mode = MP_QSTR_True;
        } else {
            mode = MP_QSTR_False;
        }
        print(env, "%s)", qstr_str(mode));
    }
}

// init(mode, extframe=False, prescaler=100, *, sjw=1, bs1=6, bs2=8)
STATIC mp_obj_t pyb_can_init_helper(pyb_can_obj_t *self, mp_uint_t n_args, const mp_obj_t *pos_args, mp_map_t *kw_args) {
    static const mp_arg_t allowed_args[] = {
        { MP_QSTR_mode,         MP_ARG_REQUIRED | MP_ARG_INT,   {.u_int  = CAN_MODE_NORMAL} },
        { MP_QSTR_extframe,     MP_ARG_BOOL,                    {.u_bool = false} },
        { MP_QSTR_prescaler,    MP_ARG_INT,                     {.u_int  = 100} },
        { MP_QSTR_sjw,          MP_ARG_KW_ONLY | MP_ARG_INT,    {.u_int = 1} },
        { MP_QSTR_bs1,          MP_ARG_KW_ONLY | MP_ARG_INT,    {.u_int = 6} },
        { MP_QSTR_bs2,          MP_ARG_KW_ONLY | MP_ARG_INT,    {.u_int = 8} },
    };

    // parse args
    mp_arg_val_t args[MP_ARRAY_SIZE(allowed_args)];
    mp_arg_parse_all(n_args, pos_args, kw_args, MP_ARRAY_SIZE(allowed_args), allowed_args, args);

    self->extframe = args[1].u_bool;

    // set the CAN configuration values
    memset(&self->can, 0, sizeof(self->can));
    CAN_InitTypeDef *init = &self->can.Init;
    init->Mode = args[0].u_int << 4; // shift-left so modes fit in a small-int
    init->Prescaler = args[2].u_int;
    init->SJW = ((args[3].u_int - 1) & 3) << 24;
    init->BS1 = ((args[4].u_int - 1) & 0xf) << 16;
    init->BS2 = ((args[5].u_int - 1) & 7) << 20;
    init->TTCM = DISABLE;
    init->ABOM = DISABLE;
    init->AWUM = DISABLE;
    init->NART = DISABLE;
    init->RFLM = DISABLE;
    init->TXFP = DISABLE;

    // init CAN (if it fails, it's because the port doesn't exist)
    if (!can_init(self)) {
        nlr_raise(mp_obj_new_exception_msg_varg(&mp_type_ValueError, "CAN port %d does not exist", self->can_id));
    }

    return mp_const_none;
}

/// \classmethod \constructor(bus, ...)
///
/// Construct a CAN object on the given bus.  `bus` can be 1-2, or 'YA' or 'YB'.
/// With no additional parameters, the CAN object is created but not
/// initialised (it has the settings from the last initialisation of
/// the bus, if any).  If extra arguments are given, the bus is initialised.
/// See `init` for parameters of initialisation.
///
/// The physical pins of the CAN busses are:
///
///   - `CAN(1)` is on `YA`: `(RX, TX) = (Y3, Y4) = (PB8, PB9)`
///   - `CAN(2)` is on `YB`: `(RX, TX) = (Y5, Y6) = (PB12, PB13)`
STATIC mp_obj_t pyb_can_make_new(mp_obj_t type_in, mp_uint_t n_args, mp_uint_t n_kw, const mp_obj_t *args) {
    // check arguments
    mp_arg_check_num(n_args, n_kw, 1, MP_OBJ_FUN_ARGS_MAX, true);

    // create object
    pyb_can_obj_t *o = m_new_obj(pyb_can_obj_t);
    o->base.type = &pyb_can_type;
    o->is_enabled = false;

    // work out port
    o->can_id = 0;
    if (MP_OBJ_IS_STR(args[0])) {
        const char *port = mp_obj_str_get_str(args[0]);
        if (0) {
        #if defined(PYBV10)
        } else if (strcmp(port, "YA") == 0) {
            o->can_id = PYB_CAN_YA;
        } else if (strcmp(port, "YB") == 0) {
            o->can_id = PYB_CAN_YB;
        #endif
        } else {
            nlr_raise(mp_obj_new_exception_msg_varg(&mp_type_ValueError, "CAN port %s does not exist", port));
        }
    } else {
        o->can_id = mp_obj_get_int(args[0]);
    }

    if (n_args > 1 || n_kw > 0) {
        // start the peripheral
        mp_map_t kw_args;
        mp_map_init_fixed_table(&kw_args, n_kw, args + n_args);
        pyb_can_init_helper(o, n_args - 1, args + 1, &kw_args);
    }

    return o;
}

STATIC mp_obj_t pyb_can_init(mp_uint_t n_args, const mp_obj_t *args, mp_map_t *kw_args) {
    return pyb_can_init_helper(args[0], n_args - 1, args + 1, kw_args);
}
STATIC MP_DEFINE_CONST_FUN_OBJ_KW(pyb_can_init_obj, 1, pyb_can_init);

/// \method deinit()
/// Turn off the CAN bus.
STATIC mp_obj_t pyb_can_deinit(mp_obj_t self_in) {
    pyb_can_obj_t *self = self_in;
    can_deinit(self);
    return mp_const_none;
}
STATIC MP_DEFINE_CONST_FUN_OBJ_1(pyb_can_deinit_obj, pyb_can_deinit);

/// \method any(fifo)
/// Return `True` if any message waiting on the FIFO, else `False`.
STATIC mp_obj_t pyb_can_any(mp_obj_t self_in, mp_obj_t fifo_in) {
    pyb_can_obj_t *self = self_in;
    mp_int_t fifo = mp_obj_get_int(fifo_in);
    if (fifo == 0) {
        if (__HAL_CAN_MSG_PENDING(&self->can, CAN_FIFO0) != 0) {
            return mp_const_true;
        }
    } else {
        if (__HAL_CAN_MSG_PENDING(&self->can, CAN_FIFO1) != 0) {
            return mp_const_true;
        }
    }
    return mp_const_false;
}
STATIC MP_DEFINE_CONST_FUN_OBJ_2(pyb_can_any_obj, pyb_can_any);

/// \method send(send, addr, *, timeout=5000)
/// Send a message on the bus:
///
///   - `send` is the data to send (an integer to send, or a buffer object).
///   - `addr` is the address to send to
///   - `timeout` is the timeout in milliseconds to wait for the send.
///
/// Return value: `None`.
STATIC mp_obj_t pyb_can_send(mp_uint_t n_args, const mp_obj_t *pos_args, mp_map_t *kw_args) {
    static const mp_arg_t allowed_args[] = {
        { MP_QSTR_send,    MP_ARG_REQUIRED | MP_ARG_OBJ, {.u_obj = MP_OBJ_NULL} },
        { MP_QSTR_addr,    MP_ARG_REQUIRED | MP_ARG_INT, {.u_int = 0} },
        { MP_QSTR_timeout, MP_ARG_KW_ONLY | MP_ARG_INT, {.u_int = 5000} },
    };

    // parse args
    pyb_can_obj_t *self = pos_args[0];
    mp_arg_val_t args[MP_ARRAY_SIZE(allowed_args)];
    mp_arg_parse_all(n_args - 1, pos_args + 1, kw_args, MP_ARRAY_SIZE(allowed_args), allowed_args, args);

    // get the buffer to send from
    mp_buffer_info_t bufinfo;
    uint8_t data[1];
    pyb_buf_get_for_send(args[0].u_obj, &bufinfo, data);

    if (bufinfo.len > 8) {
        nlr_raise(mp_obj_new_exception_msg_varg(&mp_type_ValueError, "CAN data field too long"));
    }

    // send the data
    CanTxMsgTypeDef tx_msg;
    if (self->extframe){
        tx_msg.ExtId = args[1].u_int & 0x1FFFFFFF;
        tx_msg.IDE = CAN_ID_EXT;
    } else {
        tx_msg.StdId = args[1].u_int & 0x7FF;
        tx_msg.IDE = CAN_ID_STD;
    }
    tx_msg.RTR = CAN_RTR_DATA;
    tx_msg.DLC = bufinfo.len;
    for (mp_uint_t i = 0; i < bufinfo.len; i++) {
        tx_msg.Data[i] = ((byte*)bufinfo.buf)[i]; // Data is uint32_t but holds only 1 byte
    }
    self->can.pTxMsg = &tx_msg;
    HAL_StatusTypeDef status = HAL_CAN_Transmit(&self->can, args[2].u_int);

    if (status != HAL_OK) {
        mp_hal_raise(status);
    }

    return mp_const_none;
}
STATIC MP_DEFINE_CONST_FUN_OBJ_KW(pyb_can_send_obj, 1, pyb_can_send);


STATIC mp_obj_t pyb_can_rtr(mp_obj_t self_in, mp_obj_t id_in) {
    pyb_can_obj_t *self = self_in;
    mp_uint_t id = mp_obj_get_int(id_in);

    CanTxMsgTypeDef tx_msg;
    if (self->extframe){
        tx_msg.ExtId = id & 0x1FFFFFFF;
        tx_msg.IDE = CAN_ID_EXT;
    } else {
        tx_msg.StdId = id & 0x7FF;
        tx_msg.IDE = CAN_ID_STD;
    }
    tx_msg.RTR = CAN_RTR_REMOTE;
    tx_msg.DLC = 0;
    self->can.pTxMsg = &tx_msg;

<<<<<<< HEAD
    HAL_StatusTypeDef status = HAL_CAN_Transmit(&self->can, 0);
=======
    HAL_StatusTypeDef status = HAL_CAN_Transmit(&self->can, 5000);
>>>>>>> b33c00ad

    if (status != HAL_OK) {
        mp_hal_raise(status);
    }

    return mp_const_none;
}
STATIC MP_DEFINE_CONST_FUN_OBJ_2(pyb_can_rtr_obj, pyb_can_rtr);


/// \method recv(fifo, *, timeout=5000)
///
/// Receive data on the bus:
///
///   - `fifo` is an integer, which is the FIFO to receive on
///   - `timeout` is the timeout in milliseconds to wait for the receive.
///
/// Return value: buffer of data bytes.
STATIC mp_obj_t pyb_can_recv(mp_uint_t n_args, const mp_obj_t *pos_args, mp_map_t *kw_args) {
    static const mp_arg_t allowed_args[] = {
        { MP_QSTR_fifo,    MP_ARG_REQUIRED | MP_ARG_INT, {.u_int = 0} },
        { MP_QSTR_timeout, MP_ARG_KW_ONLY | MP_ARG_INT, {.u_int = 5000} },
    };

    // parse args
    pyb_can_obj_t *self = pos_args[0];
    mp_arg_val_t args[MP_ARRAY_SIZE(allowed_args)];
    mp_arg_parse_all(n_args - 1, pos_args + 1, kw_args, MP_ARRAY_SIZE(allowed_args), allowed_args, args);

    // receive the data
    CanRxMsgTypeDef rx_msg;
    self->can.pRxMsg = &rx_msg;
    HAL_StatusTypeDef status = HAL_CAN_Receive(&self->can, args[0].u_int, args[1].u_int);

    if (status != HAL_OK) {
        mp_hal_raise(status);
    }

    // return the received data
    // TODO use a namedtuple (when namedtuple types can be stored in ROM)
    mp_obj_tuple_t *tuple = mp_obj_new_tuple(4, NULL);
    if (rx_msg.IDE == CAN_ID_STD) {
        tuple->items[0] = MP_OBJ_NEW_SMALL_INT(rx_msg.StdId);
    } else {
        tuple->items[0] = MP_OBJ_NEW_SMALL_INT(rx_msg.ExtId);
    }
    tuple->items[1] = rx_msg.RTR == CAN_RTR_REMOTE ? mp_const_true : mp_const_false;
    tuple->items[2] = MP_OBJ_NEW_SMALL_INT(rx_msg.FMI);
    byte *data;
    tuple->items[3] = mp_obj_str_builder_start(&mp_type_bytes, rx_msg.DLC, &data);
    for (mp_uint_t i = 0; i < rx_msg.DLC; i++) {
        data[i] = rx_msg.Data[i]; // Data is uint32_t but holds only 1 byte
    }
    tuple->items[3] = mp_obj_str_builder_end(tuple->items[3]);
    return tuple;
}
STATIC MP_DEFINE_CONST_FUN_OBJ_KW(pyb_can_recv_obj, 1, pyb_can_recv);

/// \class method initfilterbanks
///
/// Set up the filterbanks. All filter will be disabled and set to their reset states.
///
///   - `banks` is an integer that sets how many filter banks that are reserved for CAN1.
///     0  -> no filters assigned for CAN1
///     28 -> all filters are assigned to CAN1
///     CAN2 will get the rest of the 28 available.
///
/// Return value: none.
STATIC mp_obj_t pyb_can_initfilterbanks(mp_obj_t self, mp_obj_t bank_in) {
    can2_start_bank = mp_obj_get_int(bank_in);

    for (int f = 0; f < 28; f++) {
        can_clearfilter(f);
    }

    return mp_const_none;
}
STATIC MP_DEFINE_CONST_FUN_OBJ_2(pyb_can_initfilterbanks_fun_obj, pyb_can_initfilterbanks);
STATIC MP_DEFINE_CONST_CLASSMETHOD_OBJ(pyb_can_initfilterbanks_obj, (const mp_obj_t)&pyb_can_initfilterbanks_fun_obj);

STATIC mp_obj_t pyb_can_clearfilter(mp_obj_t self_in, mp_obj_t bank_in) {
    pyb_can_obj_t *self = self_in;
    mp_int_t f = mp_obj_get_int(bank_in);
    if (self->can_id == 2) {
        f += can2_start_bank;
    }
    can_clearfilter(f);
    return mp_const_none;
}
STATIC MP_DEFINE_CONST_FUN_OBJ_2(pyb_can_clearfilter_obj, pyb_can_clearfilter);

/// Configures a filterbank
/// Return value: `None`.
#define EXTENDED_ID_TO_16BIT_FILTER(id) ((((id & 0xC00000) >> 13) | ((id & 0x38000) >> 15)) | 8)
STATIC mp_obj_t pyb_can_setfilter(mp_uint_t n_args, const mp_obj_t *pos_args, mp_map_t *kw_args) {
    static const mp_arg_t allowed_args[] = {
        { MP_QSTR_bank,     MP_ARG_REQUIRED | MP_ARG_INT, {.u_int = 0} },
        { MP_QSTR_mode,     MP_ARG_REQUIRED | MP_ARG_INT, {.u_int = 0} },
        { MP_QSTR_fifo,     MP_ARG_REQUIRED | MP_ARG_INT, {.u_int = CAN_FILTER_FIFO0} },
        { MP_QSTR_params,   MP_ARG_REQUIRED | MP_ARG_OBJ, {.u_obj = MP_OBJ_NULL} },
        { MP_QSTR_rtr,      MP_ARG_KW_ONLY  | MP_ARG_OBJ, {.u_obj = MP_OBJ_NULL} },
    };

    // parse args
    pyb_can_obj_t *self = pos_args[0];
    mp_arg_val_t args[MP_ARRAY_SIZE(allowed_args)];
    mp_arg_parse_all(n_args - 1, pos_args + 1, kw_args, MP_ARRAY_SIZE(allowed_args), allowed_args, args);

    mp_uint_t len;
    mp_uint_t rtr_len;
    mp_uint_t rtr_masks[4] = {0,0,0,0};
    mp_obj_t *rtr_flags;
    mp_obj_t *params;
    mp_obj_get_array(args[3].u_obj, &len, &params);
    if (args[4].u_obj != MP_OBJ_NULL){
        mp_obj_get_array(args[4].u_obj, &rtr_len, &rtr_flags);
    }


    CAN_FilterConfTypeDef filter;
    if (args[1].u_int == MASK16 || args[1].u_int == LIST16) {
        if (len != 4) {
            goto error;
        }
        filter.FilterScale = CAN_FILTERSCALE_16BIT;
        if (self->extframe) {
<<<<<<< HEAD
            if (args[4].u_obj != MP_OBJ_NULL) {
                if (args[1].u_int == MASK16) {
                    rtr_masks[0] = mp_obj_get_int(rtr_flags[0]) ? 0x02 : 0;
                    rtr_masks[1] = 0x02;
                    rtr_masks[2] = mp_obj_get_int(rtr_flags[1]) ? 0x02 : 0;
                    rtr_masks[3] = 0x02;
=======

            if (args[4].u_obj != MP_OBJ_NULL){
                if (args[1].u_int == MASK16) {
                    rtr_masks[0] = mp_obj_get_int(rtr_flags[0]) ? 0x02 : 0;
                    rtr_masks[1] = mp_obj_get_int(rtr_flags[0]) ? 0x02 : 0;
                    rtr_masks[2] = mp_obj_get_int(rtr_flags[1]) ? 0x02 : 0;
                    rtr_masks[3] = mp_obj_get_int(rtr_flags[1]) ? 0x02 : 0;
>>>>>>> b33c00ad
                } else {  //LIST16
                    rtr_masks[0] = mp_obj_get_int(rtr_flags[0]) ? 0x02 : 0;
                    rtr_masks[1] = mp_obj_get_int(rtr_flags[1]) ? 0x02 : 0;
                    rtr_masks[2] = mp_obj_get_int(rtr_flags[2]) ? 0x02 : 0;
                    rtr_masks[3] = mp_obj_get_int(rtr_flags[3]) ? 0x02 : 0;
                }
            }
<<<<<<< HEAD
=======

>>>>>>> b33c00ad
            filter.FilterIdLow      = EXTENDED_ID_TO_16BIT_FILTER(mp_obj_get_int(params[0])) | rtr_masks[0]; // id1
            filter.FilterMaskIdLow  = EXTENDED_ID_TO_16BIT_FILTER(mp_obj_get_int(params[1])) | rtr_masks[1]; // mask1
            filter.FilterIdHigh     = EXTENDED_ID_TO_16BIT_FILTER(mp_obj_get_int(params[2])) | rtr_masks[2]; // id2
            filter.FilterMaskIdHigh = EXTENDED_ID_TO_16BIT_FILTER(mp_obj_get_int(params[3])) | rtr_masks[3]; // mask2
<<<<<<< HEAD
        } else { // Basic frames
            if (args[4].u_obj != MP_OBJ_NULL) {
                if (args[1].u_int == MASK16) {
                    rtr_masks[0] = mp_obj_get_int(rtr_flags[0]) ? 0x10 : 0;
                    rtr_masks[1] = 0x10;
                    rtr_masks[2] = mp_obj_get_int(rtr_flags[1]) ? 0x10 : 0;
                    rtr_masks[3] = 0x10;
=======
        } else {
            if (args[4].u_obj != MP_OBJ_NULL){
                if (args[1].u_int == MASK16) {
                    rtr_masks[0] = mp_obj_get_int(rtr_flags[0]) ? 0x10 : 0;
                    rtr_masks[1] = mp_obj_get_int(rtr_flags[0]) ? 0x10 : 0;
                    rtr_masks[2] = mp_obj_get_int(rtr_flags[1]) ? 0x10 : 0;
                    rtr_masks[3] = mp_obj_get_int(rtr_flags[1]) ? 0x10 : 0;
>>>>>>> b33c00ad
                } else {  //LIST16
                    rtr_masks[0] = mp_obj_get_int(rtr_flags[0]) ? 0x10 : 0;
                    rtr_masks[1] = mp_obj_get_int(rtr_flags[1]) ? 0x10 : 0;
                    rtr_masks[2] = mp_obj_get_int(rtr_flags[2]) ? 0x10 : 0;
                    rtr_masks[3] = mp_obj_get_int(rtr_flags[3]) ? 0x10 : 0;
                }
            }
<<<<<<< HEAD
=======

>>>>>>> b33c00ad
            filter.FilterIdLow      = (mp_obj_get_int(params[0]) << 5) | rtr_masks[0]; // id1
            filter.FilterMaskIdLow  = (mp_obj_get_int(params[1]) << 5) | rtr_masks[1]; // mask1
            filter.FilterIdHigh     = (mp_obj_get_int(params[2]) << 5) | rtr_masks[2]; // id2
            filter.FilterMaskIdHigh = (mp_obj_get_int(params[3]) << 5) | rtr_masks[3]; // mask2
        }
        if (args[1].u_int == MASK16) {
            filter.FilterMode  = CAN_FILTERMODE_IDMASK;
        }
        if (args[1].u_int == LIST16) {
            filter.FilterMode  = CAN_FILTERMODE_IDLIST;
        }
    }
    else if (args[1].u_int == MASK32 || args[1].u_int == LIST32) {
        if (len != 2) {
            goto error;
        }
<<<<<<< HEAD
        filter.FilterScale = CAN_FILTERSCALE_32BIT;
        if (args[4].u_obj != MP_OBJ_NULL) {
            if (args[1].u_int == MASK32) {
                rtr_masks[0] = mp_obj_get_int(rtr_flags[0]) ? 0x02 : 0;
                rtr_masks[1] = 0x02;
=======
        filter.FilterScale      = CAN_FILTERSCALE_32BIT;
        if (args[4].u_obj != MP_OBJ_NULL){
            if (args[1].u_int == MASK32) {
                rtr_masks[0] = mp_obj_get_int(rtr_flags[0]) ? 0x02 : 0;
                rtr_masks[1] = mp_obj_get_int(rtr_flags[0]) ? 0x02 : 0;
>>>>>>> b33c00ad
            } else {  //LIST32
                rtr_masks[0] = mp_obj_get_int(rtr_flags[0]) ? 0x02 : 0;
                rtr_masks[1] = mp_obj_get_int(rtr_flags[1]) ? 0x02 : 0;
            }
        }
        filter.FilterIdHigh     = (mp_obj_get_int(params[0]) & 0xFF00)  >> 13;
        filter.FilterIdLow      = (((mp_obj_get_int(params[0]) & 0x00FF) << 3) | 4) | rtr_masks[0];
        filter.FilterMaskIdHigh = (mp_obj_get_int(params[1]) & 0xFF00 ) >> 13;
        filter.FilterMaskIdLow  = (((mp_obj_get_int(params[1]) & 0x00FF) << 3) | 4) | rtr_masks[1];
        if (args[1].u_int == MASK32) {
            filter.FilterMode  = CAN_FILTERMODE_IDMASK;
        }
        if (args[1].u_int == LIST32) {
            filter.FilterMode  = CAN_FILTERMODE_IDLIST;
        }
    } else {
        goto error;
    }

    filter.FilterFIFOAssignment = args[2].u_int; // fifo
    filter.FilterNumber = args[0].u_int; // bank
    if (self->can_id == 1) {
        if (filter.FilterNumber >= can2_start_bank) {
            goto error;
        }
    } else {
        filter.FilterNumber = filter.FilterNumber + can2_start_bank;
        if (filter.FilterNumber > 27) {
            goto error;
        }
    }
    filter.FilterActivation = ENABLE;
    filter.BankNumber = can2_start_bank;
    HAL_CAN_ConfigFilter(&self->can, &filter);

    return mp_const_none;

error:
    nlr_raise(mp_obj_new_exception_msg_varg(&mp_type_ValueError, "CAN filter parameter error"));
}
STATIC MP_DEFINE_CONST_FUN_OBJ_KW(pyb_can_setfilter_obj, 1, pyb_can_setfilter);

STATIC const mp_map_elem_t pyb_can_locals_dict_table[] = {
    // instance methods
    { MP_OBJ_NEW_QSTR(MP_QSTR_init), (mp_obj_t)&pyb_can_init_obj },
    { MP_OBJ_NEW_QSTR(MP_QSTR_deinit), (mp_obj_t)&pyb_can_deinit_obj },
    { MP_OBJ_NEW_QSTR(MP_QSTR_any), (mp_obj_t)&pyb_can_any_obj },
    { MP_OBJ_NEW_QSTR(MP_QSTR_send), (mp_obj_t)&pyb_can_send_obj },
    { MP_OBJ_NEW_QSTR(MP_QSTR_recv), (mp_obj_t)&pyb_can_recv_obj },
    { MP_OBJ_NEW_QSTR(MP_QSTR_initfilterbanks), (mp_obj_t)&pyb_can_initfilterbanks_obj },
    { MP_OBJ_NEW_QSTR(MP_QSTR_setfilter), (mp_obj_t)&pyb_can_setfilter_obj },
    { MP_OBJ_NEW_QSTR(MP_QSTR_clearfilter), (mp_obj_t)&pyb_can_clearfilter_obj },
    { MP_OBJ_NEW_QSTR(MP_QSTR_rtr), (mp_obj_t)&pyb_can_rtr_obj },

    // class constants
    // Note: we use the ST constants >> 4 so they fit in a small-int.  The
    // right-shift is undone when the constants are used in the init function.
    { MP_OBJ_NEW_QSTR(MP_QSTR_NORMAL), MP_OBJ_NEW_SMALL_INT(CAN_MODE_NORMAL >> 4) },
    { MP_OBJ_NEW_QSTR(MP_QSTR_LOOPBACK), MP_OBJ_NEW_SMALL_INT(CAN_MODE_LOOPBACK >> 4) },
    { MP_OBJ_NEW_QSTR(MP_QSTR_SILENT), MP_OBJ_NEW_SMALL_INT(CAN_MODE_SILENT >> 4) },
    { MP_OBJ_NEW_QSTR(MP_QSTR_SILENT_LOOPBACK), MP_OBJ_NEW_SMALL_INT(CAN_MODE_SILENT_LOOPBACK >> 4) },

    { MP_OBJ_NEW_QSTR(MP_QSTR_MASK16), MP_OBJ_NEW_SMALL_INT(MASK16) },
    { MP_OBJ_NEW_QSTR(MP_QSTR_LIST16), MP_OBJ_NEW_SMALL_INT(LIST16) },
    { MP_OBJ_NEW_QSTR(MP_QSTR_MASK32), MP_OBJ_NEW_SMALL_INT(MASK32) },
    { MP_OBJ_NEW_QSTR(MP_QSTR_LIST32), MP_OBJ_NEW_SMALL_INT(LIST32) },
};

STATIC MP_DEFINE_CONST_DICT(pyb_can_locals_dict, pyb_can_locals_dict_table);

mp_uint_t can_ioctl(mp_obj_t self_in, mp_uint_t request, mp_uint_t arg, int *errcode) {
    pyb_can_obj_t *self = self_in;
    mp_uint_t ret;
    if (request == MP_IOCTL_POLL) {
        mp_uint_t flags = arg;
        ret = 0;
        if ((flags & MP_IOCTL_POLL_RD)
            && ((__HAL_CAN_MSG_PENDING(&self->can, CAN_FIFO0) != 0)
                || (__HAL_CAN_MSG_PENDING(&self->can, CAN_FIFO1) != 0))) {
            ret |= MP_IOCTL_POLL_RD;
        }
        if ((flags & MP_IOCTL_POLL_WR) && (self->can.Instance->TSR & CAN_TSR_TME)) {
            ret |= MP_IOCTL_POLL_WR;
        }
    } else {
        *errcode = EINVAL;
        ret = -1;
    }
    return ret;
}

STATIC const mp_stream_p_t can_stream_p = {
    //.read = can_read, // is read sensible for CAN?
    //.write = can_write, // is write sensible for CAN?
    .ioctl = can_ioctl,
    .is_text = false,
};

const mp_obj_type_t pyb_can_type = {
    { &mp_type_type },
    .name = MP_QSTR_CAN,
    .print = pyb_can_print,
    .make_new = pyb_can_make_new,
    .stream_p = &can_stream_p,
    .locals_dict = (mp_obj_t)&pyb_can_locals_dict,
};

#endif // MICROPY_HW_ENABLE_CAN<|MERGE_RESOLUTION|>--- conflicted
+++ resolved
@@ -374,11 +374,8 @@
     tx_msg.DLC = 0;
     self->can.pTxMsg = &tx_msg;
 
-<<<<<<< HEAD
-    HAL_StatusTypeDef status = HAL_CAN_Transmit(&self->can, 0);
-=======
     HAL_StatusTypeDef status = HAL_CAN_Transmit(&self->can, 5000);
->>>>>>> b33c00ad
+
 
     if (status != HAL_OK) {
         mp_hal_raise(status);
@@ -505,22 +502,12 @@
         }
         filter.FilterScale = CAN_FILTERSCALE_16BIT;
         if (self->extframe) {
-<<<<<<< HEAD
             if (args[4].u_obj != MP_OBJ_NULL) {
                 if (args[1].u_int == MASK16) {
                     rtr_masks[0] = mp_obj_get_int(rtr_flags[0]) ? 0x02 : 0;
                     rtr_masks[1] = 0x02;
                     rtr_masks[2] = mp_obj_get_int(rtr_flags[1]) ? 0x02 : 0;
                     rtr_masks[3] = 0x02;
-=======
-
-            if (args[4].u_obj != MP_OBJ_NULL){
-                if (args[1].u_int == MASK16) {
-                    rtr_masks[0] = mp_obj_get_int(rtr_flags[0]) ? 0x02 : 0;
-                    rtr_masks[1] = mp_obj_get_int(rtr_flags[0]) ? 0x02 : 0;
-                    rtr_masks[2] = mp_obj_get_int(rtr_flags[1]) ? 0x02 : 0;
-                    rtr_masks[3] = mp_obj_get_int(rtr_flags[1]) ? 0x02 : 0;
->>>>>>> b33c00ad
                 } else {  //LIST16
                     rtr_masks[0] = mp_obj_get_int(rtr_flags[0]) ? 0x02 : 0;
                     rtr_masks[1] = mp_obj_get_int(rtr_flags[1]) ? 0x02 : 0;
@@ -528,15 +515,10 @@
                     rtr_masks[3] = mp_obj_get_int(rtr_flags[3]) ? 0x02 : 0;
                 }
             }
-<<<<<<< HEAD
-=======
-
->>>>>>> b33c00ad
             filter.FilterIdLow      = EXTENDED_ID_TO_16BIT_FILTER(mp_obj_get_int(params[0])) | rtr_masks[0]; // id1
             filter.FilterMaskIdLow  = EXTENDED_ID_TO_16BIT_FILTER(mp_obj_get_int(params[1])) | rtr_masks[1]; // mask1
             filter.FilterIdHigh     = EXTENDED_ID_TO_16BIT_FILTER(mp_obj_get_int(params[2])) | rtr_masks[2]; // id2
             filter.FilterMaskIdHigh = EXTENDED_ID_TO_16BIT_FILTER(mp_obj_get_int(params[3])) | rtr_masks[3]; // mask2
-<<<<<<< HEAD
         } else { // Basic frames
             if (args[4].u_obj != MP_OBJ_NULL) {
                 if (args[1].u_int == MASK16) {
@@ -544,15 +526,6 @@
                     rtr_masks[1] = 0x10;
                     rtr_masks[2] = mp_obj_get_int(rtr_flags[1]) ? 0x10 : 0;
                     rtr_masks[3] = 0x10;
-=======
-        } else {
-            if (args[4].u_obj != MP_OBJ_NULL){
-                if (args[1].u_int == MASK16) {
-                    rtr_masks[0] = mp_obj_get_int(rtr_flags[0]) ? 0x10 : 0;
-                    rtr_masks[1] = mp_obj_get_int(rtr_flags[0]) ? 0x10 : 0;
-                    rtr_masks[2] = mp_obj_get_int(rtr_flags[1]) ? 0x10 : 0;
-                    rtr_masks[3] = mp_obj_get_int(rtr_flags[1]) ? 0x10 : 0;
->>>>>>> b33c00ad
                 } else {  //LIST16
                     rtr_masks[0] = mp_obj_get_int(rtr_flags[0]) ? 0x10 : 0;
                     rtr_masks[1] = mp_obj_get_int(rtr_flags[1]) ? 0x10 : 0;
@@ -560,10 +533,6 @@
                     rtr_masks[3] = mp_obj_get_int(rtr_flags[3]) ? 0x10 : 0;
                 }
             }
-<<<<<<< HEAD
-=======
-
->>>>>>> b33c00ad
             filter.FilterIdLow      = (mp_obj_get_int(params[0]) << 5) | rtr_masks[0]; // id1
             filter.FilterMaskIdLow  = (mp_obj_get_int(params[1]) << 5) | rtr_masks[1]; // mask1
             filter.FilterIdHigh     = (mp_obj_get_int(params[2]) << 5) | rtr_masks[2]; // id2
@@ -580,19 +549,11 @@
         if (len != 2) {
             goto error;
         }
-<<<<<<< HEAD
         filter.FilterScale = CAN_FILTERSCALE_32BIT;
         if (args[4].u_obj != MP_OBJ_NULL) {
             if (args[1].u_int == MASK32) {
                 rtr_masks[0] = mp_obj_get_int(rtr_flags[0]) ? 0x02 : 0;
                 rtr_masks[1] = 0x02;
-=======
-        filter.FilterScale      = CAN_FILTERSCALE_32BIT;
-        if (args[4].u_obj != MP_OBJ_NULL){
-            if (args[1].u_int == MASK32) {
-                rtr_masks[0] = mp_obj_get_int(rtr_flags[0]) ? 0x02 : 0;
-                rtr_masks[1] = mp_obj_get_int(rtr_flags[0]) ? 0x02 : 0;
->>>>>>> b33c00ad
             } else {  //LIST32
                 rtr_masks[0] = mp_obj_get_int(rtr_flags[0]) ? 0x02 : 0;
                 rtr_masks[1] = mp_obj_get_int(rtr_flags[1]) ? 0x02 : 0;
