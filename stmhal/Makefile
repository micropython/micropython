--- conflicted
+++ resolved
@@ -64,11 +64,7 @@
 CFLAGS += -DSTM32_HAL_H='<stm32$(MCU_SERIES)xx_hal.h>'
 
 LDFLAGS = -nostdlib -L $(LD_DIR) -T $(LD_FILE) -Map=$(@:.elf=.map) --cref
-<<<<<<< HEAD
-LIBS = $(LDFLAGS_MOD)
-=======
 LIBS = $(shell $(CC) $(CFLAGS) -print-libgcc-file-name)
->>>>>>> ec7dc7f8
 
 # Remove uncalled code from the final image.
 CFLAGS += -fdata-sections -ffunction-sections
