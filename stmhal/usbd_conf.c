<<<<<<< HEAD
/*
 * This file is part of the Micro Python project, http://micropython.org/
 */

/**
  ******************************************************************************
  * @file    USB_Device/CDC_Standalone/Src/usbd_conf.c
  * @author  MCD Application Team
  * @version V1.0.1
  * @date    26-February-2014
  * @brief   This file implements the USB Device library callbacks and MSP
  ******************************************************************************
  * @attention
  *
  * <h2><center>&copy; COPYRIGHT(c) 2014 STMicroelectronics</center></h2>
  *
  * Licensed under MCD-ST Liberty SW License Agreement V2, (the "License");
  * You may not use this file except in compliance with the License.
  * You may obtain a copy of the License at:
  *
  *        http://www.st.com/software_license_agreement_liberty_v2
  *
  * Unless required by applicable law or agreed to in writing, software 
  * distributed under the License is distributed on an "AS IS" BASIS, 
  * WITHOUT WARRANTIES OR CONDITIONS OF ANY KIND, either express or implied.
  * See the License for the specific language governing permissions and
  * limitations under the License.
  *
  ******************************************************************************
  */

/* Includes ------------------------------------------------------------------*/
#include STM32_HAL_H
#include "usbd_core.h"

/* Private typedef -----------------------------------------------------------*/
/* Private define ------------------------------------------------------------*/
/* Private macro -------------------------------------------------------------*/
/* Private variables ---------------------------------------------------------*/
PCD_HandleTypeDef pcd_handle;

/* Private function prototypes -----------------------------------------------*/
/* Private functions ---------------------------------------------------------*/

/*******************************************************************************
                       PCD BSP Routines
*******************************************************************************/
/**
  * @brief  Initializes the PCD MSP.
  * @param  hpcd: PCD handle
  * @retval None
  */
void HAL_PCD_MspInit(PCD_HandleTypeDef *hpcd)
{
  GPIO_InitTypeDef  GPIO_InitStruct;
  
  if(hpcd->Instance == USB_OTG_FS)
  {
		/* Configure USB FS GPIOs */
		__GPIOA_CLK_ENABLE();

		GPIO_InitStruct.Pin = (GPIO_PIN_11 | GPIO_PIN_12);
		GPIO_InitStruct.Mode = GPIO_MODE_AF_PP;
		GPIO_InitStruct.Pull = GPIO_NOPULL;
		GPIO_InitStruct.Speed = GPIO_SPEED_HIGH;
		GPIO_InitStruct.Alternate = GPIO_AF10_OTG_FS;
		HAL_GPIO_Init(GPIOA, &GPIO_InitStruct);
    	/* Configure VBUS Pin */
	#if defined(MICROPY_HW_USB_VBUS_DETECT_PIN)
		// USB VBUS detect pin is always A9
		GPIO_InitStruct.Pin = GPIO_PIN_9;
		GPIO_InitStruct.Mode = GPIO_MODE_INPUT;
		GPIO_InitStruct.Pull = GPIO_NOPULL;
		HAL_GPIO_Init(GPIOA, &GPIO_InitStruct);
	#endif

	#if defined(MICROPY_HW_USB_OTG_ID_PIN)
		// USB ID pin is always A10
		GPIO_InitStruct.Pin = GPIO_PIN_10;
		GPIO_InitStruct.Mode = GPIO_MODE_AF_OD;
		GPIO_InitStruct.Pull = GPIO_PULLUP;
		GPIO_InitStruct.Alternate = GPIO_AF10_OTG_FS;
		HAL_GPIO_Init(GPIOA, &GPIO_InitStruct);
	#endif

    /* Enable USB FS Clocks */ 
    __USB_OTG_FS_CLK_ENABLE();
    
    /* Set USBFS Interrupt priority */
    HAL_NVIC_SetPriority(OTG_FS_IRQn, 6, 0);
    
    /* Enable USBFS Interrupt */
    HAL_NVIC_EnableIRQ(OTG_FS_IRQn);
  } 
  
#if defined(USE_USB_HS)
  else if(hpcd->Instance == USB_OTG_HS)
  {
    
#if defined(STM32F429DISC)
    /* Configure USB FS GPIOs */
    __GPIOB_CLK_ENABLE();
    __GPIOC_CLK_ENABLE();

    /* Configure DM DP Pins */
    GPIO_InitStruct.Pin = (GPIO_PIN_14 | GPIO_PIN_15);
    GPIO_InitStruct.Mode = GPIO_MODE_AF_PP;
    GPIO_InitStruct.Pull = GPIO_NOPULL;
    GPIO_InitStruct.Speed = GPIO_SPEED_HIGH;
    GPIO_InitStruct.Alternate = GPIO_AF12_OTG_HS_FS;
    HAL_GPIO_Init(GPIOB, &GPIO_InitStruct);

    /* Configure VBUS Pin */
    GPIO_InitStruct.Pin = GPIO_PIN_13;
    GPIO_InitStruct.Mode = GPIO_MODE_INPUT;
    GPIO_InitStruct.Pull = GPIO_NOPULL;
    GPIO_InitStruct.Speed = GPIO_SPEED_HIGH;
    GPIO_InitStruct.Alternate = GPIO_AF12_OTG_HS_FS;
    HAL_GPIO_Init(GPIOB, &GPIO_InitStruct);

    /* Configure ID pin */
    GPIO_InitStruct.Pin = GPIO_PIN_12;
    GPIO_InitStruct.Mode = GPIO_MODE_AF_OD;
    GPIO_InitStruct.Pull = GPIO_PULLUP;
    GPIO_InitStruct.Speed = GPIO_SPEED_HIGH;
    GPIO_InitStruct.Alternate = GPIO_AF12_OTG_HS_FS;
    HAL_GPIO_Init(GPIOB, &GPIO_InitStruct);
    /* Enable USB HS Clocks */
    __USB_OTG_HS_CLK_ENABLE();
#else
    /* Configure USB FS GPIOs */
    __GPIOA_CLK_ENABLE();
    __GPIOB_CLK_ENABLE();
    __GPIOC_CLK_ENABLE();
    __GPIOH_CLK_ENABLE();
    __GPIOI_CLK_ENABLE();
    
    /* CLK */
    GPIO_InitStruct.Pin = GPIO_PIN_5;
    GPIO_InitStruct.Mode = GPIO_MODE_AF_PP;
    GPIO_InitStruct.Pull = GPIO_NOPULL;
    GPIO_InitStruct.Speed = GPIO_SPEED_HIGH;
    GPIO_InitStruct.Alternate = GPIO_AF10_OTG_HS;
    HAL_GPIO_Init(GPIOA, &GPIO_InitStruct); 
    
    /* D0 */
    GPIO_InitStruct.Pin = GPIO_PIN_3;
    GPIO_InitStruct.Mode = GPIO_MODE_AF_PP;
    GPIO_InitStruct.Pull = GPIO_NOPULL;
    GPIO_InitStruct.Speed = GPIO_SPEED_HIGH;
    GPIO_InitStruct.Alternate = GPIO_AF10_OTG_HS;
    HAL_GPIO_Init(GPIOA, &GPIO_InitStruct); 
    
    /* D1 D2 D3 D4 D5 D6 D7 */
    GPIO_InitStruct.Pin = GPIO_PIN_0  | GPIO_PIN_1  | GPIO_PIN_5 |\
                          GPIO_PIN_10 | GPIO_PIN_11 | GPIO_PIN_12 | GPIO_PIN_13;
    GPIO_InitStruct.Mode = GPIO_MODE_AF_PP;
    GPIO_InitStruct.Pull = GPIO_NOPULL;
    GPIO_InitStruct.Alternate = GPIO_AF10_OTG_HS;
    HAL_GPIO_Init(GPIOB, &GPIO_InitStruct); 
    
    /* STP */    
    GPIO_InitStruct.Pin = GPIO_PIN_0;
    GPIO_InitStruct.Mode = GPIO_MODE_AF_PP;
    GPIO_InitStruct.Pull = GPIO_NOPULL;
    GPIO_InitStruct.Alternate = GPIO_AF10_OTG_HS;
    HAL_GPIO_Init(GPIOC, &GPIO_InitStruct); 
    
    /* NXT */ 
    GPIO_InitStruct.Pin = GPIO_PIN_4;
    GPIO_InitStruct.Mode = GPIO_MODE_AF_PP;
    GPIO_InitStruct.Pull = GPIO_NOPULL;
    GPIO_InitStruct.Alternate = GPIO_AF10_OTG_HS;
    HAL_GPIO_Init(GPIOH, &GPIO_InitStruct);   
    
    /* DIR */
    GPIO_InitStruct.Pin = GPIO_PIN_11;
    GPIO_InitStruct.Mode = GPIO_MODE_AF_PP;
    GPIO_InitStruct.Pull = GPIO_NOPULL;
    GPIO_InitStruct.Alternate = GPIO_AF10_OTG_HS;
    HAL_GPIO_Init(GPIOI, &GPIO_InitStruct);
    /* Enable USB HS Clocks */
    __USB_OTG_HS_CLK_ENABLE();
    __USB_OTG_HS_ULPI_CLK_ENABLE();
#endif
    
    /* Set USBHS Interrupt to the lowest priority */
    HAL_NVIC_SetPriority(OTG_HS_IRQn, 6, 0);
    
    /* Enable USBHS Interrupt */
    HAL_NVIC_EnableIRQ(OTG_HS_IRQn);
  }   
  #endif
}
/**
  * @brief  DeInitializes the PCD MSP.
  * @param  hpcd: PCD handle
  * @retval None
  */
void HAL_PCD_MspDeInit(PCD_HandleTypeDef *hpcd)
{
  if(hpcd->Instance == USB_OTG_FS)
  {  
    /* Disable USB FS Clocks */ 
    __USB_OTG_FS_CLK_DISABLE();
    __SYSCFG_CLK_DISABLE(); 
  }
  #if defined(USE_USB_HS)
  else if(hpcd->Instance == USB_OTG_HS)
  {  
    /* Disable USB FS Clocks */ 
    __USB_OTG_HS_CLK_DISABLE();
    __SYSCFG_CLK_DISABLE(); 
  }  
  #endif
}

/*******************************************************************************
                       LL Driver Callbacks (PCD -> USB Device Library)
*******************************************************************************/


/**
  * @brief  Setup stage callback.
  * @param  hpcd: PCD handle
  * @retval None
  */
void HAL_PCD_SetupStageCallback(PCD_HandleTypeDef *hpcd)
{
  USBD_LL_SetupStage(hpcd->pData, (uint8_t *)hpcd->Setup);
}

/**
  * @brief  Data Out stage callback.
  * @param  hpcd: PCD handle
  * @param  epnum: Endpoint Number
  * @retval None
  */
void HAL_PCD_DataOutStageCallback(PCD_HandleTypeDef *hpcd, uint8_t epnum)
{
  USBD_LL_DataOutStage(hpcd->pData, epnum, hpcd->OUT_ep[epnum].xfer_buff);
}

/**
  * @brief  Data In stage callback.
  * @param  hpcd: PCD handle
  * @param  epnum: Endpoint Number
  * @retval None
  */
void HAL_PCD_DataInStageCallback(PCD_HandleTypeDef *hpcd, uint8_t epnum)
{
  USBD_LL_DataInStage(hpcd->pData, epnum, hpcd->IN_ep[epnum].xfer_buff);
}

/**
  * @brief  SOF callback.
  * @param  hpcd: PCD handle
  * @retval None
  */
void HAL_PCD_SOFCallback(PCD_HandleTypeDef *hpcd)
{
  USBD_LL_SOF(hpcd->pData);
}

/**
  * @brief  Reset callback.
  * @param  hpcd: PCD handle
  * @retval None
  */
void HAL_PCD_ResetCallback(PCD_HandleTypeDef *hpcd)
{ 
  USBD_SpeedTypeDef speed = USBD_SPEED_FULL;

  /* Set USB Current Speed */
  switch(hpcd->Init.speed)
  {
  case PCD_SPEED_HIGH:
    speed = USBD_SPEED_HIGH;
    break;
    
  case PCD_SPEED_FULL:
    speed = USBD_SPEED_FULL;    
    break;
	
	default:
    speed = USBD_SPEED_FULL;    
    break;
  }
  USBD_LL_SetSpeed(hpcd->pData, speed);  
  
  /* Reset Device */
  USBD_LL_Reset(hpcd->pData);
}

/**
  * @brief  Suspend callback.
  * @param  hpcd: PCD handle
  * @retval None
  */
void HAL_PCD_SuspendCallback(PCD_HandleTypeDef *hpcd)
{
  USBD_LL_Suspend(hpcd->pData);
}

/**
  * @brief  Resume callback.
  * @param  hpcd: PCD handle
  * @retval None
  */
void HAL_PCD_ResumeCallback(PCD_HandleTypeDef *hpcd)
{
  USBD_LL_Resume(hpcd->pData);
}

/**
  * @brief  ISOC Out Incomplete callback.
  * @param  hpcd: PCD handle
  * @param  epnum: Endpoint Number  
  * @retval None
  */
void HAL_PCD_ISOOUTIncompleteCallback(PCD_HandleTypeDef *hpcd, uint8_t epnum)
{
  USBD_LL_IsoOUTIncomplete(hpcd->pData, epnum);
}

/**
  * @brief  ISOC In Incomplete callback.
  * @param  hpcd: PCD handle
  * @param  epnum: Endpoint Number  
  * @retval None
  */
void HAL_PCD_ISOINIncompleteCallback(PCD_HandleTypeDef *hpcd, uint8_t epnum)
{
  USBD_LL_IsoINIncomplete(hpcd->pData, epnum);
}

/**
  * @brief  Connect callback.
  * @param  hpcd: PCD handle
  * @retval None
  */
void HAL_PCD_ConnectCallback(PCD_HandleTypeDef *hpcd)
{
  USBD_LL_DevConnected(hpcd->pData);
}

/**
  * @brief  Disconnect callback.
  * @param  hpcd: PCD handle
  * @retval None
  */
void HAL_PCD_DisconnectCallback(PCD_HandleTypeDef *hpcd)
{
  USBD_LL_DevDisconnected(hpcd->pData);
}

/*******************************************************************************
                       LL Driver Interface (USB Device Library --> PCD)
*******************************************************************************/
/**
  * @brief  Initializes the Low Level portion of the Device driver.  
  * @param  pdev: Device handle
  * @retval USBD Status
  */
USBD_StatusTypeDef  USBD_LL_Init (USBD_HandleTypeDef *pdev)
{ 
#ifdef USE_USB_FS  
  /*Set LL Driver parameters */
  pcd_handle.Instance = USB_OTG_FS;
  pcd_handle.Init.dev_endpoints = 4; 
  pcd_handle.Init.use_dedicated_ep1 = 0;
  pcd_handle.Init.ep0_mps = 0x40;  
  pcd_handle.Init.dma_enable = 0;
  pcd_handle.Init.low_power_enable = 0;
  pcd_handle.Init.phy_itface = PCD_PHY_EMBEDDED; 
  pcd_handle.Init.Sof_enable = 0;
  pcd_handle.Init.speed = PCD_SPEED_FULL;
#if !defined(MICROPY_HW_USB_VBUS_DETECT_PIN)
  pcd_handle.Init.vbus_sensing_enable = 0; // No VBUS Sensing on USB0
#else
  pcd_handle.Init.vbus_sensing_enable = 1;
#endif
  /* Link The driver to the stack */
  pcd_handle.pData = pdev;
  pdev->pData = &pcd_handle;
  /*Initialize LL Driver */
  HAL_PCD_Init(&pcd_handle);

  HAL_PCD_SetRxFiFo(&pcd_handle, 0x80);
  HAL_PCD_SetTxFiFo(&pcd_handle, 0, 0x20);
  HAL_PCD_SetTxFiFo(&pcd_handle, 1, 0x40);
  HAL_PCD_SetTxFiFo(&pcd_handle, 2, 0x20);
  HAL_PCD_SetTxFiFo(&pcd_handle, 3, 0x40);
#endif

#ifdef USE_USB_HS  
#if defined(STM32F429DISC)
  /*Set LL Driver parameters */
  pcd_handle.Instance = USB_OTG_HS;
  pcd_handle.Init.dev_endpoints = 4; 
  pcd_handle.Init.use_dedicated_ep1 = 0;
  pcd_handle.Init.ep0_mps = 0x40;  
  pcd_handle.Init.dma_enable = 0;
  pcd_handle.Init.low_power_enable = 0;
  pcd_handle.Init.phy_itface = PCD_PHY_EMBEDDED; 
  pcd_handle.Init.Sof_enable = 0;
  pcd_handle.Init.speed = PCD_SPEED_HIGH_IN_FULL;
#if !defined(MICROPY_HW_USB_VBUS_DETECT_PIN)
  pcd_handle.Init.vbus_sensing_enable = 0; // No VBUS Sensing on USB0
#else
  pcd_handle.Init.vbus_sensing_enable = 1;
#endif
  /* Link The driver to the stack */
  pcd_handle.pData = pdev;
  pdev->pData = &pcd_handle;
  /*Initialize LL Driver */
  HAL_PCD_Init(&pcd_handle);

  HAL_PCD_SetRxFiFo(&pcd_handle, 0x80);
  HAL_PCD_SetTxFiFo(&pcd_handle, 0, 0x20);
  HAL_PCD_SetTxFiFo(&pcd_handle, 1, 0x40);
  HAL_PCD_SetTxFiFo(&pcd_handle, 2, 0x20);
  HAL_PCD_SetTxFiFo(&pcd_handle, 3, 0x40);
#else
  /*Set LL Driver parameters */
  pcd_handle.Instance = USB_OTG_HS;
  pcd_handle.Init.dev_endpoints = 6; 
  pcd_handle.Init.use_dedicated_ep1 = 0;
  pcd_handle.Init.ep0_mps = 0x40;
  
  /* Be aware that enabling USB-DMA mode will result in data being sent only by
     multiple of 4 packet sizes. This is due to the fact that USB-DMA does
     not allow sending data from non word-aligned addresses.
     For this specific application, it is advised to not enable this option
     unless required. */
  pcd_handle.Init.dma_enable = 0;
  
  pcd_handle.Init.low_power_enable = 0;
  pcd_handle.Init.phy_itface = PCD_PHY_ULPI; 
  pcd_handle.Init.Sof_enable = 0;
  pcd_handle.Init.speed = PCD_SPEED_HIGH;
  pcd_handle.Init.vbus_sensing_enable = 1;
  /* Link The driver to the stack */
  pcd_handle.pData = pdev;
  pdev->pData = &pcd_handle;
  /*Initialize LL Driver */
  HAL_PCD_Init(&pcd_handle);
  
  HAL_PCD_SetRxFiFo(&pcd_handle, 0x200);
  HAL_PCD_SetTxFiFo(&pcd_handle, 0, 0x80);
  HAL_PCD_SetTxFiFo(&pcd_handle, 1, 0x174); 
#endif
  
#endif 
  return USBD_OK;
}

/**
  * @brief  De-Initializes the Low Level portion of the Device driver. 
  * @param  pdev: Device handle
  * @retval USBD Status
  */
USBD_StatusTypeDef USBD_LL_DeInit(USBD_HandleTypeDef *pdev)
{
  HAL_PCD_DeInit(pdev->pData);
  return USBD_OK; 
}

/**
  * @brief  Starts the Low Level portion of the Device driver.    
  * @param  pdev: Device handle
  * @retval USBD Status
  */
USBD_StatusTypeDef USBD_LL_Start(USBD_HandleTypeDef *pdev)
{
  HAL_PCD_Start(pdev->pData);
  return USBD_OK; 
}

/**
  * @brief  Stops the Low Level portion of the Device driver.
  * @param  pdev: Device handle
  * @retval USBD Status
  */
USBD_StatusTypeDef USBD_LL_Stop(USBD_HandleTypeDef *pdev)
{
  HAL_PCD_Stop(pdev->pData);
  return USBD_OK; 
}

/**
  * @brief  Opens an endpoint of the Low Level Driver. 
  * @param  pdev: Device handle
  * @param  ep_addr: Endpoint Number
  * @param  ep_type: Endpoint Type
  * @param  ep_mps: Endpoint Max Packet Size                 
  * @retval USBD Status
  */
USBD_StatusTypeDef USBD_LL_OpenEP(USBD_HandleTypeDef *pdev, 
                                  uint8_t  ep_addr,                                      
                                  uint8_t  ep_type,
                                  uint16_t ep_mps)
{
  HAL_PCD_EP_Open(pdev->pData, ep_addr, ep_mps, ep_type);
  return USBD_OK; 
}

/**
  * @brief  Closes an endpoint of the Low Level Driver.  
  * @param  pdev: Device handle
  * @param  ep_addr: Endpoint Number      
  * @retval USBD Status
  */
USBD_StatusTypeDef USBD_LL_CloseEP(USBD_HandleTypeDef *pdev, uint8_t ep_addr)   
{
  HAL_PCD_EP_Close(pdev->pData, ep_addr);
  return USBD_OK; 
}

/**
  * @brief  Flushes an endpoint of the Low Level Driver.
  * @param  pdev: Device handle
  * @param  ep_addr: Endpoint Number      
  * @retval USBD Status
  */
USBD_StatusTypeDef USBD_LL_FlushEP(USBD_HandleTypeDef *pdev, uint8_t ep_addr)   
{
  HAL_PCD_EP_Flush(pdev->pData, ep_addr);
  return USBD_OK; 
}

/**
  * @brief  Sets a Stall condition on an endpoint of the Low Level Driver.
  * @param  pdev: Device handle
  * @param  ep_addr: Endpoint Number      
  * @retval USBD Status
  */
USBD_StatusTypeDef USBD_LL_StallEP(USBD_HandleTypeDef *pdev, uint8_t ep_addr)   
{
  HAL_PCD_EP_SetStall(pdev->pData, ep_addr);
  return USBD_OK; 
}

/**
  * @brief  Clears a Stall condition on an endpoint of the Low Level Driver.
  * @param  pdev: Device handle
  * @param  ep_addr: Endpoint Number      
  * @retval USBD Status
  */
USBD_StatusTypeDef USBD_LL_ClearStallEP(USBD_HandleTypeDef *pdev, uint8_t ep_addr)   
{
  HAL_PCD_EP_ClrStall(pdev->pData, ep_addr);  
  return USBD_OK; 
}

/**
  * @brief  Returns Stall condition.
  * @param  pdev: Device handle
  * @param  ep_addr: Endpoint Number      
  * @retval Stall (1: yes, 0: No)
  */
uint8_t USBD_LL_IsStallEP(USBD_HandleTypeDef *pdev, uint8_t ep_addr)   
{
  PCD_HandleTypeDef *hpcd = pdev->pData; 
  
  if((ep_addr & 0x80) == 0x80)
  {
    return hpcd->IN_ep[ep_addr & 0x7F].is_stall; 
  }
  else
  {
    return hpcd->OUT_ep[ep_addr & 0x7F].is_stall; 
  }
}

/**
  * @brief  Assigns an USB address to the device
  * @param  pdev: Device handle
  * @param  dev_addr: USB address      
  * @retval USBD Status
  */
USBD_StatusTypeDef USBD_LL_SetUSBAddress(USBD_HandleTypeDef *pdev, uint8_t dev_addr)   
{
  HAL_PCD_SetAddress(pdev->pData, dev_addr);
  return USBD_OK; 
}

/**
  * @brief  Transmits data over an endpoint 
  * @param  pdev: Device handle
  * @param  ep_addr: Endpoint Number
  * @param  pbuf: Pointer to data to be sent    
  * @param  size: Data size    
  * @retval USBD Status
  */
USBD_StatusTypeDef USBD_LL_Transmit(USBD_HandleTypeDef *pdev, 
                                    uint8_t  ep_addr,                                      
                                    uint8_t  *pbuf,
                                    uint16_t  size)
{
  HAL_PCD_EP_Transmit(pdev->pData, ep_addr, pbuf, size);
  return USBD_OK;   
}

/**
  * @brief  Prepares an endpoint for reception 
  * @param  pdev: Device handle
  * @param  ep_addr: Endpoint Number
  * @param  pbuf:pointer to data to be received    
  * @param  size: data size              
  * @retval USBD Status
  */
USBD_StatusTypeDef USBD_LL_PrepareReceive(USBD_HandleTypeDef *pdev, 
                                          uint8_t  ep_addr,                                      
                                          uint8_t  *pbuf,
                                          uint16_t  size)
{
  HAL_PCD_EP_Receive(pdev->pData, ep_addr, pbuf, size);
  return USBD_OK;   
}

/**
  * @brief  Returns the last transfered packet size.    
  * @param  pdev: Device handle
  * @param  ep_addr: Endpoint Number
  * @retval Recived Data Size
  */
uint32_t USBD_LL_GetRxDataSize(USBD_HandleTypeDef *pdev, uint8_t  ep_addr)  
{
  return HAL_PCD_EP_GetRxCount(pdev->pData, ep_addr);
}

/**
  * @brief  Delay routine for the USB Device Library      
  * @param  Delay: Delay in ms
  * @retval None
  */
void  USBD_LL_Delay(uint32_t Delay)
{
  HAL_Delay(Delay);  
}

/************************ (C) COPYRIGHT STMicroelectronics *****END OF FILE****/
=======
/*
 * This file is part of the Micro Python project, http://micropython.org/
 */

/**
  ******************************************************************************
  * @file    USB_Device/CDC_Standalone/Src/usbd_conf.c
  * @author  MCD Application Team
  * @version V1.0.1
  * @date    26-February-2014
  * @brief   This file implements the USB Device library callbacks and MSP
  ******************************************************************************
  * @attention
  *
  * <h2><center>&copy; COPYRIGHT(c) 2014 STMicroelectronics</center></h2>
  *
  * Licensed under MCD-ST Liberty SW License Agreement V2, (the "License");
  * You may not use this file except in compliance with the License.
  * You may obtain a copy of the License at:
  *
  *        http://www.st.com/software_license_agreement_liberty_v2
  *
  * Unless required by applicable law or agreed to in writing, software 
  * distributed under the License is distributed on an "AS IS" BASIS, 
  * WITHOUT WARRANTIES OR CONDITIONS OF ANY KIND, either express or implied.
  * See the License for the specific language governing permissions and
  * limitations under the License.
  *
  ******************************************************************************
  */

/* Includes ------------------------------------------------------------------*/
#include STM32_HAL_H
#include "usbd_core.h"
#include "py/obj.h"
#include "irq.h"

/* Private typedef -----------------------------------------------------------*/
/* Private define ------------------------------------------------------------*/
/* Private macro -------------------------------------------------------------*/
/* Private variables ---------------------------------------------------------*/
PCD_HandleTypeDef pcd_handle;

/* Private function prototypes -----------------------------------------------*/
/* Private functions ---------------------------------------------------------*/

/*******************************************************************************
                       PCD BSP Routines
*******************************************************************************/
/**
  * @brief  Initializes the PCD MSP.
  * @param  hpcd: PCD handle
  * @retval None
  */
void HAL_PCD_MspInit(PCD_HandleTypeDef *hpcd)
{
  GPIO_InitTypeDef  GPIO_InitStruct;
  
  if(hpcd->Instance == USB_OTG_FS)
  {
    /* Configure USB FS GPIOs */
    __GPIOA_CLK_ENABLE();
    
    GPIO_InitStruct.Pin = (GPIO_PIN_11 | GPIO_PIN_12);
    GPIO_InitStruct.Mode = GPIO_MODE_AF_PP;
    GPIO_InitStruct.Pull = GPIO_NOPULL;
    GPIO_InitStruct.Speed = GPIO_SPEED_HIGH;
    GPIO_InitStruct.Alternate = GPIO_AF10_OTG_FS;
    HAL_GPIO_Init(GPIOA, &GPIO_InitStruct); 
    
	/* Configure VBUS Pin */
#if defined(MICROPY_HW_USB_VBUS_DETECT_PIN)
    // USB VBUS detect pin is always A9
    GPIO_InitStruct.Pin = GPIO_PIN_9;
    GPIO_InitStruct.Mode = GPIO_MODE_INPUT;
    GPIO_InitStruct.Pull = GPIO_NOPULL;
    HAL_GPIO_Init(GPIOA, &GPIO_InitStruct);
#endif
	
#if defined(MICROPY_HW_USB_OTG_ID_PIN)
    // USB ID pin is always A10
    GPIO_InitStruct.Pin = GPIO_PIN_10;
    GPIO_InitStruct.Mode = GPIO_MODE_AF_OD;
    GPIO_InitStruct.Pull = GPIO_PULLUP;
    GPIO_InitStruct.Alternate = GPIO_AF10_OTG_FS;
    HAL_GPIO_Init(GPIOA, &GPIO_InitStruct); 
#endif

    /* Enable USB FS Clocks */ 
    __USB_OTG_FS_CLK_ENABLE();
    
    /* Set USBFS Interrupt priority */
    HAL_NVIC_SetPriority(OTG_FS_IRQn, IRQ_PRI_OTG_FS, IRQ_SUBPRI_OTG_FS);
    
    /* Enable USBFS Interrupt */
    HAL_NVIC_EnableIRQ(OTG_FS_IRQn);
  } 
  
  #if defined(USE_USB_HS)
  else if(hpcd->Instance == USB_OTG_HS)
  {
    /* Configure USB FS GPIOs */
    __GPIOA_CLK_ENABLE();
    __GPIOB_CLK_ENABLE();
    __GPIOC_CLK_ENABLE();
    __GPIOH_CLK_ENABLE();
    __GPIOI_CLK_ENABLE();
    
    /* CLK */
    GPIO_InitStruct.Pin = GPIO_PIN_5;
    GPIO_InitStruct.Mode = GPIO_MODE_AF_PP;
    GPIO_InitStruct.Pull = GPIO_NOPULL;
    GPIO_InitStruct.Speed = GPIO_SPEED_HIGH;
    GPIO_InitStruct.Alternate = GPIO_AF10_OTG_HS;
    HAL_GPIO_Init(GPIOA, &GPIO_InitStruct); 
    
    /* D0 */
    GPIO_InitStruct.Pin = GPIO_PIN_3;
    GPIO_InitStruct.Mode = GPIO_MODE_AF_PP;
    GPIO_InitStruct.Pull = GPIO_NOPULL;
    GPIO_InitStruct.Speed = GPIO_SPEED_HIGH;
    GPIO_InitStruct.Alternate = GPIO_AF10_OTG_HS;
    HAL_GPIO_Init(GPIOA, &GPIO_InitStruct); 
    
    /* D1 D2 D3 D4 D5 D6 D7 */
    GPIO_InitStruct.Pin = GPIO_PIN_0  | GPIO_PIN_1  | GPIO_PIN_5 |\
                          GPIO_PIN_10 | GPIO_PIN_11 | GPIO_PIN_12 | GPIO_PIN_13;
    GPIO_InitStruct.Mode = GPIO_MODE_AF_PP;
    GPIO_InitStruct.Pull = GPIO_NOPULL;
    GPIO_InitStruct.Alternate = GPIO_AF10_OTG_HS;
    HAL_GPIO_Init(GPIOB, &GPIO_InitStruct); 
    
    /* STP */    
    GPIO_InitStruct.Pin = GPIO_PIN_0;
    GPIO_InitStruct.Mode = GPIO_MODE_AF_PP;
    GPIO_InitStruct.Pull = GPIO_NOPULL;
    GPIO_InitStruct.Alternate = GPIO_AF10_OTG_HS;
    HAL_GPIO_Init(GPIOC, &GPIO_InitStruct); 
    
    /* NXT */ 
    GPIO_InitStruct.Pin = GPIO_PIN_4;
    GPIO_InitStruct.Mode = GPIO_MODE_AF_PP;
    GPIO_InitStruct.Pull = GPIO_NOPULL;
    GPIO_InitStruct.Alternate = GPIO_AF10_OTG_HS;
    HAL_GPIO_Init(GPIOH, &GPIO_InitStruct);   
    
    /* DIR */
    GPIO_InitStruct.Pin = GPIO_PIN_11;
    GPIO_InitStruct.Mode = GPIO_MODE_AF_PP;
    GPIO_InitStruct.Pull = GPIO_NOPULL;
    GPIO_InitStruct.Alternate = GPIO_AF10_OTG_HS;
    HAL_GPIO_Init(GPIOI, &GPIO_InitStruct);
    
    /* Enable USB HS Clocks */
    __USB_OTG_HS_CLK_ENABLE();
    __USB_OTG_HS_ULPI_CLK_ENABLE();
    
    /* Set USBHS Interrupt to the lowest priority */
    HAL_NVIC_SetPriority(OTG_HS_IRQn, IRQ_PRI_OTG_HS, IRQ_SUBPRI_OTG_HS);
    
    /* Enable USBHS Interrupt */
    HAL_NVIC_EnableIRQ(OTG_HS_IRQn);
  }   
  #endif
}
/**
  * @brief  DeInitializes the PCD MSP.
  * @param  hpcd: PCD handle
  * @retval None
  */
void HAL_PCD_MspDeInit(PCD_HandleTypeDef *hpcd)
{
  if(hpcd->Instance == USB_OTG_FS)
  {  
    /* Disable USB FS Clocks */ 
    __USB_OTG_FS_CLK_DISABLE();
    __SYSCFG_CLK_DISABLE(); 
  }
  #if defined(USE_USB_HS)
  else if(hpcd->Instance == USB_OTG_HS)
  {  
    /* Disable USB FS Clocks */ 
    __USB_OTG_HS_CLK_DISABLE();
    __SYSCFG_CLK_DISABLE(); 
  }  
  #endif
}

/*******************************************************************************
                       LL Driver Callbacks (PCD -> USB Device Library)
*******************************************************************************/


/**
  * @brief  Setup stage callback.
  * @param  hpcd: PCD handle
  * @retval None
  */
void HAL_PCD_SetupStageCallback(PCD_HandleTypeDef *hpcd)
{
  USBD_LL_SetupStage(hpcd->pData, (uint8_t *)hpcd->Setup);
}

/**
  * @brief  Data Out stage callback.
  * @param  hpcd: PCD handle
  * @param  epnum: Endpoint Number
  * @retval None
  */
void HAL_PCD_DataOutStageCallback(PCD_HandleTypeDef *hpcd, uint8_t epnum)
{
  USBD_LL_DataOutStage(hpcd->pData, epnum, hpcd->OUT_ep[epnum].xfer_buff);
}

/**
  * @brief  Data In stage callback.
  * @param  hpcd: PCD handle
  * @param  epnum: Endpoint Number
  * @retval None
  */
void HAL_PCD_DataInStageCallback(PCD_HandleTypeDef *hpcd, uint8_t epnum)
{
  USBD_LL_DataInStage(hpcd->pData, epnum, hpcd->IN_ep[epnum].xfer_buff);
}

/**
  * @brief  SOF callback.
  * @param  hpcd: PCD handle
  * @retval None
  */
void HAL_PCD_SOFCallback(PCD_HandleTypeDef *hpcd)
{
  USBD_LL_SOF(hpcd->pData);
}

/**
  * @brief  Reset callback.
  * @param  hpcd: PCD handle
  * @retval None
  */
void HAL_PCD_ResetCallback(PCD_HandleTypeDef *hpcd)
{ 
  USBD_SpeedTypeDef speed = USBD_SPEED_FULL;

  /* Set USB Current Speed */
  switch(hpcd->Init.speed)
  {
  case PCD_SPEED_HIGH:
    speed = USBD_SPEED_HIGH;
    break;
    
  case PCD_SPEED_FULL:
    speed = USBD_SPEED_FULL;    
    break;
	
	default:
    speed = USBD_SPEED_FULL;    
    break;
  }
  USBD_LL_SetSpeed(hpcd->pData, speed);  
  
  /* Reset Device */
  USBD_LL_Reset(hpcd->pData);
}

/**
  * @brief  Suspend callback.
  * @param  hpcd: PCD handle
  * @retval None
  */
void HAL_PCD_SuspendCallback(PCD_HandleTypeDef *hpcd)
{
  USBD_LL_Suspend(hpcd->pData);
}

/**
  * @brief  Resume callback.
  * @param  hpcd: PCD handle
  * @retval None
  */
void HAL_PCD_ResumeCallback(PCD_HandleTypeDef *hpcd)
{
  USBD_LL_Resume(hpcd->pData);
}

/**
  * @brief  ISOC Out Incomplete callback.
  * @param  hpcd: PCD handle
  * @param  epnum: Endpoint Number  
  * @retval None
  */
void HAL_PCD_ISOOUTIncompleteCallback(PCD_HandleTypeDef *hpcd, uint8_t epnum)
{
  USBD_LL_IsoOUTIncomplete(hpcd->pData, epnum);
}

/**
  * @brief  ISOC In Incomplete callback.
  * @param  hpcd: PCD handle
  * @param  epnum: Endpoint Number  
  * @retval None
  */
void HAL_PCD_ISOINIncompleteCallback(PCD_HandleTypeDef *hpcd, uint8_t epnum)
{
  USBD_LL_IsoINIncomplete(hpcd->pData, epnum);
}

/**
  * @brief  Connect callback.
  * @param  hpcd: PCD handle
  * @retval None
  */
void HAL_PCD_ConnectCallback(PCD_HandleTypeDef *hpcd)
{
  USBD_LL_DevConnected(hpcd->pData);
}

/**
  * @brief  Disconnect callback.
  * @param  hpcd: PCD handle
  * @retval None
  */
void HAL_PCD_DisconnectCallback(PCD_HandleTypeDef *hpcd)
{
  USBD_LL_DevDisconnected(hpcd->pData);
}

/*******************************************************************************
                       LL Driver Interface (USB Device Library --> PCD)
*******************************************************************************/
/**
  * @brief  Initializes the Low Level portion of the Device driver.  
  * @param  pdev: Device handle
  * @retval USBD Status
  */
USBD_StatusTypeDef  USBD_LL_Init (USBD_HandleTypeDef *pdev)
{ 
#ifdef USE_USB_FS  
  /*Set LL Driver parameters */
  pcd_handle.Instance = USB_OTG_FS;
  pcd_handle.Init.dev_endpoints = 4; 
  pcd_handle.Init.use_dedicated_ep1 = 0;
  pcd_handle.Init.ep0_mps = 0x40;  
  pcd_handle.Init.dma_enable = 0;
  pcd_handle.Init.low_power_enable = 0;
  pcd_handle.Init.phy_itface = PCD_PHY_EMBEDDED; 
  pcd_handle.Init.Sof_enable = 0;
  pcd_handle.Init.speed = PCD_SPEED_FULL;
#if !defined(MICROPY_HW_USB_VBUS_DETECT_PIN)
  pcd_handle.Init.vbus_sensing_enable = 0; // No VBUS Sensing on USB0
#else
  pcd_handle.Init.vbus_sensing_enable = 1;
#endif
  /* Link The driver to the stack */
  pcd_handle.pData = pdev;
  pdev->pData = &pcd_handle;
  /*Initialize LL Driver */
  HAL_PCD_Init(&pcd_handle);

  HAL_PCD_SetRxFiFo(&pcd_handle, 0x80);
  HAL_PCD_SetTxFiFo(&pcd_handle, 0, 0x20);
  HAL_PCD_SetTxFiFo(&pcd_handle, 1, 0x40);
  HAL_PCD_SetTxFiFo(&pcd_handle, 2, 0x20);
  HAL_PCD_SetTxFiFo(&pcd_handle, 3, 0x40);


#endif 
#ifdef USE_USB_HS  
  /*Set LL Driver parameters */
  pcd_handle.Instance = USB_OTG_HS;
  pcd_handle.Init.dev_endpoints = 6; 
  pcd_handle.Init.use_dedicated_ep1 = 0;
  pcd_handle.Init.ep0_mps = 0x40;
  
  /* Be aware that enabling USB-DMA mode will result in data being sent only by
     multiple of 4 packet sizes. This is due to the fact that USB-DMA does
     not allow sending data from non word-aligned addresses.
     For this specific application, it is advised to not enable this option
     unless required. */
  pcd_handle.Init.dma_enable = 0;
  
  pcd_handle.Init.low_power_enable = 0;
  pcd_handle.Init.phy_itface = PCD_PHY_ULPI; 
  pcd_handle.Init.Sof_enable = 0;
  pcd_handle.Init.speed = PCD_SPEED_HIGH;
  pcd_handle.Init.vbus_sensing_enable = 1;
  /* Link The driver to the stack */
  pcd_handle.pData = pdev;
  pdev->pData = &pcd_handle;
  /*Initialize LL Driver */
  HAL_PCD_Init(&pcd_handle);
  
  HAL_PCD_SetRxFiFo(&pcd_handle, 0x200);
  HAL_PCD_SetTxFiFo(&pcd_handle, 0, 0x80);
  HAL_PCD_SetTxFiFo(&pcd_handle, 1, 0x174); 

  
#endif 
  return USBD_OK;
}

/**
  * @brief  De-Initializes the Low Level portion of the Device driver. 
  * @param  pdev: Device handle
  * @retval USBD Status
  */
USBD_StatusTypeDef USBD_LL_DeInit(USBD_HandleTypeDef *pdev)
{
  HAL_PCD_DeInit(pdev->pData);
  return USBD_OK; 
}

/**
  * @brief  Starts the Low Level portion of the Device driver.    
  * @param  pdev: Device handle
  * @retval USBD Status
  */
USBD_StatusTypeDef USBD_LL_Start(USBD_HandleTypeDef *pdev)
{
  HAL_PCD_Start(pdev->pData);
  return USBD_OK; 
}

/**
  * @brief  Stops the Low Level portion of the Device driver.
  * @param  pdev: Device handle
  * @retval USBD Status
  */
USBD_StatusTypeDef USBD_LL_Stop(USBD_HandleTypeDef *pdev)
{
  HAL_PCD_Stop(pdev->pData);
  return USBD_OK; 
}

/**
  * @brief  Opens an endpoint of the Low Level Driver. 
  * @param  pdev: Device handle
  * @param  ep_addr: Endpoint Number
  * @param  ep_type: Endpoint Type
  * @param  ep_mps: Endpoint Max Packet Size                 
  * @retval USBD Status
  */
USBD_StatusTypeDef USBD_LL_OpenEP(USBD_HandleTypeDef *pdev, 
                                  uint8_t  ep_addr,                                      
                                  uint8_t  ep_type,
                                  uint16_t ep_mps)
{
  HAL_PCD_EP_Open(pdev->pData, ep_addr, ep_mps, ep_type);
  return USBD_OK; 
}

/**
  * @brief  Closes an endpoint of the Low Level Driver.  
  * @param  pdev: Device handle
  * @param  ep_addr: Endpoint Number      
  * @retval USBD Status
  */
USBD_StatusTypeDef USBD_LL_CloseEP(USBD_HandleTypeDef *pdev, uint8_t ep_addr)   
{
  HAL_PCD_EP_Close(pdev->pData, ep_addr);
  return USBD_OK; 
}

/**
  * @brief  Flushes an endpoint of the Low Level Driver.
  * @param  pdev: Device handle
  * @param  ep_addr: Endpoint Number      
  * @retval USBD Status
  */
USBD_StatusTypeDef USBD_LL_FlushEP(USBD_HandleTypeDef *pdev, uint8_t ep_addr)   
{
  HAL_PCD_EP_Flush(pdev->pData, ep_addr);
  return USBD_OK; 
}

/**
  * @brief  Sets a Stall condition on an endpoint of the Low Level Driver.
  * @param  pdev: Device handle
  * @param  ep_addr: Endpoint Number      
  * @retval USBD Status
  */
USBD_StatusTypeDef USBD_LL_StallEP(USBD_HandleTypeDef *pdev, uint8_t ep_addr)   
{
  HAL_PCD_EP_SetStall(pdev->pData, ep_addr);
  return USBD_OK; 
}

/**
  * @brief  Clears a Stall condition on an endpoint of the Low Level Driver.
  * @param  pdev: Device handle
  * @param  ep_addr: Endpoint Number      
  * @retval USBD Status
  */
USBD_StatusTypeDef USBD_LL_ClearStallEP(USBD_HandleTypeDef *pdev, uint8_t ep_addr)   
{
  HAL_PCD_EP_ClrStall(pdev->pData, ep_addr);  
  return USBD_OK; 
}

/**
  * @brief  Returns Stall condition.
  * @param  pdev: Device handle
  * @param  ep_addr: Endpoint Number      
  * @retval Stall (1: yes, 0: No)
  */
uint8_t USBD_LL_IsStallEP(USBD_HandleTypeDef *pdev, uint8_t ep_addr)   
{
  PCD_HandleTypeDef *hpcd = pdev->pData; 
  
  if((ep_addr & 0x80) == 0x80)
  {
    return hpcd->IN_ep[ep_addr & 0x7F].is_stall; 
  }
  else
  {
    return hpcd->OUT_ep[ep_addr & 0x7F].is_stall; 
  }
}

/**
  * @brief  Assigns an USB address to the device
  * @param  pdev: Device handle
  * @param  dev_addr: USB address      
  * @retval USBD Status
  */
USBD_StatusTypeDef USBD_LL_SetUSBAddress(USBD_HandleTypeDef *pdev, uint8_t dev_addr)   
{
  HAL_PCD_SetAddress(pdev->pData, dev_addr);
  return USBD_OK; 
}

/**
  * @brief  Transmits data over an endpoint 
  * @param  pdev: Device handle
  * @param  ep_addr: Endpoint Number
  * @param  pbuf: Pointer to data to be sent    
  * @param  size: Data size    
  * @retval USBD Status
  */
USBD_StatusTypeDef USBD_LL_Transmit(USBD_HandleTypeDef *pdev, 
                                    uint8_t  ep_addr,                                      
                                    uint8_t  *pbuf,
                                    uint16_t  size)
{
  HAL_PCD_EP_Transmit(pdev->pData, ep_addr, pbuf, size);
  return USBD_OK;   
}

/**
  * @brief  Prepares an endpoint for reception 
  * @param  pdev: Device handle
  * @param  ep_addr: Endpoint Number
  * @param  pbuf:pointer to data to be received    
  * @param  size: data size              
  * @retval USBD Status
  */
USBD_StatusTypeDef USBD_LL_PrepareReceive(USBD_HandleTypeDef *pdev, 
                                          uint8_t  ep_addr,                                      
                                          uint8_t  *pbuf,
                                          uint16_t  size)
{
  HAL_PCD_EP_Receive(pdev->pData, ep_addr, pbuf, size);
  return USBD_OK;   
}

/**
  * @brief  Returns the last transfered packet size.    
  * @param  pdev: Device handle
  * @param  ep_addr: Endpoint Number
  * @retval Recived Data Size
  */
uint32_t USBD_LL_GetRxDataSize(USBD_HandleTypeDef *pdev, uint8_t  ep_addr)  
{
  return HAL_PCD_EP_GetRxCount(pdev->pData, ep_addr);
}

/**
  * @brief  Delay routine for the USB Device Library      
  * @param  Delay: Delay in ms
  * @retval None
  */
void  USBD_LL_Delay(uint32_t Delay)
{
  HAL_Delay(Delay);  
}

/************************ (C) COPYRIGHT STMicroelectronics *****END OF FILE****/
>>>>>>> a9f30303
<|MERGE_RESOLUTION|>--- conflicted
+++ resolved
@@ -1,4 +1,3 @@
-<<<<<<< HEAD
 /*
  * This file is part of the Micro Python project, http://micropython.org/
  */
@@ -33,6 +32,9 @@
 /* Includes ------------------------------------------------------------------*/
 #include STM32_HAL_H
 #include "usbd_core.h"
+#include "py/obj.h"
+#include "irq.h"
+
 
 /* Private typedef -----------------------------------------------------------*/
 /* Private define ------------------------------------------------------------*/
@@ -88,7 +90,7 @@
     __USB_OTG_FS_CLK_ENABLE();
     
     /* Set USBFS Interrupt priority */
-    HAL_NVIC_SetPriority(OTG_FS_IRQn, 6, 0);
+    HAL_NVIC_SetPriority(OTG_FS_IRQn,  IRQ_PRI_OTG_FS, IRQ_SUBPRI_OTG_FS);
     
     /* Enable USBFS Interrupt */
     HAL_NVIC_EnableIRQ(OTG_FS_IRQn);
@@ -101,7 +103,6 @@
 #if defined(STM32F429DISC)
     /* Configure USB FS GPIOs */
     __GPIOB_CLK_ENABLE();
-    __GPIOC_CLK_ENABLE();
 
     /* Configure DM DP Pins */
     GPIO_InitStruct.Pin = (GPIO_PIN_14 | GPIO_PIN_15);
@@ -186,7 +187,7 @@
 #endif
     
     /* Set USBHS Interrupt to the lowest priority */
-    HAL_NVIC_SetPriority(OTG_HS_IRQn, 6, 0);
+    HAL_NVIC_SetPriority(OTG_HS_IRQn,  IRQ_PRI_OTG_HS, IRQ_SUBPRI_OTG_HS);
     
     /* Enable USBHS Interrupt */
     HAL_NVIC_EnableIRQ(OTG_HS_IRQn);
@@ -641,593 +642,4 @@
   HAL_Delay(Delay);  
 }
 
-/************************ (C) COPYRIGHT STMicroelectronics *****END OF FILE****/
-=======
-/*
- * This file is part of the Micro Python project, http://micropython.org/
- */
-
-/**
-  ******************************************************************************
-  * @file    USB_Device/CDC_Standalone/Src/usbd_conf.c
-  * @author  MCD Application Team
-  * @version V1.0.1
-  * @date    26-February-2014
-  * @brief   This file implements the USB Device library callbacks and MSP
-  ******************************************************************************
-  * @attention
-  *
-  * <h2><center>&copy; COPYRIGHT(c) 2014 STMicroelectronics</center></h2>
-  *
-  * Licensed under MCD-ST Liberty SW License Agreement V2, (the "License");
-  * You may not use this file except in compliance with the License.
-  * You may obtain a copy of the License at:
-  *
-  *        http://www.st.com/software_license_agreement_liberty_v2
-  *
-  * Unless required by applicable law or agreed to in writing, software 
-  * distributed under the License is distributed on an "AS IS" BASIS, 
-  * WITHOUT WARRANTIES OR CONDITIONS OF ANY KIND, either express or implied.
-  * See the License for the specific language governing permissions and
-  * limitations under the License.
-  *
-  ******************************************************************************
-  */
-
-/* Includes ------------------------------------------------------------------*/
-#include STM32_HAL_H
-#include "usbd_core.h"
-#include "py/obj.h"
-#include "irq.h"
-
-/* Private typedef -----------------------------------------------------------*/
-/* Private define ------------------------------------------------------------*/
-/* Private macro -------------------------------------------------------------*/
-/* Private variables ---------------------------------------------------------*/
-PCD_HandleTypeDef pcd_handle;
-
-/* Private function prototypes -----------------------------------------------*/
-/* Private functions ---------------------------------------------------------*/
-
-/*******************************************************************************
-                       PCD BSP Routines
-*******************************************************************************/
-/**
-  * @brief  Initializes the PCD MSP.
-  * @param  hpcd: PCD handle
-  * @retval None
-  */
-void HAL_PCD_MspInit(PCD_HandleTypeDef *hpcd)
-{
-  GPIO_InitTypeDef  GPIO_InitStruct;
-  
-  if(hpcd->Instance == USB_OTG_FS)
-  {
-    /* Configure USB FS GPIOs */
-    __GPIOA_CLK_ENABLE();
-    
-    GPIO_InitStruct.Pin = (GPIO_PIN_11 | GPIO_PIN_12);
-    GPIO_InitStruct.Mode = GPIO_MODE_AF_PP;
-    GPIO_InitStruct.Pull = GPIO_NOPULL;
-    GPIO_InitStruct.Speed = GPIO_SPEED_HIGH;
-    GPIO_InitStruct.Alternate = GPIO_AF10_OTG_FS;
-    HAL_GPIO_Init(GPIOA, &GPIO_InitStruct); 
-    
-	/* Configure VBUS Pin */
-#if defined(MICROPY_HW_USB_VBUS_DETECT_PIN)
-    // USB VBUS detect pin is always A9
-    GPIO_InitStruct.Pin = GPIO_PIN_9;
-    GPIO_InitStruct.Mode = GPIO_MODE_INPUT;
-    GPIO_InitStruct.Pull = GPIO_NOPULL;
-    HAL_GPIO_Init(GPIOA, &GPIO_InitStruct);
-#endif
-	
-#if defined(MICROPY_HW_USB_OTG_ID_PIN)
-    // USB ID pin is always A10
-    GPIO_InitStruct.Pin = GPIO_PIN_10;
-    GPIO_InitStruct.Mode = GPIO_MODE_AF_OD;
-    GPIO_InitStruct.Pull = GPIO_PULLUP;
-    GPIO_InitStruct.Alternate = GPIO_AF10_OTG_FS;
-    HAL_GPIO_Init(GPIOA, &GPIO_InitStruct); 
-#endif
-
-    /* Enable USB FS Clocks */ 
-    __USB_OTG_FS_CLK_ENABLE();
-    
-    /* Set USBFS Interrupt priority */
-    HAL_NVIC_SetPriority(OTG_FS_IRQn, IRQ_PRI_OTG_FS, IRQ_SUBPRI_OTG_FS);
-    
-    /* Enable USBFS Interrupt */
-    HAL_NVIC_EnableIRQ(OTG_FS_IRQn);
-  } 
-  
-  #if defined(USE_USB_HS)
-  else if(hpcd->Instance == USB_OTG_HS)
-  {
-    /* Configure USB FS GPIOs */
-    __GPIOA_CLK_ENABLE();
-    __GPIOB_CLK_ENABLE();
-    __GPIOC_CLK_ENABLE();
-    __GPIOH_CLK_ENABLE();
-    __GPIOI_CLK_ENABLE();
-    
-    /* CLK */
-    GPIO_InitStruct.Pin = GPIO_PIN_5;
-    GPIO_InitStruct.Mode = GPIO_MODE_AF_PP;
-    GPIO_InitStruct.Pull = GPIO_NOPULL;
-    GPIO_InitStruct.Speed = GPIO_SPEED_HIGH;
-    GPIO_InitStruct.Alternate = GPIO_AF10_OTG_HS;
-    HAL_GPIO_Init(GPIOA, &GPIO_InitStruct); 
-    
-    /* D0 */
-    GPIO_InitStruct.Pin = GPIO_PIN_3;
-    GPIO_InitStruct.Mode = GPIO_MODE_AF_PP;
-    GPIO_InitStruct.Pull = GPIO_NOPULL;
-    GPIO_InitStruct.Speed = GPIO_SPEED_HIGH;
-    GPIO_InitStruct.Alternate = GPIO_AF10_OTG_HS;
-    HAL_GPIO_Init(GPIOA, &GPIO_InitStruct); 
-    
-    /* D1 D2 D3 D4 D5 D6 D7 */
-    GPIO_InitStruct.Pin = GPIO_PIN_0  | GPIO_PIN_1  | GPIO_PIN_5 |\
-                          GPIO_PIN_10 | GPIO_PIN_11 | GPIO_PIN_12 | GPIO_PIN_13;
-    GPIO_InitStruct.Mode = GPIO_MODE_AF_PP;
-    GPIO_InitStruct.Pull = GPIO_NOPULL;
-    GPIO_InitStruct.Alternate = GPIO_AF10_OTG_HS;
-    HAL_GPIO_Init(GPIOB, &GPIO_InitStruct); 
-    
-    /* STP */    
-    GPIO_InitStruct.Pin = GPIO_PIN_0;
-    GPIO_InitStruct.Mode = GPIO_MODE_AF_PP;
-    GPIO_InitStruct.Pull = GPIO_NOPULL;
-    GPIO_InitStruct.Alternate = GPIO_AF10_OTG_HS;
-    HAL_GPIO_Init(GPIOC, &GPIO_InitStruct); 
-    
-    /* NXT */ 
-    GPIO_InitStruct.Pin = GPIO_PIN_4;
-    GPIO_InitStruct.Mode = GPIO_MODE_AF_PP;
-    GPIO_InitStruct.Pull = GPIO_NOPULL;
-    GPIO_InitStruct.Alternate = GPIO_AF10_OTG_HS;
-    HAL_GPIO_Init(GPIOH, &GPIO_InitStruct);   
-    
-    /* DIR */
-    GPIO_InitStruct.Pin = GPIO_PIN_11;
-    GPIO_InitStruct.Mode = GPIO_MODE_AF_PP;
-    GPIO_InitStruct.Pull = GPIO_NOPULL;
-    GPIO_InitStruct.Alternate = GPIO_AF10_OTG_HS;
-    HAL_GPIO_Init(GPIOI, &GPIO_InitStruct);
-    
-    /* Enable USB HS Clocks */
-    __USB_OTG_HS_CLK_ENABLE();
-    __USB_OTG_HS_ULPI_CLK_ENABLE();
-    
-    /* Set USBHS Interrupt to the lowest priority */
-    HAL_NVIC_SetPriority(OTG_HS_IRQn, IRQ_PRI_OTG_HS, IRQ_SUBPRI_OTG_HS);
-    
-    /* Enable USBHS Interrupt */
-    HAL_NVIC_EnableIRQ(OTG_HS_IRQn);
-  }   
-  #endif
-}
-/**
-  * @brief  DeInitializes the PCD MSP.
-  * @param  hpcd: PCD handle
-  * @retval None
-  */
-void HAL_PCD_MspDeInit(PCD_HandleTypeDef *hpcd)
-{
-  if(hpcd->Instance == USB_OTG_FS)
-  {  
-    /* Disable USB FS Clocks */ 
-    __USB_OTG_FS_CLK_DISABLE();
-    __SYSCFG_CLK_DISABLE(); 
-  }
-  #if defined(USE_USB_HS)
-  else if(hpcd->Instance == USB_OTG_HS)
-  {  
-    /* Disable USB FS Clocks */ 
-    __USB_OTG_HS_CLK_DISABLE();
-    __SYSCFG_CLK_DISABLE(); 
-  }  
-  #endif
-}
-
-/*******************************************************************************
-                       LL Driver Callbacks (PCD -> USB Device Library)
-*******************************************************************************/
-
-
-/**
-  * @brief  Setup stage callback.
-  * @param  hpcd: PCD handle
-  * @retval None
-  */
-void HAL_PCD_SetupStageCallback(PCD_HandleTypeDef *hpcd)
-{
-  USBD_LL_SetupStage(hpcd->pData, (uint8_t *)hpcd->Setup);
-}
-
-/**
-  * @brief  Data Out stage callback.
-  * @param  hpcd: PCD handle
-  * @param  epnum: Endpoint Number
-  * @retval None
-  */
-void HAL_PCD_DataOutStageCallback(PCD_HandleTypeDef *hpcd, uint8_t epnum)
-{
-  USBD_LL_DataOutStage(hpcd->pData, epnum, hpcd->OUT_ep[epnum].xfer_buff);
-}
-
-/**
-  * @brief  Data In stage callback.
-  * @param  hpcd: PCD handle
-  * @param  epnum: Endpoint Number
-  * @retval None
-  */
-void HAL_PCD_DataInStageCallback(PCD_HandleTypeDef *hpcd, uint8_t epnum)
-{
-  USBD_LL_DataInStage(hpcd->pData, epnum, hpcd->IN_ep[epnum].xfer_buff);
-}
-
-/**
-  * @brief  SOF callback.
-  * @param  hpcd: PCD handle
-  * @retval None
-  */
-void HAL_PCD_SOFCallback(PCD_HandleTypeDef *hpcd)
-{
-  USBD_LL_SOF(hpcd->pData);
-}
-
-/**
-  * @brief  Reset callback.
-  * @param  hpcd: PCD handle
-  * @retval None
-  */
-void HAL_PCD_ResetCallback(PCD_HandleTypeDef *hpcd)
-{ 
-  USBD_SpeedTypeDef speed = USBD_SPEED_FULL;
-
-  /* Set USB Current Speed */
-  switch(hpcd->Init.speed)
-  {
-  case PCD_SPEED_HIGH:
-    speed = USBD_SPEED_HIGH;
-    break;
-    
-  case PCD_SPEED_FULL:
-    speed = USBD_SPEED_FULL;    
-    break;
-	
-	default:
-    speed = USBD_SPEED_FULL;    
-    break;
-  }
-  USBD_LL_SetSpeed(hpcd->pData, speed);  
-  
-  /* Reset Device */
-  USBD_LL_Reset(hpcd->pData);
-}
-
-/**
-  * @brief  Suspend callback.
-  * @param  hpcd: PCD handle
-  * @retval None
-  */
-void HAL_PCD_SuspendCallback(PCD_HandleTypeDef *hpcd)
-{
-  USBD_LL_Suspend(hpcd->pData);
-}
-
-/**
-  * @brief  Resume callback.
-  * @param  hpcd: PCD handle
-  * @retval None
-  */
-void HAL_PCD_ResumeCallback(PCD_HandleTypeDef *hpcd)
-{
-  USBD_LL_Resume(hpcd->pData);
-}
-
-/**
-  * @brief  ISOC Out Incomplete callback.
-  * @param  hpcd: PCD handle
-  * @param  epnum: Endpoint Number  
-  * @retval None
-  */
-void HAL_PCD_ISOOUTIncompleteCallback(PCD_HandleTypeDef *hpcd, uint8_t epnum)
-{
-  USBD_LL_IsoOUTIncomplete(hpcd->pData, epnum);
-}
-
-/**
-  * @brief  ISOC In Incomplete callback.
-  * @param  hpcd: PCD handle
-  * @param  epnum: Endpoint Number  
-  * @retval None
-  */
-void HAL_PCD_ISOINIncompleteCallback(PCD_HandleTypeDef *hpcd, uint8_t epnum)
-{
-  USBD_LL_IsoINIncomplete(hpcd->pData, epnum);
-}
-
-/**
-  * @brief  Connect callback.
-  * @param  hpcd: PCD handle
-  * @retval None
-  */
-void HAL_PCD_ConnectCallback(PCD_HandleTypeDef *hpcd)
-{
-  USBD_LL_DevConnected(hpcd->pData);
-}
-
-/**
-  * @brief  Disconnect callback.
-  * @param  hpcd: PCD handle
-  * @retval None
-  */
-void HAL_PCD_DisconnectCallback(PCD_HandleTypeDef *hpcd)
-{
-  USBD_LL_DevDisconnected(hpcd->pData);
-}
-
-/*******************************************************************************
-                       LL Driver Interface (USB Device Library --> PCD)
-*******************************************************************************/
-/**
-  * @brief  Initializes the Low Level portion of the Device driver.  
-  * @param  pdev: Device handle
-  * @retval USBD Status
-  */
-USBD_StatusTypeDef  USBD_LL_Init (USBD_HandleTypeDef *pdev)
-{ 
-#ifdef USE_USB_FS  
-  /*Set LL Driver parameters */
-  pcd_handle.Instance = USB_OTG_FS;
-  pcd_handle.Init.dev_endpoints = 4; 
-  pcd_handle.Init.use_dedicated_ep1 = 0;
-  pcd_handle.Init.ep0_mps = 0x40;  
-  pcd_handle.Init.dma_enable = 0;
-  pcd_handle.Init.low_power_enable = 0;
-  pcd_handle.Init.phy_itface = PCD_PHY_EMBEDDED; 
-  pcd_handle.Init.Sof_enable = 0;
-  pcd_handle.Init.speed = PCD_SPEED_FULL;
-#if !defined(MICROPY_HW_USB_VBUS_DETECT_PIN)
-  pcd_handle.Init.vbus_sensing_enable = 0; // No VBUS Sensing on USB0
-#else
-  pcd_handle.Init.vbus_sensing_enable = 1;
-#endif
-  /* Link The driver to the stack */
-  pcd_handle.pData = pdev;
-  pdev->pData = &pcd_handle;
-  /*Initialize LL Driver */
-  HAL_PCD_Init(&pcd_handle);
-
-  HAL_PCD_SetRxFiFo(&pcd_handle, 0x80);
-  HAL_PCD_SetTxFiFo(&pcd_handle, 0, 0x20);
-  HAL_PCD_SetTxFiFo(&pcd_handle, 1, 0x40);
-  HAL_PCD_SetTxFiFo(&pcd_handle, 2, 0x20);
-  HAL_PCD_SetTxFiFo(&pcd_handle, 3, 0x40);
-
-
-#endif 
-#ifdef USE_USB_HS  
-  /*Set LL Driver parameters */
-  pcd_handle.Instance = USB_OTG_HS;
-  pcd_handle.Init.dev_endpoints = 6; 
-  pcd_handle.Init.use_dedicated_ep1 = 0;
-  pcd_handle.Init.ep0_mps = 0x40;
-  
-  /* Be aware that enabling USB-DMA mode will result in data being sent only by
-     multiple of 4 packet sizes. This is due to the fact that USB-DMA does
-     not allow sending data from non word-aligned addresses.
-     For this specific application, it is advised to not enable this option
-     unless required. */
-  pcd_handle.Init.dma_enable = 0;
-  
-  pcd_handle.Init.low_power_enable = 0;
-  pcd_handle.Init.phy_itface = PCD_PHY_ULPI; 
-  pcd_handle.Init.Sof_enable = 0;
-  pcd_handle.Init.speed = PCD_SPEED_HIGH;
-  pcd_handle.Init.vbus_sensing_enable = 1;
-  /* Link The driver to the stack */
-  pcd_handle.pData = pdev;
-  pdev->pData = &pcd_handle;
-  /*Initialize LL Driver */
-  HAL_PCD_Init(&pcd_handle);
-  
-  HAL_PCD_SetRxFiFo(&pcd_handle, 0x200);
-  HAL_PCD_SetTxFiFo(&pcd_handle, 0, 0x80);
-  HAL_PCD_SetTxFiFo(&pcd_handle, 1, 0x174); 
-
-  
-#endif 
-  return USBD_OK;
-}
-
-/**
-  * @brief  De-Initializes the Low Level portion of the Device driver. 
-  * @param  pdev: Device handle
-  * @retval USBD Status
-  */
-USBD_StatusTypeDef USBD_LL_DeInit(USBD_HandleTypeDef *pdev)
-{
-  HAL_PCD_DeInit(pdev->pData);
-  return USBD_OK; 
-}
-
-/**
-  * @brief  Starts the Low Level portion of the Device driver.    
-  * @param  pdev: Device handle
-  * @retval USBD Status
-  */
-USBD_StatusTypeDef USBD_LL_Start(USBD_HandleTypeDef *pdev)
-{
-  HAL_PCD_Start(pdev->pData);
-  return USBD_OK; 
-}
-
-/**
-  * @brief  Stops the Low Level portion of the Device driver.
-  * @param  pdev: Device handle
-  * @retval USBD Status
-  */
-USBD_StatusTypeDef USBD_LL_Stop(USBD_HandleTypeDef *pdev)
-{
-  HAL_PCD_Stop(pdev->pData);
-  return USBD_OK; 
-}
-
-/**
-  * @brief  Opens an endpoint of the Low Level Driver. 
-  * @param  pdev: Device handle
-  * @param  ep_addr: Endpoint Number
-  * @param  ep_type: Endpoint Type
-  * @param  ep_mps: Endpoint Max Packet Size                 
-  * @retval USBD Status
-  */
-USBD_StatusTypeDef USBD_LL_OpenEP(USBD_HandleTypeDef *pdev, 
-                                  uint8_t  ep_addr,                                      
-                                  uint8_t  ep_type,
-                                  uint16_t ep_mps)
-{
-  HAL_PCD_EP_Open(pdev->pData, ep_addr, ep_mps, ep_type);
-  return USBD_OK; 
-}
-
-/**
-  * @brief  Closes an endpoint of the Low Level Driver.  
-  * @param  pdev: Device handle
-  * @param  ep_addr: Endpoint Number      
-  * @retval USBD Status
-  */
-USBD_StatusTypeDef USBD_LL_CloseEP(USBD_HandleTypeDef *pdev, uint8_t ep_addr)   
-{
-  HAL_PCD_EP_Close(pdev->pData, ep_addr);
-  return USBD_OK; 
-}
-
-/**
-  * @brief  Flushes an endpoint of the Low Level Driver.
-  * @param  pdev: Device handle
-  * @param  ep_addr: Endpoint Number      
-  * @retval USBD Status
-  */
-USBD_StatusTypeDef USBD_LL_FlushEP(USBD_HandleTypeDef *pdev, uint8_t ep_addr)   
-{
-  HAL_PCD_EP_Flush(pdev->pData, ep_addr);
-  return USBD_OK; 
-}
-
-/**
-  * @brief  Sets a Stall condition on an endpoint of the Low Level Driver.
-  * @param  pdev: Device handle
-  * @param  ep_addr: Endpoint Number      
-  * @retval USBD Status
-  */
-USBD_StatusTypeDef USBD_LL_StallEP(USBD_HandleTypeDef *pdev, uint8_t ep_addr)   
-{
-  HAL_PCD_EP_SetStall(pdev->pData, ep_addr);
-  return USBD_OK; 
-}
-
-/**
-  * @brief  Clears a Stall condition on an endpoint of the Low Level Driver.
-  * @param  pdev: Device handle
-  * @param  ep_addr: Endpoint Number      
-  * @retval USBD Status
-  */
-USBD_StatusTypeDef USBD_LL_ClearStallEP(USBD_HandleTypeDef *pdev, uint8_t ep_addr)   
-{
-  HAL_PCD_EP_ClrStall(pdev->pData, ep_addr);  
-  return USBD_OK; 
-}
-
-/**
-  * @brief  Returns Stall condition.
-  * @param  pdev: Device handle
-  * @param  ep_addr: Endpoint Number      
-  * @retval Stall (1: yes, 0: No)
-  */
-uint8_t USBD_LL_IsStallEP(USBD_HandleTypeDef *pdev, uint8_t ep_addr)   
-{
-  PCD_HandleTypeDef *hpcd = pdev->pData; 
-  
-  if((ep_addr & 0x80) == 0x80)
-  {
-    return hpcd->IN_ep[ep_addr & 0x7F].is_stall; 
-  }
-  else
-  {
-    return hpcd->OUT_ep[ep_addr & 0x7F].is_stall; 
-  }
-}
-
-/**
-  * @brief  Assigns an USB address to the device
-  * @param  pdev: Device handle
-  * @param  dev_addr: USB address      
-  * @retval USBD Status
-  */
-USBD_StatusTypeDef USBD_LL_SetUSBAddress(USBD_HandleTypeDef *pdev, uint8_t dev_addr)   
-{
-  HAL_PCD_SetAddress(pdev->pData, dev_addr);
-  return USBD_OK; 
-}
-
-/**
-  * @brief  Transmits data over an endpoint 
-  * @param  pdev: Device handle
-  * @param  ep_addr: Endpoint Number
-  * @param  pbuf: Pointer to data to be sent    
-  * @param  size: Data size    
-  * @retval USBD Status
-  */
-USBD_StatusTypeDef USBD_LL_Transmit(USBD_HandleTypeDef *pdev, 
-                                    uint8_t  ep_addr,                                      
-                                    uint8_t  *pbuf,
-                                    uint16_t  size)
-{
-  HAL_PCD_EP_Transmit(pdev->pData, ep_addr, pbuf, size);
-  return USBD_OK;   
-}
-
-/**
-  * @brief  Prepares an endpoint for reception 
-  * @param  pdev: Device handle
-  * @param  ep_addr: Endpoint Number
-  * @param  pbuf:pointer to data to be received    
-  * @param  size: data size              
-  * @retval USBD Status
-  */
-USBD_StatusTypeDef USBD_LL_PrepareReceive(USBD_HandleTypeDef *pdev, 
-                                          uint8_t  ep_addr,                                      
-                                          uint8_t  *pbuf,
-                                          uint16_t  size)
-{
-  HAL_PCD_EP_Receive(pdev->pData, ep_addr, pbuf, size);
-  return USBD_OK;   
-}
-
-/**
-  * @brief  Returns the last transfered packet size.    
-  * @param  pdev: Device handle
-  * @param  ep_addr: Endpoint Number
-  * @retval Recived Data Size
-  */
-uint32_t USBD_LL_GetRxDataSize(USBD_HandleTypeDef *pdev, uint8_t  ep_addr)  
-{
-  return HAL_PCD_EP_GetRxCount(pdev->pData, ep_addr);
-}
-
-/**
-  * @brief  Delay routine for the USB Device Library      
-  * @param  Delay: Delay in ms
-  * @retval None
-  */
-void  USBD_LL_Delay(uint32_t Delay)
-{
-  HAL_Delay(Delay);  
-}
-
-/************************ (C) COPYRIGHT STMicroelectronics *****END OF FILE****/
->>>>>>> a9f30303
+/************************ (C) COPYRIGHT STMicroelectronics *****END OF FILE****/