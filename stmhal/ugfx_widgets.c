/*
 * This file is part of the Micro Python project, http://micropython.org/
 *
 * The MIT License (MIT)
 *
 * Copyright (c) 2013, 2014 Damien P. George
 *
 * Permission is hereby granted, free of charge, to any person obtaining a copy
 * of this software and associated documentation files (the "Software"), to deal
 * in the Software without restriction, including without limitation the rights
 * to use, copy, modify, merge, publish, distribute, sublicense, and/or sell
 * copies of the Software, and to permit persons to whom the Software is
 * furnished to do so, subject to the following conditions:
 *
 * The above copyright notice and this permission notice shall be included in
 * all copies or substantial portions of the Software.
 *
 * THE SOFTWARE IS PROVIDED "AS IS", WITHOUT WARRANTY OF ANY KIND, EXPRESS OR
 * IMPLIED, INCLUDING BUT NOT LIMITED TO THE WARRANTIES OF MERCHANTABILITY,
 * FITNESS FOR A PARTICULAR PURPOSE AND NONINFRINGEMENT. IN NO EVENT SHALL THE
 * AUTHORS OR COPYRIGHT HOLDERS BE LIABLE FOR ANY CLAIM, DAMAGES OR OTHER
 * LIABILITY, WHETHER IN AN ACTION OF CONTRACT, TORT OR OTHERWISE, ARISING FROM,
 * OUT OF OR IN CONNECTION WITH THE SOFTWARE OR THE USE OR OTHER DEALINGS IN
 * THE SOFTWARE.
 */

#include <stdio.h>
#include <string.h>
#include <math.h>

#include STM32_HAL_H

#include "py/nlr.h"
#include "py/runtime.h"

#if MICROPY_HW_HAS_UGFX

#include "pin.h"
#include "modugfx.h"
#include "gfx.h"

#include "genhdr/pins.h"
#include "bufhelper.h"

/// \moduleref ugfx
/// UPDATE ME



/////////////////////////////////////////////////////
/////////////////////////////////////////////////////
//////////////////      COMMON    ///////////////////
/////////////////////////////////////////////////////
/////////////////////////////////////////////////////

static GHandle get_ugfx_handle(mp_obj_t in);

/// \method text()
///
/// Gets or sets widget text
STATIC mp_obj_t ugfx_widget_text(mp_uint_t n_args, const mp_obj_t *args) {
	
	GHandle gh = get_ugfx_handle(args[0]);
	
	if (n_args == 1){
		const char * s = gwinGetText(gh);
		return mp_obj_new_str(s, strlen(s), TRUE);
	}
	else
	{
		const char *s = mp_obj_str_get_str(args[1]);
		gwinSetText(gh, s, TRUE);
		return mp_const_none;
	}
	   
}
STATIC MP_DEFINE_CONST_FUN_OBJ_VAR_BETWEEN(ugfx_widget_text_obj, 1, 2, ugfx_widget_text);



/// \method attach_input(input, function)
///
STATIC mp_obj_t ugfx_widget_attach_input(mp_obj_t self_in, mp_obj_t input, mp_obj_t function) {
    int fun = mp_obj_get_int(function);
	int i = mp_obj_get_int(input);

	gwinAttachToggle(get_ugfx_handle(self_in),fun,i);

    return mp_const_none;
}
STATIC MP_DEFINE_CONST_FUN_OBJ_3(ugfx_widget_attach_input_obj, ugfx_widget_attach_input);


/// \method detach_input(function)
///
STATIC mp_obj_t ugfx_widget_detach_input(mp_obj_t self_in, mp_obj_t function) {
    int fun = mp_obj_get_int(function);

	gwinDetachToggle(get_ugfx_handle(self_in),fun);

    return mp_const_none;
}
STATIC MP_DEFINE_CONST_FUN_OBJ_2(ugfx_widget_detach_input_obj, ugfx_widget_detach_input);



/////////////////////////////////////////////////////
/////////////////////////////////////////////////////
//////////////////      BUTTON    ///////////////////
/////////////////////////////////////////////////////
/////////////////////////////////////////////////////

typedef struct _ugfx_button_t {
    mp_obj_base_t base;

	GHandle ghButton;

} ugfx_button_obj_t;

/// \classmethod \constructor(x, y, a, b, text, {parent})
///
/// Construct an Button object.
/// Will take the style from the parent, if the parents style is set. Otherwise uses default style
STATIC mp_obj_t ugfx_button_make_new(const mp_obj_type_t *type, mp_uint_t n_args, mp_uint_t n_kw, const mp_obj_t *args) {
    // check arguments
    mp_arg_check_num(n_args, n_kw, 5, 6, false);


    const char *text = mp_obj_str_get_str(args[4]);
	int x = mp_obj_get_int(args[0]);
	int y = mp_obj_get_int(args[1]);
	int a = mp_obj_get_int(args[2]);
	int b = mp_obj_get_int(args[3]);

	GHandle parent = NULL;


    // create button object
    ugfx_button_obj_t *btn = m_new_obj(ugfx_button_obj_t);
    btn->base.type = &ugfx_button_type;


	//setup button options
	GWidgetInit	wi;

	// Apply some default values for GWIN
	gwinWidgetClearInit(&wi);
	wi.g.show = TRUE;

	// Apply the button parameters
	wi.g.width = a;
	wi.g.height = b;
	wi.g.y = y;
	wi.g.x = x;
	wi.text = text;

	if (n_args > 5){
		ugfx_container_obj_t *container = args[5];

		if (MP_OBJ_IS_TYPE(args[5], &ugfx_container_type)) {
			parent = container->ghContainer;
			wi.customStyle = container->style;
		}
	}
	wi.g.parent = parent;

	// Create the actual button
	btn->ghButton = gwinButtonCreate(NULL, &wi);


	return btn;
}

/// \method destroy()
///
/// frees up all resources
STATIC mp_obj_t ugfx_button_destroy(mp_obj_t self_in) {
    ugfx_button_obj_t *self = self_in;

	gwinDestroy(self->ghButton);

    return mp_const_none;
}
STATIC MP_DEFINE_CONST_FUN_OBJ_1(ugfx_button_destroy_obj, ugfx_button_destroy);



STATIC const mp_map_elem_t ugfx_button_locals_dict_table[] = {
    // instance methods
    { MP_OBJ_NEW_QSTR(MP_QSTR_destroy), (mp_obj_t)&ugfx_button_destroy_obj},
    { MP_OBJ_NEW_QSTR(MP_QSTR___del__), (mp_obj_t)&ugfx_button_destroy_obj},
    { MP_OBJ_NEW_QSTR(MP_QSTR_attach_input), (mp_obj_t)&ugfx_widget_attach_input_obj },
    { MP_OBJ_NEW_QSTR(MP_QSTR_detach_input), (mp_obj_t)&ugfx_widget_detach_input_obj },
    { MP_OBJ_NEW_QSTR(MP_QSTR_text), (mp_obj_t)&ugfx_widget_text_obj },

	//class constants
    //{ MP_OBJ_NEW_QSTR(MP_QSTR_RED),        MP_OBJ_NEW_SMALL_INT(Red) },


};

STATIC MP_DEFINE_CONST_DICT(ugfx_button_locals_dict, ugfx_button_locals_dict_table);

const mp_obj_type_t ugfx_button_type = {
    { &mp_type_type },
    .name = MP_QSTR_Button,
    .make_new = ugfx_button_make_new,
    .locals_dict = (mp_obj_t)&ugfx_button_locals_dict,
};




/////////////////////////////////////////////////////
/////////////////////////////////////////////////////
//////////////////     TEXTBOX    ///////////////////
/////////////////////////////////////////////////////
/////////////////////////////////////////////////////

typedef struct _ugfx_textbox_t {
    mp_obj_base_t base;

	GHandle ghTextbox;

} ugfx_textbox_obj_t;

/// \classmethod \constructor(x, y, a, b, text, {parent})
///
/// Construct an Textbox object.
/// Will take the style from the parent, if the parents style is set. Otherwise uses default style
STATIC mp_obj_t ugfx_textbox_make_new(const mp_obj_type_t *type, mp_uint_t n_args, mp_uint_t n_kw, const mp_obj_t *args) {
    // check arguments
    mp_arg_check_num(n_args, n_kw, 5, 6, false);


 //   const char *text = mp_obj_str_get_str(args[4]);
	int x = mp_obj_get_int(args[0]);
	int y = mp_obj_get_int(args[1]);
	int a = mp_obj_get_int(args[2]);
	int b = mp_obj_get_int(args[3]);
	int maxlen = mp_obj_get_int(args[4]);

	GHandle parent = NULL;


    // create textbox object
    ugfx_textbox_obj_t *btn = m_new_obj(ugfx_textbox_obj_t);
    btn->base.type = &ugfx_textbox_type;


	//setup textbox options
	GWidgetInit	wi;

	// Apply some default values for GWIN
	gwinWidgetClearInit(&wi);
	wi.g.show = TRUE;

	// Apply the textbox parameters
	wi.g.width = a;
	wi.g.height = b;
	wi.g.y = y;
	wi.g.x = x;
//	wi.text = text;

	if (n_args > 5){
		ugfx_container_obj_t *container = args[5];

		if (MP_OBJ_IS_TYPE(args[5], &ugfx_container_type)) {
			parent = container->ghContainer;
			wi.customStyle = container->style;
		}
	}
	wi.g.parent = parent;

	// Create the actual textbox
	btn->ghTextbox = gwinTexteditCreate(NULL, &wi, maxlen);

	return btn;
}


/// \method destroy()
///
/// frees up all resources
STATIC mp_obj_t ugfx_textbox_destroy(mp_obj_t self_in) {
    ugfx_textbox_obj_t *self = self_in;

	gwinDestroy(self->ghTextbox);

    return mp_const_none;
}
STATIC MP_DEFINE_CONST_FUN_OBJ_1(ugfx_textbox_destroy_obj, ugfx_textbox_destroy);


STATIC const mp_map_elem_t ugfx_textbox_locals_dict_table[] = {
    // instance methods
    { MP_OBJ_NEW_QSTR(MP_QSTR_destroy), (mp_obj_t)&ugfx_textbox_destroy_obj},
    { MP_OBJ_NEW_QSTR(MP_QSTR___del__), (mp_obj_t)&ugfx_textbox_destroy_obj},
    { MP_OBJ_NEW_QSTR(MP_QSTR_attach_input), (mp_obj_t)&ugfx_widget_attach_input_obj },
    { MP_OBJ_NEW_QSTR(MP_QSTR_detach_input), (mp_obj_t)&ugfx_widget_detach_input_obj },
    { MP_OBJ_NEW_QSTR(MP_QSTR_text), (mp_obj_t)&ugfx_widget_text_obj },

	//class constants
    //{ MP_OBJ_NEW_QSTR(MP_QSTR_RED),        MP_OBJ_NEW_SMALL_INT(Red) },


};

STATIC MP_DEFINE_CONST_DICT(ugfx_textbox_locals_dict, ugfx_textbox_locals_dict_table);

const mp_obj_type_t ugfx_textbox_type = {
    { &mp_type_type },
    .name = MP_QSTR_Textbox,
    .make_new = ugfx_textbox_make_new,
    .locals_dict = (mp_obj_t)&ugfx_textbox_locals_dict,
};






/////////////////////////////////////////////////////
/////////////////////////////////////////////////////
//////////////////       LIST     ///////////////////
/////////////////////////////////////////////////////
/////////////////////////////////////////////////////

typedef struct _ugfx_list_t {
    mp_obj_base_t base;

	GHandle ghList;

} ugfx_list_obj_t;

/// \classmethod \constructor(x, y, a, b, *, parent=None, up=ugfx.JOY_UP, down=ugfx.JOY_DOWN)
///
/// Construct an List object.
/// Will take the style from the parent, if the parents style is set. Otherwise uses default style

STATIC const mp_arg_t ugfx_list_make_new_args[] = {
    { MP_QSTR_x, MP_ARG_REQUIRED | MP_ARG_INT, {.u_int = 0} },
    { MP_QSTR_y, MP_ARG_REQUIRED | MP_ARG_INT, {.u_int = 0} },
    { MP_QSTR_a, MP_ARG_REQUIRED | MP_ARG_INT, {.u_int = 0} },
    { MP_QSTR_b, MP_ARG_REQUIRED | MP_ARG_INT, {.u_int = 0} },
    { MP_QSTR_parent, MP_ARG_KW_ONLY | MP_ARG_OBJ, {.u_obj = MP_OBJ_NULL} },
    { MP_QSTR_up, MP_ARG_KW_ONLY | MP_ARG_INT, {.u_int = GINPUT_TOGGLE_UP} },
    { MP_QSTR_down, MP_ARG_KW_ONLY | MP_ARG_INT, {.u_int = GINPUT_TOGGLE_DOWN} },
};
#define UGFX_LIST_MAKE_NEW_NUM_ARGS MP_ARRAY_SIZE(ugfx_list_make_new_args)

STATIC mp_obj_t ugfx_list_make_new(const mp_obj_type_t *type, mp_uint_t n_args, mp_uint_t n_kw, const mp_obj_t *args) {
    // check arguments
    mp_arg_val_t vals[UGFX_LIST_MAKE_NEW_NUM_ARGS];
    mp_arg_parse_all_kw_array(n_args, n_kw, args, UGFX_LIST_MAKE_NEW_NUM_ARGS, ugfx_list_make_new_args, vals);

    // create list object
    ugfx_list_obj_t *lst = m_new_obj(ugfx_list_obj_t);
    lst->base.type = &ugfx_list_type;

	//setup list options
	GWidgetInit	wi;

	// Apply some default values for GWIN
	gwinWidgetClearInit(&wi);
	wi.g.show = TRUE;

	// Apply the list parameters
	wi.g.width = vals[2].u_int;
	wi.g.height = vals[3].u_int;
	wi.g.y = vals[1].u_int;
	wi.g.x = vals[0].u_int;
	wi.text = 0;

    // Apply parent
    wi.g.parent = NULL;
	if (MP_OBJ_IS_TYPE(vals[4].u_obj, &ugfx_container_type)) {
        ugfx_container_obj_t *container = vals[4].u_obj;
		wi.g.parent = container->ghContainer;
		wi.customStyle = container->style;
	}

	// Create the actual list
	lst->ghList = gwinListCreate(NULL, &wi, FALSE);   //FALSE - no multiselect

	//gwinListSetScroll(lst->ghList,scrollAlways);

    // attach default inputs
    gwinAttachToggle(lst->ghList, 1, vals[5].u_int);
    gwinAttachToggle(lst->ghList, 0, vals[6].u_int); //mp_obj_get_int(args[6])

	return lst;
}

/// \method destroy()
///
/// frees up all resources
STATIC mp_obj_t ugfx_list_destroy(mp_obj_t self_in) {
    ugfx_list_obj_t *self = self_in;

	gwinDestroy(self->ghList);

    return mp_const_none;
}
STATIC MP_DEFINE_CONST_FUN_OBJ_1(ugfx_list_destroy_obj, ugfx_list_destroy);


/// \method add_item(input)
///
STATIC mp_obj_t ugfx_list_add_item(mp_obj_t self_in, mp_obj_t str) {
    ugfx_list_obj_t *self = self_in;

	const char *s = mp_obj_str_get_str(str);

	gwinListAddItem(self->ghList,s,TRUE);

    return mp_const_none;
}
STATIC MP_DEFINE_CONST_FUN_OBJ_2(ugfx_list_add_item_obj, ugfx_list_add_item);


/// \method remove_item(index)
///
STATIC mp_obj_t ugfx_list_remove_item(mp_obj_t self_in, mp_obj_t index) {
    ugfx_list_obj_t *self = self_in;
	gwinListItemDelete(self->ghList, mp_obj_get_int(index));
    return mp_const_none;
}
STATIC MP_DEFINE_CONST_FUN_OBJ_2(ugfx_list_remove_item_obj, ugfx_list_remove_item);


/// \method get_selected_text()
///
STATIC mp_obj_t ugfx_list_get_selected_text(mp_obj_t self_in) {
    ugfx_list_obj_t *self = self_in;
	const char* s = gwinListGetSelectedText(self->ghList);
    return mp_obj_new_str(s, strlen(s), TRUE);
}
STATIC MP_DEFINE_CONST_FUN_OBJ_1(ugfx_list_get_selected_obj, ugfx_list_get_selected_text);


/// \method get_selected_index()
///
STATIC mp_obj_t ugfx_list_get_selected_index(mp_obj_t self_in) {
    ugfx_list_obj_t *self = self_in;
    return mp_obj_new_int(gwinListGetSelected(self->ghList));
}
STATIC MP_DEFINE_CONST_FUN_OBJ_1(ugfx_list_get_selected_index_obj, ugfx_list_get_selected_index);


/// \method set_selected_index()
///
STATIC mp_obj_t ugfx_list_set_selected_index(mp_obj_t self_in, mp_obj_t index) {
    ugfx_list_obj_t *self = self_in;
	gwinListSetSelected(self->ghList, mp_obj_get_int(index), TRUE);
    return mp_const_none;
}
STATIC MP_DEFINE_CONST_FUN_OBJ_2(ugfx_list_set_selected_index_obj, ugfx_list_set_selected_index);





/// \method count()
///
STATIC mp_obj_t ugfx_list_count(mp_obj_t self_in) {
    ugfx_list_obj_t *self = self_in;
    return mp_obj_new_int(gwinListItemCount(self->ghList));
}
STATIC MP_DEFINE_CONST_FUN_OBJ_1(ugfx_list_count_obj, ugfx_list_count);


STATIC const mp_map_elem_t ugfx_list_locals_dict_table[] = {
    // instance methods
    { MP_OBJ_NEW_QSTR(MP_QSTR_destroy), (mp_obj_t)&ugfx_list_destroy_obj},
    { MP_OBJ_NEW_QSTR(MP_QSTR___del__), (mp_obj_t)&ugfx_list_destroy_obj},
    { MP_OBJ_NEW_QSTR(MP_QSTR_attach_input), (mp_obj_t)&ugfx_widget_attach_input_obj },
    { MP_OBJ_NEW_QSTR(MP_QSTR_detach_input), (mp_obj_t)&ugfx_widget_detach_input_obj },
    { MP_OBJ_NEW_QSTR(MP_QSTR_add_item), (mp_obj_t)&ugfx_list_add_item_obj },
    { MP_OBJ_NEW_QSTR(MP_QSTR_remove_item), (mp_obj_t)&ugfx_list_remove_item_obj },
    { MP_OBJ_NEW_QSTR(MP_QSTR_get_selected_text), (mp_obj_t)&ugfx_list_get_selected_obj },
    { MP_OBJ_NEW_QSTR(MP_QSTR_get_selected_index), (mp_obj_t)&ugfx_list_get_selected_index_obj },
    { MP_OBJ_NEW_QSTR(MP_QSTR_set_selected_index), (mp_obj_t)&ugfx_list_set_selected_index_obj },
    { MP_OBJ_NEW_QSTR(MP_QSTR_count), (mp_obj_t)&ugfx_list_count_obj },
    { MP_OBJ_NEW_QSTR(MP_QSTR_text), (mp_obj_t)&ugfx_widget_text_obj },

	//class constants
    { MP_OBJ_NEW_QSTR(MP_QSTR_ROLES),        MP_OBJ_NEW_SMALL_INT(2) },


};

STATIC MP_DEFINE_CONST_DICT(ugfx_list_locals_dict, ugfx_list_locals_dict_table);

const mp_obj_type_t ugfx_list_type = {
    { &mp_type_type },
    .name = MP_QSTR_List,
    .make_new = ugfx_list_make_new,
    .locals_dict = (mp_obj_t)&ugfx_list_locals_dict,
};








/////////////////////////////////////////////////////
/////////////////////////////////////////////////////
/////////////////      KEYBOARD    //////////////////
/////////////////////////////////////////////////////
/////////////////////////////////////////////////////

typedef struct _ugfx_keyboard_t {
    mp_obj_base_t base;
	GHandle ghKeyboard;
	GListener	gl;
	mp_obj_t kb_callback;

} ugfx_keyboard_obj_t;

/// \classmethod \constructor(x, y, a, b, text, {parent})
///
/// Construct an Keyboard object.
/// Will take the style from the parent, if the parents style is set. Otherwise uses default style
STATIC mp_obj_t ugfx_keyboard_make_new(const mp_obj_type_t *type, mp_uint_t n_args, mp_uint_t n_kw, const mp_obj_t *args) {
    // check arguments
    mp_arg_check_num(n_args, n_kw, 4, 5, false);


    //const char *text = mp_obj_str_get_str(args[4]);
	int x = mp_obj_get_int(args[0]);
	int y = mp_obj_get_int(args[1]);
	int a = mp_obj_get_int(args[2]);
	int b = mp_obj_get_int(args[3]);

	GHandle parent = NULL;

    // create keyboard object
    ugfx_keyboard_obj_t *kbd = m_new_obj(ugfx_keyboard_obj_t);
    kbd->base.type = &ugfx_keyboard_type;


	//setup keyboard options
	GWidgetInit	wi;

	// Apply some default values for GWIN
	gwinWidgetClearInit(&wi);
	wi.g.show = TRUE;

	// Apply the keyboard parameters
	wi.g.width = a;
	wi.g.height = b;
	wi.g.y = y;
	wi.g.x = x;
	wi.text = 0; //text;

	if (n_args > 4){
		ugfx_container_obj_t *container = args[4];
		if (MP_OBJ_IS_TYPE(args[4], &ugfx_container_type)) {
			parent = container->ghContainer;
			wi.customStyle = container->style;
		}
	}
	wi.g.parent = parent;

	// Create the actual keyboard
	kbd->ghKeyboard = gwinKeyboardCreate(NULL, &wi);

	kbd->kb_callback = mp_const_none;


	return kbd;
}





// Process an event
static void ugfx_keyboard_event(void *param, GEvent *pe) {
	#define pke		((GEventKeyboard *)pe)
/*
	(void)				param;

	// Process various events
	switch (pe->type) {
	case GEVENT_KEYBOARD:
		// If Tab key pressed then set focus to next widget
		if (pke->bytecount == 1 && pke->c[0] == GKEY_TAB) {
			if (!(pke->keystate & GKEYSTATE_KEYUP))
				_gwinMoveFocus();
			break;
		}

		// Otherwise, send keyboard events only to widget in focus
		if (_widgetInFocus)
			((gwidgetVMT*)_widgetInFocus->vmt)->KeyboardEvent((GWidgetObject*)_widgetInFocus, pke);
		break;
	default:
		break;
	}

*/
	#undef pke

}

/// \method set_keyboard_callback(callback)
///
/// Sets the callback for any active keyboard widgets
///
STATIC mp_obj_t ugfx_set_keyboard_callback(mp_obj_t self_in, mp_obj_t callback) {
	ugfx_keyboard_obj_t *self = self_in;

	if (callback == mp_const_none) {
        self->kb_callback = mp_const_none;
		geventDetachSource(&(self->gl), gwinKeyboardGetEventSource(self->ghKeyboard));
    } else if (mp_obj_is_callable(callback)) {
        self->kb_callback = callback;
		geventListenerInit(&(self->gl));
		geventAttachSource(&(self->gl), gwinKeyboardGetEventSource(self->ghKeyboard), GLISTEN_KEYUP);
		geventRegisterCallback(&(self->gl), ugfx_keyboard_event, 0);
    } else {
        nlr_raise(mp_obj_new_exception_msg(&mp_type_ValueError, "callback must be None or a callable object"));
    }

    return mp_const_none;
}
STATIC MP_DEFINE_CONST_FUN_OBJ_2(ugfx_set_keyboard_callback_obj, ugfx_set_keyboard_callback);


/// \method clear_keyboard_callback(callback)
///
/// Sets the callback for any active keyboard widgets
///
STATIC mp_obj_t ugfx_clear_keyboard_callback(mp_obj_t self_in, mp_obj_t callback) {
	ugfx_keyboard_obj_t *self = self_in;

    self->kb_callback = mp_const_none;
	geventDetachSource(&(self->gl), gwinKeyboardGetEventSource(self->ghKeyboard));

    return mp_const_none;
}
STATIC MP_DEFINE_CONST_FUN_OBJ_2(ugfx_clear_keyboard_callback_obj, ugfx_clear_keyboard_callback);


/// \method selected_key()
///
STATIC mp_obj_t ugfx_keyboard_selected_key(mp_obj_t self_in) {
    ugfx_keyboard_obj_t *self = self_in;
	const char utf8_str[9];	
	uint8_t len = gwinKeyboardGetSelected(self->ghKeyboard, (uint8_t*)utf8_str);
//	utf8_str[len] = 0;	
    return mp_obj_new_str(utf8_str, len, TRUE);
}
STATIC MP_DEFINE_CONST_FUN_OBJ_1(ugfx_keyboard_selected_key_obj, ugfx_keyboard_selected_key);



/// \method destroy()
///
/// frees up all resources
STATIC mp_obj_t ugfx_keyboard_destroy(mp_obj_t self_in) {
    ugfx_keyboard_obj_t *self = self_in;

	gwinDestroy(self->ghKeyboard);

    return mp_const_none;
}
STATIC MP_DEFINE_CONST_FUN_OBJ_1(ugfx_keyboard_destroy_obj, ugfx_keyboard_destroy);

/*
/// \method callback(fun)
/// Set the function to be called when a key is pressed.
/// `fun` is passed 1 argument, the timer object.
/// If `fun` is `None` then the callback will be disabled.
STATIC mp_obj_t ugfx_keyboard_callback(mp_obj_t self_in, mp_obj_t callback) {
    pyb_keyboard_obj_t *self = self_in;
    if (callback == mp_const_none) {
        // stop interrupt (but not timer)
        __HAL_TIM_DISABLE_IT(&self->tim, TIM_IT_UPDATE);
        self->callback = mp_const_none;
    } else if (mp_obj_is_callable(callback)) {
        __HAL_TIM_DISABLE_IT(&self->tim, TIM_IT_UPDATE);
        self->callback = callback;
        // start timer, so that it interrupts on overflow, but clear any
        // pending interrupts which may have been set by initializing it.
        __HAL_TIM_CLEAR_FLAG(&self->tim, TIM_IT_UPDATE);
        HAL_TIM_Base_Start_IT(&self->tim); // This will re-enable the IRQ
        HAL_NVIC_EnableIRQ(self->irqn);
    } else {
        nlr_raise(mp_obj_new_exception_msg(&mp_type_ValueError, "callback must be None or a callable object"));
    }
    return mp_const_none;
}
STATIC MP_DEFINE_CONST_FUN_OBJ_2(ugfx_keyboard_callback_obj, ugfx_keyboard_callback);
*/



STATIC const mp_map_elem_t ugfx_keyboard_locals_dict_table[] = {
    // instance methods
    { MP_OBJ_NEW_QSTR(MP_QSTR_destroy), (mp_obj_t)&ugfx_keyboard_destroy_obj},
    { MP_OBJ_NEW_QSTR(MP_QSTR___del__), (mp_obj_t)&ugfx_keyboard_destroy_obj},
<<<<<<< HEAD
    { MP_OBJ_NEW_QSTR(MP_QSTR_attach_input), (mp_obj_t)&ugfx_widget_attach_input_obj },
    { MP_OBJ_NEW_QSTR(MP_QSTR_detach_input), (mp_obj_t)&ugfx_widget_detach_input_obj },
=======
    { MP_OBJ_NEW_QSTR(MP_QSTR_attach_input), (mp_obj_t)&ugfx_keyboard_attach_input_obj },
    { MP_OBJ_NEW_QSTR(MP_QSTR_selected_key), (mp_obj_t)&ugfx_keyboard_selected_key_obj },
>>>>>>> c0a1a09c
    //{ MP_OBJ_NEW_QSTR(MP_QSTR_callback), (mp_obj_t)&ugfx_keyboard_callback_obj },
    { MP_OBJ_NEW_QSTR(MP_QSTR_text), (mp_obj_t)&ugfx_widget_text_obj },

	{ MP_OBJ_NEW_QSTR(MP_QSTR_set_keyboard_callback), (mp_obj_t)&ugfx_set_keyboard_callback_obj },
    { MP_OBJ_NEW_QSTR(MP_QSTR_clear_keyboard_callback), (mp_obj_t)&ugfx_clear_keyboard_callback_obj },


	//class constants
    //{ MP_OBJ_NEW_QSTR(MP_QSTR_RED),        MP_OBJ_NEW_SMALL_INT(Red) },


};

STATIC MP_DEFINE_CONST_DICT(ugfx_keyboard_locals_dict, ugfx_keyboard_locals_dict_table);

const mp_obj_type_t ugfx_keyboard_type = {
    { &mp_type_type },
    .name = MP_QSTR_Keyboard,
    .make_new = ugfx_keyboard_make_new,
    .locals_dict = (mp_obj_t)&ugfx_keyboard_locals_dict,
};



/////////////////////////////////////////////////////
/////////////////////////////////////////////////////
/////////////////       LABEL      //////////////////
/////////////////////////////////////////////////////
/////////////////////////////////////////////////////


typedef struct _ugfx_label_t {
    mp_obj_base_t base;

	GHandle ghLabel;

} ugfx_label_obj_t;

/// \classmethod \constructor(x, y, a, b, text, {parent})
///
/// Construct an label object.
/// Will take the style from the parent, if the parents style is set. Otherwise uses default style
STATIC mp_obj_t ugfx_label_make_new(const mp_obj_type_t *type, mp_uint_t n_args, mp_uint_t n_kw, const mp_obj_t *args) {
    // check arguments
    mp_arg_check_num(n_args, n_kw, 5, 6, false);


    const char *text = mp_obj_str_get_str(args[4]);
	int x = mp_obj_get_int(args[0]);
	int y = mp_obj_get_int(args[1]);
	int a = mp_obj_get_int(args[2]);
	int b = mp_obj_get_int(args[3]);

	GHandle parent = NULL;

    // create label object
    ugfx_label_obj_t *btn = m_new_obj(ugfx_label_obj_t);
    btn->base.type = &ugfx_label_type;


	//setup label options
	GWidgetInit	wi;

	// Apply some default values for GWIN
	gwinWidgetClearInit(&wi);
	wi.g.show = TRUE;

	// Apply the label parameters
	wi.g.width = a;
	wi.g.height = b;
	wi.g.y = y;
	wi.g.x = x;
	wi.text = text;

	if (n_args > 5){
		ugfx_container_obj_t *container = args[5];
		if (MP_OBJ_IS_TYPE(args[5], &ugfx_container_type)) {
			parent = container->ghContainer;
			wi.customStyle = container->style;
		}
	}
	wi.g.parent = parent;

	// Create the actual label
	btn->ghLabel = gwinLabelCreate(NULL, &wi);


	return btn;
}


/// \method destroy()
///
/// frees up all resources
STATIC mp_obj_t ugfx_label_destroy(mp_obj_t self_in) {
    ugfx_label_obj_t *self = self_in;

	gwinDestroy(self->ghLabel);

    return mp_const_none;
}
STATIC MP_DEFINE_CONST_FUN_OBJ_1(ugfx_label_destroy_obj, ugfx_label_destroy);


STATIC const mp_map_elem_t ugfx_label_locals_dict_table[] = {
    // instance methods
    { MP_OBJ_NEW_QSTR(MP_QSTR_destroy), (mp_obj_t)&ugfx_label_destroy_obj},
    { MP_OBJ_NEW_QSTR(MP_QSTR___del__), (mp_obj_t)&ugfx_label_destroy_obj},
    { MP_OBJ_NEW_QSTR(MP_QSTR_text), (mp_obj_t)&ugfx_widget_text_obj },

	//class constants
    //{ MP_OBJ_NEW_QSTR(MP_QSTR_RED),        MP_OBJ_NEW_SMALL_INT(Red) },


};

STATIC MP_DEFINE_CONST_DICT(ugfx_label_locals_dict, ugfx_label_locals_dict_table);

const mp_obj_type_t ugfx_label_type = {
    { &mp_type_type },
    .name = MP_QSTR_Label,
    .make_new = ugfx_label_make_new,
    .locals_dict = (mp_obj_t)&ugfx_label_locals_dict,
};









/// \class image - provides a wrapper for uGFX images
///
/// This class is used to hold a uGFX image handle, and can also be
/// used to cache images if used multiple times
///
///     lcd = pyb.image(filepath, cache)
///        where cache = TRUE/FALSE
///



/// \classmethod \constructor(file_path, cache)
///
/// Construct an uGFX image object.
STATIC mp_obj_t ugfx_image_make_new(const mp_obj_type_t *type, mp_uint_t n_args, mp_uint_t n_kw, const mp_obj_t *args) {
    // check arguments
    mp_arg_check_num(n_args, n_kw, 1, 2, false);

	int cache;
	if (n_args == 1)
		cache = false;
	else
		cache = mp_obj_get_int(args[1]);
	
	const char *img_str = mp_obj_str_get_str(args[0]);


    // create lcd object
    ugfx_image_obj_t *image = m_new_obj(ugfx_image_obj_t);
    image->base.type = &ugfx_image_type;
	
	
	//we'll open the file initially to fill the gdispImage struct
	//when the draw function is used, will need to check the image handle is open
	gdispImageError er = gdispImageOpenFile(&(image->thisImage), img_str);
	
	if (er == 0){
		if (cache)
			gdispImageCache	(&(image->thisImage));
		//gdispImageClose(&(image->thisImage));  //TODO: delete this, currently for debugging reasons
		//TODO: error handling and reporting
		return image;
	}
	else{
		nlr_raise(mp_obj_new_exception_msg(&mp_type_ValueError, "Error opening file"));
		return mp_const_none;
	}
		
	
}


/// \method close()
///
/// Frees up memory if cache was used, and closes the file
STATIC mp_obj_t ugfx_image_close(mp_obj_t self_in) {
    ugfx_image_obj_t *self = self_in;
    gdispImageClose(&(self->thisImage));
    return mp_const_none;
}
STATIC MP_DEFINE_CONST_FUN_OBJ_1(ugfx_image_close_obj, ugfx_image_close);


STATIC const mp_map_elem_t ugfx_image_locals_dict_table[] = {
    // instance methods
    { MP_OBJ_NEW_QSTR(MP_QSTR_close), (mp_obj_t)&ugfx_image_close_obj },
    { MP_OBJ_NEW_QSTR(MP_QSTR___del__), (mp_obj_t)&ugfx_image_close_obj },
	
	//class constants
    //{ MP_OBJ_NEW_QSTR(MP_QSTR_RED),        MP_OBJ_NEW_SMALL_INT(Red) },


};

STATIC MP_DEFINE_CONST_DICT(ugfx_image_locals_dict, ugfx_image_locals_dict_table);

const mp_obj_type_t ugfx_image_type = {
    { &mp_type_type },
    .name = MP_QSTR_Image,
    .make_new = ugfx_image_make_new,
    .locals_dict = (mp_obj_t)&ugfx_image_locals_dict,
};







/*

/////////////////////////////////////////////////////
/////////////////////////////////////////////////////
/////////////////      CHECKBOX    //////////////////
/////////////////////////////////////////////////////
/////////////////////////////////////////////////////

typedef struct _ugfx_checkbox_t {
    mp_obj_base_t base;

	GHandle ghCheckbox;

} ugfx_checkbox_obj_t;

/// \classmethod \constructor(parent, x, y, a, b, text, style)
///
/// Construct an Button object.
STATIC mp_obj_t ugfx_checkbox_make_new(const mp_obj_type_t *type, mp_uint_t n_args, mp_uint_t n_kw, const mp_obj_t *args) {
    // check arguments
    mp_arg_check_num(n_args, n_kw, 7, 7, false);


    const char *text = mp_obj_str_get_str(args[5]);
	int x = mp_obj_get_int(args[1]);
	int y = mp_obj_get_int(args[2]);
	int a = mp_obj_get_int(args[3]);
	int b = mp_obj_get_int(args[4]);

    // create button object
    ugfx_checkbox_obj_t *chk = m_new_obj(ugfx_checkbox_obj_t);
    chk->base.type = &ugfx_checkbox_type;


	//setup button options
	GWidgetInit	wi;

	// Apply some default values for GWIN
	gwinWidgetClearInit(&wi);
	wi.g.show = TRUE;

	// Apply the button parameters
	wi.g.width = a;
	wi.g.height = b;
	wi.g.y = y;
	wi.g.x = x;
	//wi.g.parent = ;
	wi.text = text;

	// Create the actual button
	chk->ghCheckbox = gwinCheckboxCreate(NULL, &wi);


	return chk;
}

/// \method destroy()
///
/// clears up all associated memory
STATIC mp_obj_t ugfx_check_destroy(mp_obj_t self_in) {
    ugfx_checkbox_obj_t *self = self_in;

	gwinDestroy(self->ghCheckbox);

    return mp_const_none;
}
STATIC MP_DEFINE_CONST_FUN_OBJ_1(ugfx_check_destroy_obj, ugfx_check_destroy);



STATIC const mp_map_elem_t ugfx_checkbox_locals_dict_table[] = {
    // instance methods
    { MP_OBJ_NEW_QSTR(MP_QSTR_chk_destroy), (mp_obj_t)&ugfx_check_destroy_obj },
    { MP_OBJ_NEW_QSTR(MP_QSTR_chk_attach_input), (mp_obj_t)&ugfx_check_attach_input_obj },

	//class constants
    //{ MP_OBJ_NEW_QSTR(MP_QSTR_RED),        MP_OBJ_NEW_SMALL_INT(Red) },


};

STATIC MP_DEFINE_CONST_DICT(ugfx_checkbox_locals_dict, ugfx_checkbox_locals_dict_table);

const mp_obj_type_t ugfx_checkbox_type = {
    { &mp_type_type },
    .name = MP_QSTR_Checkbox,
    .make_new = ugfx_checkbox_make_new,
    .locals_dict = (mp_obj_t)&ugfx_checkbox_locals_dict,
};

*/

static GHandle get_ugfx_handle(mp_obj_t in){
	if (MP_OBJ_IS_TYPE(in,&ugfx_button_type))
		return ((ugfx_button_obj_t *)in)->ghButton;
//	else if (MP_OBJ_IS_TYPE(in,&ugfx_checkbox_type))
//		return ((ugfx_checkbox_obj_t *)in)->ghCheckbox;
	else if (MP_OBJ_IS_TYPE(in,&ugfx_list_type))
		return ((ugfx_list_obj_t *)in)->ghList;
	else if (MP_OBJ_IS_TYPE(in,&ugfx_textbox_type))
		return ((ugfx_textbox_obj_t *)in)->ghTextbox;
	else if (MP_OBJ_IS_TYPE(in,&ugfx_keyboard_type))
		return ((ugfx_keyboard_obj_t *)in)->ghKeyboard;
	else if (MP_OBJ_IS_TYPE(in,&ugfx_label_type))
		return ((ugfx_label_obj_t *)in)->ghLabel;
	//else if (MP_OBJ_IS_TYPE(in,&ugfx_label_type))
	//	return ((ugfx_container_obj_t *)in)->ghContainer;
	return 0;
}


#endif // MICROPY_HW_HAS_UGFX<|MERGE_RESOLUTION|>--- conflicted
+++ resolved
@@ -704,13 +704,8 @@
     // instance methods
     { MP_OBJ_NEW_QSTR(MP_QSTR_destroy), (mp_obj_t)&ugfx_keyboard_destroy_obj},
     { MP_OBJ_NEW_QSTR(MP_QSTR___del__), (mp_obj_t)&ugfx_keyboard_destroy_obj},
-<<<<<<< HEAD
     { MP_OBJ_NEW_QSTR(MP_QSTR_attach_input), (mp_obj_t)&ugfx_widget_attach_input_obj },
     { MP_OBJ_NEW_QSTR(MP_QSTR_detach_input), (mp_obj_t)&ugfx_widget_detach_input_obj },
-=======
-    { MP_OBJ_NEW_QSTR(MP_QSTR_attach_input), (mp_obj_t)&ugfx_keyboard_attach_input_obj },
-    { MP_OBJ_NEW_QSTR(MP_QSTR_selected_key), (mp_obj_t)&ugfx_keyboard_selected_key_obj },
->>>>>>> c0a1a09c
     //{ MP_OBJ_NEW_QSTR(MP_QSTR_callback), (mp_obj_t)&ugfx_keyboard_callback_obj },
     { MP_OBJ_NEW_QSTR(MP_QSTR_text), (mp_obj_t)&ugfx_widget_text_obj },
 
