--- conflicted
+++ resolved
@@ -59,9 +59,9 @@
 ///
 /// Gets or sets widget text
 STATIC mp_obj_t ugfx_widget_text(mp_uint_t n_args, const mp_obj_t *args) {
-	
+
 	GHandle gh = get_ugfx_handle(args[0]);
-	
+
 	if (n_args == 1){
 		const char * s = gwinGetText(gh);
 		return mp_obj_new_str(s, strlen(s), TRUE);
@@ -72,7 +72,7 @@
 		gwinSetText(gh, s, TRUE);
 		return mp_const_none;
 	}
-	   
+
 }
 STATIC MP_DEFINE_CONST_FUN_OBJ_VAR_BETWEEN(ugfx_widget_text_obj, 1, 2, ugfx_widget_text);
 
@@ -151,7 +151,7 @@
 	int a = vals[2].u_int;
 	int b = vals[3].u_int;
 
-	
+
     // create button object
     ugfx_button_obj_t *btn = m_new_obj(ugfx_button_obj_t);
     btn->base.type = &ugfx_button_type;
@@ -170,7 +170,7 @@
 	wi.g.y = y;
 	wi.g.x = x;
 	wi.text = text;
-	
+
 	switch (vals[6].u_int){
 		case BUTTON_ROUNDED:
 			wi.customDraw = gwinButtonDraw_Rounded;
@@ -190,11 +190,11 @@
 		case ARROW_RIGHT:
 			wi.customDraw = gwinButtonDraw_ArrowRight;
 			break;
-		default:			
-			break;
-	}
-	
-	
+		default:
+			break;
+	}
+
+
 
 	GHandle parent = NULL;
 	if (MP_OBJ_IS_TYPE(vals[5].u_obj, &ugfx_container_type)) {
@@ -506,7 +506,7 @@
 		ugfx_image_obj_t *image = image_in;
 		gwinListItemSetImage(self->ghList,i,&(image->thisImage));
 	}
-	
+
     return mp_const_none;
 }
 STATIC MP_DEFINE_CONST_FUN_OBJ_3(ugfx_list_assign_image_obj, ugfx_list_assign_image);
@@ -745,9 +745,9 @@
 ///
 STATIC mp_obj_t ugfx_keyboard_selected_key(mp_obj_t self_in) {
     ugfx_keyboard_obj_t *self = self_in;
-	const char utf8_str[9];	
+	const char utf8_str[9];
 	uint8_t len = gwinKeyboardGetSelected(self->ghKeyboard, (uint8_t*)utf8_str);
-//	utf8_str[len] = 0;	
+//	utf8_str[len] = 0;
     return mp_obj_new_str(utf8_str, len, TRUE);
 }
 STATIC MP_DEFINE_CONST_FUN_OBJ_1(ugfx_keyboard_selected_key_obj, ugfx_keyboard_selected_key);
@@ -825,11 +825,6 @@
 
 
 
-
-
-<<<<<<< HEAD
-=======
-
 /////////////////////////////////////////////////////
 /////////////////////////////////////////////////////
 ////////////////      IMAGEBOX     //////////////////
@@ -879,8 +874,8 @@
 	wi.g.height = b;
 	wi.g.y = y;
 	wi.g.x = x;
-	
-	
+
+
 	if (n_args > 6){
 		ugfx_container_obj_t *container = args[6];
 		if (MP_OBJ_IS_TYPE(args[6], &ugfx_container_type)) {
@@ -892,11 +887,11 @@
 
 	// Create the actual imagebox
 	img->ghImagebox = gwinImageCreate(NULL, &wi.g);
-	
+
 	//we'll open the file initially to fill the gdispImage struct
 	//when the draw function is used, will need to check the image handle is open
 	int suc = gwinImageOpenFile(img->ghImagebox, file);
-	
+
 	if (suc){
 		if (cache){
 			int err = gwinImageCache(img->ghImagebox);
@@ -908,7 +903,7 @@
 		return mp_const_none;
 	}
 
-	
+
 	return img;
 }
 
@@ -968,12 +963,12 @@
 		case GDISP_IMAGE_ERR_NOSUCHFILE:
 			nlr_raise(mp_obj_new_exception_msg(&mp_type_ValueError, "Failed with error: ERR_NOSUCHFILE"));
 			break;
-		default: break;				
-	}	
-}
-
-
->>>>>>> 66203dd1
+		default: break;
+	}
+}
+
+
+
 /////////////////////////////////////////////////////
 /////////////////////////////////////////////////////
 /////////////////       LABEL      //////////////////
@@ -1118,7 +1113,7 @@
 	//we'll open the file initially to fill the gdispImage struct
 	//when the draw function is used, will need to check the image handle is open
 	gdispImageError er = gdispImageOpenFile(&(image->thisImage), img_str);
-	
+
 	if (er == 0){
 		if (cache){
 			int err = gdispImageCache(&(image->thisImage));
@@ -1132,8 +1127,8 @@
 		nlr_raise(mp_obj_new_exception_msg(&mp_type_ValueError, "Error opening file"));
 		return mp_const_none;
 	}
-		
-	
+
+
 }
 
 
@@ -1152,7 +1147,7 @@
     // instance methods
     { MP_OBJ_NEW_QSTR(MP_QSTR_close), (mp_obj_t)&ugfx_image_close_obj },
     { MP_OBJ_NEW_QSTR(MP_QSTR___del__), (mp_obj_t)&ugfx_image_close_obj },
-	
+
 	//class constants
     //{ MP_OBJ_NEW_QSTR(MP_QSTR_RED),        MP_OBJ_NEW_SMALL_INT(Red) },
 
@@ -1189,11 +1184,11 @@
 /// Construct an Checkbox object.
 /// Will take the style from the parent, if the parents style is set. Otherwise uses default style
 STATIC mp_obj_t ugfx_checkbox_make_new(const mp_obj_type_t *type, mp_uint_t n_args, mp_uint_t n_kw, const mp_obj_t *args) {
-    // check arguments
-    mp_arg_check_num(n_args, n_kw, 5, 6, false);
-
-
-    const char *text = mp_obj_str_get_str(args[4]);
+	// check arguments
+	mp_arg_check_num(n_args, n_kw, 5, 6, false);
+
+
+	const char *text = mp_obj_str_get_str(args[4]);
 	int x = mp_obj_get_int(args[0]);
 	int y = mp_obj_get_int(args[1]);
 	int a = mp_obj_get_int(args[2]);
@@ -1202,9 +1197,9 @@
 	GHandle parent = NULL;
 
 
-    // create checkbox object
-    ugfx_checkbox_obj_t *btn = m_new_obj(ugfx_checkbox_obj_t);
-    btn->base.type = &ugfx_checkbox_type;
+	// create checkbox object
+	ugfx_checkbox_obj_t *btn = m_new_obj(ugfx_checkbox_obj_t);
+	btn->base.type = &ugfx_checkbox_type;
 
 
 	//setup checkbox options
@@ -1235,13 +1230,7 @@
 	btn->ghCheckbox = gwinCheckboxCreate(NULL, &wi);
 
 
-<<<<<<< HEAD
-
-
-	return chk;
-=======
 	return btn;
->>>>>>> 66203dd1
 }
 
 /// \method destroy()
@@ -1260,15 +1249,15 @@
 ///
 /// Gets or sets the checked state
 STATIC mp_obj_t ugfx_checkbox_checked(mp_uint_t n_args, const mp_obj_t *args) {
-	
+
 	GHandle gh = get_ugfx_handle(args[0]);
-	
+
 	if (n_args == 1)
 		return mp_obj_new_int(gwinCheckboxIsChecked(gh));
 	else
 		gwinCheckboxCheck(gh, mp_obj_get_int(args[1]));
 	return mp_const_none;
-	   
+ 
 }
 STATIC MP_DEFINE_CONST_FUN_OBJ_VAR_BETWEEN(ugfx_checkbox_checked_obj, 1, 2, ugfx_checkbox_checked);
 
