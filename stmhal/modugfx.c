--- conflicted
+++ resolved
@@ -954,15 +954,12 @@
 STATIC const mp_map_elem_t ugfx_module_dict_table[] = {
     // instance methods
     { MP_OBJ_NEW_QSTR(MP_QSTR_init), (mp_obj_t)&ugfx_init_obj },
-<<<<<<< HEAD
     { MP_OBJ_NEW_QSTR(MP_QSTR_backlight), (mp_obj_t)&ugfx_backlight_obj },
-=======
     { MP_OBJ_NEW_QSTR(MP_QSTR_deinit), (mp_obj_t)&ugfx_deinit_obj },
     { MP_OBJ_NEW_QSTR(MP_QSTR_power_mode), (mp_obj_t)&ugfx_power_mode_obj },
->>>>>>> 259e399b
     { MP_OBJ_NEW_QSTR(MP_QSTR_text), (mp_obj_t)&ugfx_text_obj },
     { MP_OBJ_NEW_QSTR(MP_QSTR_line), (mp_obj_t)&ugfx_line_obj },
-	{ MP_OBJ_NEW_QSTR(MP_QSTR_box), (mp_obj_t)&ugfx_box_obj },
+    { MP_OBJ_NEW_QSTR(MP_QSTR_box), (mp_obj_t)&ugfx_box_obj },
     { MP_OBJ_NEW_QSTR(MP_QSTR_area), (mp_obj_t)&ugfx_area_obj },
     { MP_OBJ_NEW_QSTR(MP_QSTR_clear), (mp_obj_t)&ugfx_clear_obj },
     { MP_OBJ_NEW_QSTR(MP_QSTR_thickline), (mp_obj_t)&ugfx_thickline_obj },
@@ -970,7 +967,7 @@
     { MP_OBJ_NEW_QSTR(MP_QSTR_fill_circle), (mp_obj_t)&ugfx_fill_circle_obj },
     { MP_OBJ_NEW_QSTR(MP_QSTR_ellipse), (mp_obj_t)&ugfx_ellipse_obj },
     { MP_OBJ_NEW_QSTR(MP_QSTR_fill_ellipse), (mp_obj_t)&ugfx_fill_ellipse_obj },
-	{ MP_OBJ_NEW_QSTR(MP_QSTR_arc), (mp_obj_t)&ugfx_arc_obj },
+    { MP_OBJ_NEW_QSTR(MP_QSTR_arc), (mp_obj_t)&ugfx_arc_obj },
     { MP_OBJ_NEW_QSTR(MP_QSTR_fill_arc), (mp_obj_t)&ugfx_fill_arc_obj },
     { MP_OBJ_NEW_QSTR(MP_QSTR_polygon), (mp_obj_t)&ugfx_polygon_obj },
     { MP_OBJ_NEW_QSTR(MP_QSTR_fill_polygon), (mp_obj_t)&ugfx_fill_polygon_obj },
