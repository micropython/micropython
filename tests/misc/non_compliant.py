--- conflicted
+++ resolved
@@ -55,7 +55,7 @@
 try:
     str(b"abc", encoding="utf8")
 except NotImplementedError:
-    print("TypeError")
+    print("NotImplementedError")
 
 # str.rsplit(None, n) not implemented
 try:
@@ -105,15 +105,12 @@
 except NotImplementedError:
     print("NotImplementedError")
 
-<<<<<<< HEAD
-=======
 # struct pack with too many args, not checked by uPy
 print(struct.pack("bb", 1, 2, 3))
 
 # struct pack with too few args, not checked by uPy
 print(struct.pack("bb", 1))
 
->>>>>>> e00a1440
 # array slice assignment with unsupported RHS
 try:
     bytearray(4)[0:1] = [1, 2]
