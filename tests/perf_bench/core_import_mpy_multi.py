# Test performance of importing an .mpy file many times.

<<<<<<< HEAD
import usys, io, os
=======
import sys, io, os
>>>>>>> e00a1440

if not (hasattr(io, "IOBase") and hasattr(os, "mount")):
    print("SKIP")
    raise SystemExit

# This is the test.py file that is compiled to test.mpy below.
"""
class A:
    def __init__(self, arg):
        self.arg = arg
    def write(self):
        pass
    def read(self):
        pass
def f():
    print, str, bytes, dict
    Exception, ValueError, TypeError
    x = "this will be a string object"
    x = b"this will be a bytes object"
    x = ("const tuple", None, False, True, 1, 2, 3)
result = 123
"""
file_data = b'M\x06\x00\x1f\x14\x03\x0etest.py\x00\x0f\x02A\x00\x02f\x00\x0cresult\x00/-5#\x82I\x81{\x81w\x82/\x81\x05\x81\x17Iom\x82\x13\x06arg\x00\x05\x1cthis will be a string object\x00\x06\x1bthis will be a bytes object\x00\n\x07\x05\x0bconst tuple\x00\x01\x02\x03\x07\x011\x07\x012\x07\x013\x81\\\x10\n\x01\x89\x07d`T2\x00\x10\x024\x02\x16\x022\x01\x16\x03"\x80{\x16\x04Qc\x02\x81d\x00\x08\x02(DD\x11\x05\x16\x06\x10\x02\x16\x072\x00\x16\x082\x01\x16\t2\x02\x16\nQc\x03`\x1a\x08\x08\x12\x13@\xb1\xb0\x18\x13Qc@\t\x08\t\x12` Qc@\t\x08\n\x12``Qc\x82@ \x0e\x03\x80\x08+)##\x12\x0b\x12\x0c\x12\r\x12\x0e*\x04Y\x12\x0f\x12\x10\x12\x11*\x03Y#\x00\xc0#\x01\xc0#\x02\xc0Qc'


class File(io.IOBase):
    def __init__(self):
        self.off = 0

    def ioctl(self, request, arg):
        return 0

    def readinto(self, buf):
        buf[:] = memoryview(file_data)[self.off : self.off + len(buf)]
        self.off += len(buf)
        return len(buf)


class FS:
    def mount(self, readonly, mkfs):
        pass

    def chdir(self, path):
        pass

    def stat(self, path):
        if path == "/__injected.mpy":
            return tuple(0 for _ in range(10))
        else:
            raise OSError(-2)  # ENOENT

    def open(self, path, mode):
        return File()


def mount():
    os.mount(FS(), "/__remote")
<<<<<<< HEAD
    os.chdir("/__remote")
=======
    sys.path.insert(0, "/__remote")
>>>>>>> e00a1440


def test(r):
    global result
    for _ in r:
        sys.modules.clear()
        module = __import__("__injected")
    result = module.result


###########################################################################
# Benchmark interface

bm_params = {
    (32, 10): (50,),
    (1000, 10): (500,),
    (5000, 10): (5000,),
}


def bm_setup(params):
    (nloop,) = params
    mount()
    return lambda: test(range(nloop)), lambda: (nloop, result)<|MERGE_RESOLUTION|>--- conflicted
+++ resolved
@@ -1,10 +1,6 @@
 # Test performance of importing an .mpy file many times.
 
-<<<<<<< HEAD
-import usys, io, os
-=======
 import sys, io, os
->>>>>>> e00a1440
 
 if not (hasattr(io, "IOBase") and hasattr(os, "mount")):
     print("SKIP")
@@ -62,11 +58,7 @@
 
 def mount():
     os.mount(FS(), "/__remote")
-<<<<<<< HEAD
-    os.chdir("/__remote")
-=======
     sys.path.insert(0, "/__remote")
->>>>>>> e00a1440
 
 
 def test(r):
