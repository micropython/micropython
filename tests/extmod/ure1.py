try:
    import ure as re
except ImportError:
    try:
        import re
    except ImportError:
        print("SKIP")
        raise SystemExit

r = re.compile(".+")
m = r.match("abc")
print(m.group(0))
try:
    m.group(1)
except IndexError:
    print("IndexError")

# conversion of re and match to string
str(r)
str(m)

r = re.compile("(.+)1")
m = r.match("xyz781")
print(m.group(0))
print(m.group(1))
try:
    m.group(2)
except IndexError:
    print("IndexError")

r = re.compile(r"\n")
m = r.match("\n")
print(m.group(0))
m = r.match("\\")
print(m)
r = re.compile(r"[\n-\r]")
m = r.match("\n")
print(m.group(0))
r = re.compile(r"[\]]")
m = r.match("]")
print(m.group(0))
print("===")

r = re.compile("[a-cu-z]")
m = r.match("a")
print(m.group(0))
m = r.match("z")
print(m.group(0))
m = r.match("d")
print(m)
m = r.match("A")
print(m)
print("===")

r = re.compile("[^a-cu-z]")
m = r.match("a")
print(m)
m = r.match("z")
print(m)
m = r.match("d")
print(m.group(0))
m = r.match("A")
print(m.group(0))
print("===")

# '-' character within character class block
print(re.match("[-a]+", "-a]d").group(0))
print(re.match("[a-]+", "-a]d").group(0))
print("===")

r = re.compile("o+")
m = r.search("foobar")
print(m.group(0))
try:
    m.group(1)
except IndexError:
    print("IndexError")


m = re.match(".*", "foo")
print(m.group(0))

m = re.search("w.r", "hello world")
print(m.group(0))

m = re.match("a+?", "ab")
print(m.group(0))
m = re.match("a*?", "ab")
print(m.group(0))
m = re.match("^ab$", "ab")
print(m.group(0))
m = re.match("a|b", "b")
print(m.group(0))
m = re.match("a|b|c", "c")
print(m.group(0))

# Case where anchors fail to match
r = re.compile("^b|b$")
m = r.search("abc")
print(m)

try:
    re.compile("*")
except:
    print("Caught invalid regex")

# bytes objects
m = re.match(rb"a+?", b"ab")
print(m.group(0))
print("===")

# escaping
m = re.match(r"a\.c", "a.c")
print(m.group(0) if m else "")
m = re.match(r"a\.b", "abc")
print(m is None)
m = re.match(r"a\.b", "a\\bc")
print(m is None)
m = re.match(r"[a\-z]", "abc")
print(m.group(0))
m = re.match(r"[.\]]*", ".].]a")
print(m.group(0))
m = re.match(r"[.\]+]*", ".]+.]a")
print(m.group(0))
m = re.match(r"[a-f0-9x\-yz]*", "abxcd1-23")
print(m.group(0))
m = re.match(r"[a\\b]*", "a\\aa\\bb\\bbab")
print(m.group(0))
m = re.search(r"[a\-z]", "-")
print(m.group(0))
m = re.search(r"[a\-z]", "f")
print(m is None)
m = re.search(r"[a\]z]", "a")
print(m.group(0))
print(re.compile(r"[-a]").split("foo-bar"))
print(re.compile(r"[a-]").split("foo-bar"))
print(re.compile(r"[ax\-]").split("foo-bar"))
print(re.compile(r"[a\-x]").split("foo-bar"))
print(re.compile(r"[\-ax]").split("foo-bar"))
<<<<<<< HEAD
=======
print("===")

# Module functions take str/bytes/re.
for f in (re.match, re.search):
    print(f(".", "foo").group(0))
    print(f(b".", b"foo").group(0))
    print(f(re.compile("."), "foo").group(0))
    try:
        f(123, "a")
    except TypeError:
        print("TypeError")
>>>>>>> b0932fcf
print("===")<|MERGE_RESOLUTION|>--- conflicted
+++ resolved
@@ -137,8 +137,6 @@
 print(re.compile(r"[ax\-]").split("foo-bar"))
 print(re.compile(r"[a\-x]").split("foo-bar"))
 print(re.compile(r"[\-ax]").split("foo-bar"))
-<<<<<<< HEAD
-=======
 print("===")
 
 # Module functions take str/bytes/re.
@@ -150,5 +148,4 @@
         f(123, "a")
     except TypeError:
         print("TypeError")
->>>>>>> b0932fcf
 print("===")