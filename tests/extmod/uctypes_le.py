try:
    import uctypes
except ImportError:
    print("SKIP")
    raise SystemExit

desc = {
    "s0": uctypes.UINT16 | 0,
<<<<<<< HEAD
    "sub": (0, {"b0": uctypes.UINT8 | 0, "b1": uctypes.UINT8 | 1}),
=======
    "sub": (
        0,
        {
            "b0": uctypes.UINT8 | 0,
            "b1": uctypes.UINT8 | 1,
        },
    ),
>>>>>>> b057fb8a
    "arr": (uctypes.ARRAY | 0, uctypes.UINT8 | 2),
    "arr2": (uctypes.ARRAY | 0, 2, {"b": uctypes.UINT8 | 0}),
    "bitf0": uctypes.BFUINT16 | 0 | 0 << uctypes.BF_POS | 8 << uctypes.BF_LEN,
    "bitf1": uctypes.BFUINT16 | 0 | 8 << uctypes.BF_POS | 8 << uctypes.BF_LEN,
    "bf0": uctypes.BFUINT16 | 0 | 0 << uctypes.BF_POS | 4 << uctypes.BF_LEN,
    "bf1": uctypes.BFUINT16 | 0 | 4 << uctypes.BF_POS | 4 << uctypes.BF_LEN,
    "bf2": uctypes.BFUINT16 | 0 | 8 << uctypes.BF_POS | 4 << uctypes.BF_LEN,
    "bf3": uctypes.BFUINT16 | 0 | 12 << uctypes.BF_POS | 4 << uctypes.BF_LEN,
    "ptr": (uctypes.PTR | 0, uctypes.UINT8),
    "ptr2": (uctypes.PTR | 0, {"b": uctypes.UINT8 | 0}),
}

data = bytearray(b"01")

S = uctypes.struct(uctypes.addressof(data), desc, uctypes.LITTLE_ENDIAN)

# print(S)
print(hex(S.s0))
assert hex(S.s0) == "0x3130"
# print(S.sub.b0)
print(S.sub.b0, S.sub.b1)
assert S.sub.b0, S.sub.b1 == (0x30, 0x31)

try:
    S[0]
    assert False, "Can't index struct"
except TypeError:
    print("TypeError")

print("arr:", S.arr[0], S.arr[1])
assert (S.arr[0], S.arr[1]) == (0x30, 0x31)

print("arr of struct:", S.arr2[0].b, S.arr2[1].b)
assert (S.arr2[0].b, S.arr2[1].b) == (0x30, 0x31)


try:
    S.arr[2]
    assert False, "Out of bounds index"
except IndexError:
    print("IndexError")

print("bf:", S.bitf0, S.bitf1)
assert (S.bitf0, S.bitf1) == (0x30, 0x31)

print("bf 4bit:", S.bf3, S.bf2, S.bf1, S.bf0)
assert (S.bf3, S.bf2, S.bf1, S.bf0) == (3, 1, 3, 0)


# Write access

S.sub.b0 = ord("2")
print(data)
assert bytes(data) == b"21"

S.bf3 = 5
print(data)
assert bytes(data) == b"2Q"

desc2 = {
    "bf8": uctypes.BFUINT8 | 0 | 0 << uctypes.BF_POS | 4 << uctypes.BF_LEN,
    "bf32": uctypes.BFUINT32 | 0 | 20 << uctypes.BF_POS | 4 << uctypes.BF_LEN,
}

data2 = bytearray(b"0123")

S2 = uctypes.struct(uctypes.addressof(data2), desc2, uctypes.LITTLE_ENDIAN)

# bitfield using uint8 as base type
S2.bf8 = 5
print(data2)
assert bytes(data2) == b"5123"

# bitfield using uint32 as base type
S2.bf32 = 5
print(data2)
assert bytes(data2) == b"51R3"<|MERGE_RESOLUTION|>--- conflicted
+++ resolved
@@ -6,9 +6,6 @@
 
 desc = {
     "s0": uctypes.UINT16 | 0,
-<<<<<<< HEAD
-    "sub": (0, {"b0": uctypes.UINT8 | 0, "b1": uctypes.UINT8 | 1}),
-=======
     "sub": (
         0,
         {
@@ -16,7 +13,6 @@
             "b1": uctypes.UINT8 | 1,
         },
     ),
->>>>>>> b057fb8a
     "arr": (uctypes.ARRAY | 0, uctypes.UINT8 | 2),
     "arr2": (uctypes.ARRAY | 0, 2, {"b": uctypes.UINT8 | 0}),
     "bitf0": uctypes.BFUINT16 | 0 | 0 << uctypes.BF_POS | 8 << uctypes.BF_LEN,
