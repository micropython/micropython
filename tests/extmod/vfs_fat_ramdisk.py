try:
    import errno
    import os
except ImportError:
    print("SKIP")
    raise SystemExit

try:
    os.VfsFat
except AttributeError:
    print("SKIP")
    raise SystemExit


class RAMFS:
    SEC_SIZE = 512

    def __init__(self, blocks):
        self.data = bytearray(blocks * self.SEC_SIZE)

    def readblocks(self, n, buf):
        # print("readblocks(%s, %x(%d))" % (n, id(buf), len(buf)))
        for i in range(len(buf)):
            buf[i] = self.data[n * self.SEC_SIZE + i]
        return 0

    def writeblocks(self, n, buf):
        # print("writeblocks(%s, %x)" % (n, id(buf)))
        for i in range(len(buf)):
            self.data[n * self.SEC_SIZE + i] = buf[i]
        return 0

    def ioctl(self, op, arg):
        # print("ioctl(%d, %r)" % (op, arg))
        if op == 4:  # MP_BLOCKDEV_IOCTL_BLOCK_COUNT
            return len(self.data) // self.SEC_SIZE
        if op == 5:  # MP_BLOCKDEV_IOCTL_BLOCK_SIZE
            return self.SEC_SIZE


try:
    bdev = RAMFS(50)
    uos.VfsFat.mkfs(bdev)
except MemoryError:
    print("SKIP")
    raise SystemExit

<<<<<<< HEAD
=======
os.VfsFat.mkfs(bdev)

>>>>>>> 426e54fb
print(b"FOO_FILETXT" not in bdev.data)
print(b"hello!" not in bdev.data)

vfs = os.VfsFat(bdev)
os.mount(vfs, "/ramdisk")

vfs.label = "label test"
print("label:", vfs.label)
print("statvfs:", vfs.statvfs("/ramdisk"))
print("getcwd:", vfs.getcwd())

try:
    vfs.stat("no_file.txt")
except OSError as e:
    print(e.errno == errno.ENOENT)

with vfs.open("foo_file.txt", "w") as f:
    f.write("hello!")
print(list(vfs.ilistdir()))

print("stat root:", vfs.stat("/")[:-3])  # timestamps differ across runs
print("stat file:", vfs.stat("foo_file.txt")[:-3])  # timestamps differ across runs

print(b"FOO_FILETXT" in bdev.data)
print(b"hello!" in bdev.data)

vfs.mkdir("foo_dir")
vfs.chdir("foo_dir")
print("getcwd:", vfs.getcwd())
print(list(vfs.ilistdir()))

with vfs.open("sub_file.txt", "w") as f:
    f.write("subdir file")

try:
    vfs.chdir("sub_file.txt")
except OSError as e:
    print(e.errno == errno.ENOENT)

vfs.chdir("..")
print("getcwd:", vfs.getcwd())

os.umount(vfs)

vfs = os.VfsFat(bdev)
print(list(vfs.ilistdir(b"")))

# list a non-existent directory
try:
    vfs.ilistdir(b"no_exist")
except OSError as e:
    print("ENOENT:", e.errno == errno.ENOENT)<|MERGE_RESOLUTION|>--- conflicted
+++ resolved
@@ -40,16 +40,11 @@
 
 try:
     bdev = RAMFS(50)
-    uos.VfsFat.mkfs(bdev)
+    os.VfsFat.mkfs(bdev)
 except MemoryError:
     print("SKIP")
     raise SystemExit
 
-<<<<<<< HEAD
-=======
-os.VfsFat.mkfs(bdev)
-
->>>>>>> 426e54fb
 print(b"FOO_FILETXT" not in bdev.data)
 print(b"hello!" not in bdev.data)
 
