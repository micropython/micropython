--- conflicted
+++ resolved
@@ -101,15 +101,10 @@
     vfs.umount()
 
 
-<<<<<<< HEAD
 try:
     bdev = RAMBlockDevice(30)
 except MemoryError:
     print("SKIP")
     raise SystemExit
 
-test(bdev, uos.VfsLfs2)
-=======
-bdev = RAMBlockDevice(30)
-test(bdev, os.VfsLfs2)
->>>>>>> 426e54fb
+test(bdev, uos.VfsLfs2)