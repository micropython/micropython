try:
    import uerrno
    import uos
except ImportError:
    print("SKIP")
    raise SystemExit

try:
    uos.VfsFat
except AttributeError:
    print("SKIP")
    raise SystemExit


class RAMFS:

    SEC_SIZE = 512

    def __init__(self, blocks):
        self.data = bytearray(blocks * self.SEC_SIZE)

    # Don't do any allocations in the below functions because they may be called
    # during a gc_sweep from a finalizer.
    def readblocks(self, n, buf):
<<<<<<< HEAD
=======
        # print("readblocks(%s, %x(%d))" % (n, id(buf), len(buf)))
>>>>>>> b0932fcf
        for i in range(len(buf)):
            buf[i] = self.data[n * self.SEC_SIZE + i]
        return 0

    def writeblocks(self, n, buf):
<<<<<<< HEAD
=======
        # print("writeblocks(%s, %x)" % (n, id(buf)))
>>>>>>> b0932fcf
        for i in range(len(buf)):
            self.data[n * self.SEC_SIZE + i] = buf[i]
        return 0

    def ioctl(self, op, arg):
<<<<<<< HEAD
=======
        # print("ioctl(%d, %r)" % (op, arg))
>>>>>>> b0932fcf
        if op == 4:  # MP_BLOCKDEV_IOCTL_BLOCK_COUNT
            return len(self.data) // self.SEC_SIZE
        if op == 5:  # MP_BLOCKDEV_IOCTL_BLOCK_SIZE
            return self.SEC_SIZE


try:
    bdev = RAMFS(50)
except MemoryError:
    print("SKIP")
    raise SystemExit

uos.VfsFat.mkfs(bdev)
vfs = uos.VfsFat(bdev)
uos.mount(vfs, "/ramdisk")
uos.chdir("/ramdisk")

# file IO
f = open("foo_file.txt", "w")
print(str(f)[:17], str(f)[-1:])
f.write("hello!")
f.flush()
f.close()
f.close()  # allowed
try:
    f.write("world!")
except OSError as e:
    print(e.args[0] == uerrno.EINVAL)

try:
    f.read()
except OSError as e:
    print(e.args[0] == uerrno.EINVAL)

try:
    f.flush()
except OSError as e:
    print(e.args[0] == uerrno.EINVAL)

try:
    open("foo_file.txt", "x")
except OSError as e:
    print(e.args[0] == uerrno.EEXIST)

with open("foo_file.txt", "a") as f:
    f.write("world!")

with open("foo_file.txt") as f2:
    print(f2.read())
    print(f2.tell())

    f2.seek(0, 0)  # SEEK_SET
    print(f2.read(1))

    f2.seek(0, 1)  # SEEK_CUR
    print(f2.read(1))
    f2.seek(2, 1)  # SEEK_CUR
    print(f2.read(1))

    f2.seek(-2, 2)  # SEEK_END
    print(f2.read(1))

# using constructor of FileIO type to open a file
# no longer working with new VFS sub-system
# FileIO = type(f)
# with FileIO("/ramdisk/foo_file.txt") as f:
#    print(f.read())

# dirs
vfs.mkdir("foo_dir")

try:
    vfs.rmdir("foo_file.txt")
except OSError as e:
    print(e.args[0] == 20)  # uerrno.ENOTDIR

vfs.remove("foo_file.txt")
<<<<<<< HEAD
print(list(vfs.ilistdir()))

# Here we test that opening a file with the heap locked fails correctly.  This
# is a special case because file objects use a finaliser and allocating with a
# finaliser is a different path to normal allocation.  It would be better to
# test this in the core tests but there are no core objects that use finaliser.
import micropython

micropython.heap_lock()
try:
    vfs.open("x", "r")
except MemoryError:
    print("MemoryError")
micropython.heap_unlock()

# Here we test that the finaliser is actually called during a garbage collection.
import gc

N = 4
for i in range(N):
    n = "x%d" % i
    f = vfs.open(n, "w")
    f.write(n)
    f = None  # release f without closing
    [0, 1, 2, 3, 4, 5]  # use up Python stack so f is really gone
gc.collect()  # should finalise all N files by closing them
for i in range(N):
    with vfs.open("x%d" % i, "r") as f:
        print(f.read())
=======
print(list(vfs.ilistdir()))
>>>>>>> b0932fcf
<|MERGE_RESOLUTION|>--- conflicted
+++ resolved
@@ -22,28 +22,16 @@
     # Don't do any allocations in the below functions because they may be called
     # during a gc_sweep from a finalizer.
     def readblocks(self, n, buf):
-<<<<<<< HEAD
-=======
-        # print("readblocks(%s, %x(%d))" % (n, id(buf), len(buf)))
->>>>>>> b0932fcf
         for i in range(len(buf)):
             buf[i] = self.data[n * self.SEC_SIZE + i]
         return 0
 
     def writeblocks(self, n, buf):
-<<<<<<< HEAD
-=======
-        # print("writeblocks(%s, %x)" % (n, id(buf)))
->>>>>>> b0932fcf
         for i in range(len(buf)):
             self.data[n * self.SEC_SIZE + i] = buf[i]
         return 0
 
     def ioctl(self, op, arg):
-<<<<<<< HEAD
-=======
-        # print("ioctl(%d, %r)" % (op, arg))
->>>>>>> b0932fcf
         if op == 4:  # MP_BLOCKDEV_IOCTL_BLOCK_COUNT
             return len(self.data) // self.SEC_SIZE
         if op == 5:  # MP_BLOCKDEV_IOCTL_BLOCK_SIZE
@@ -121,36 +109,4 @@
     print(e.args[0] == 20)  # uerrno.ENOTDIR
 
 vfs.remove("foo_file.txt")
-<<<<<<< HEAD
-print(list(vfs.ilistdir()))
-
-# Here we test that opening a file with the heap locked fails correctly.  This
-# is a special case because file objects use a finaliser and allocating with a
-# finaliser is a different path to normal allocation.  It would be better to
-# test this in the core tests but there are no core objects that use finaliser.
-import micropython
-
-micropython.heap_lock()
-try:
-    vfs.open("x", "r")
-except MemoryError:
-    print("MemoryError")
-micropython.heap_unlock()
-
-# Here we test that the finaliser is actually called during a garbage collection.
-import gc
-
-N = 4
-for i in range(N):
-    n = "x%d" % i
-    f = vfs.open(n, "w")
-    f.write(n)
-    f = None  # release f without closing
-    [0, 1, 2, 3, 4, 5]  # use up Python stack so f is really gone
-gc.collect()  # should finalise all N files by closing them
-for i in range(N):
-    with vfs.open("x%d" % i, "r") as f:
-        print(f.read())
-=======
-print(list(vfs.ilistdir()))
->>>>>>> b0932fcf
+print(list(vfs.ilistdir()))