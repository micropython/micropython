--- conflicted
+++ resolved
@@ -1,14 +1,8 @@
 """
 categories: Core
-<<<<<<< HEAD
-description: f-strings don't support the !r, !s, and !a conversions
-cause: MicroPython is optimised for code space.
-workaround: Use repr(), str(), and ascii() explicitly.
-=======
 description: f-strings don't support !a conversions
 cause: MicropPython does not implement ascii()
 workaround: None
->>>>>>> e00a1440
 """
 
 f"{'unicode text'!a}"