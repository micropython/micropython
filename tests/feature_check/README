This directory doesn't contain real tests, but code snippets to detect
<<<<<<< HEAD
various interpreter features, which can't be/inconvenient to detected by
=======
various interpreter features, which can't be/inconvenient to detect by
>>>>>>> e00a1440
other means. Scripts here are executed by run-tests.py at the beginning of
testsuite to decide what other test groups to run/exclude.<|MERGE_RESOLUTION|>--- conflicted
+++ resolved
@@ -1,8 +1,4 @@
 This directory doesn't contain real tests, but code snippets to detect
-<<<<<<< HEAD
-various interpreter features, which can't be/inconvenient to detected by
-=======
 various interpreter features, which can't be/inconvenient to detect by
->>>>>>> e00a1440
 other means. Scripts here are executed by run-tests.py at the beginning of
 testsuite to decide what other test groups to run/exclude.