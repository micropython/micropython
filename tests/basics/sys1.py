# test sys module

import sys

print(sys.__name__)
print(type(sys.path))
print(type(sys.argv))
print(sys.byteorder in ('little', 'big'))

try:
    print(sys.maxsize > 100)
except AttributeError:
    # Effectively skip subtests
    print(True)

try:
    print(sys.implementation.name in ('cpython', 'micropython'))
except AttributeError:
    # Effectively skip subtests
<<<<<<< HEAD
    print(True)
=======
    print(True)

if hasattr(sys.implementation, 'mpy'):
    print(type(sys.implementation.mpy))
else:
    # Effectively skip subtests
    print(int)
>>>>>>> 973f6878
<|MERGE_RESOLUTION|>--- conflicted
+++ resolved
@@ -17,14 +17,10 @@
     print(sys.implementation.name in ('cpython', 'micropython'))
 except AttributeError:
     # Effectively skip subtests
-<<<<<<< HEAD
-    print(True)
-=======
     print(True)
 
 if hasattr(sys.implementation, 'mpy'):
     print(type(sys.implementation.mpy))
 else:
     # Effectively skip subtests
-    print(int)
->>>>>>> 973f6878
+    print(int)