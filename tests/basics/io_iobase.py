--- conflicted
+++ resolved
@@ -1,8 +1,4 @@
 import io
-<<<<<<< HEAD
-
-=======
->>>>>>> e00a1440
 try:
     io.IOBase
 except AttributeError:
@@ -16,5 +12,4 @@
         print("write", len(buf))
         return len(buf)
 
-
 print("test", file=MyIO())