# test importing of .mpy files with native code (x64 only)

try:
    import sys, uio, uos

    uio.IOBase
    uos.mount
except (ImportError, AttributeError):
    print("SKIP")
    raise SystemExit

if not (sys.platform == "linux" and sys.maxsize > 2**32):
    print("SKIP")
    raise SystemExit


class UserFile(uio.IOBase):
    def __init__(self, data):
        self.data = memoryview(data)
        self.pos = 0

    def readinto(self, buf):
        n = min(len(buf), len(self.data) - self.pos)
        buf[:n] = self.data[self.pos : self.pos + n]
        self.pos += n
        return n

    def ioctl(self, req, arg):
        return 0


class UserFS:
    def __init__(self, files):
        self.files = files

    def mount(self, readonly, mksfs):
        pass

    def umount(self):
        pass

    def stat(self, path):
        if path in self.files:
            return (32768, 0, 0, 0, 0, 0, 0, 0, 0, 0)
        raise OSError

    def open(self, path, mode):
        return UserFile(self.files[path])


# these are the test .mpy files
# fmt: off
user_files = {
    # bad architecture
<<<<<<< HEAD
    '/mod0.mpy': b'C\x05\xff\x00\x10',

    # test loading of viper and asm
    '/mod1.mpy': (
        b'C\x05\x0b\x1f\x20' # header
=======
    '/mod0.mpy': b'M\x05\xfe\x00\x10',

    # test loading of viper and asm
    '/mod1.mpy': (
        b'M\x05\x0a\x1f\x20' # header
>>>>>>> da4b38e7

        b'\x20' # n bytes, bytecode
            b'\x00\x08\x02m\x02m' # prelude
            b'\x51' # LOAD_CONST_NONE
            b'\x63' # RETURN_VALUE

            b'\x00\x02' # n_obj, n_raw_code

        b'\x22' # n bytes, viper code
            b'\x00\x00\x00\x00\x00\x00' # dummy machine code
            b'\x00\x00' # qstr0
            b'\x01\x0c\x0aprint' # n_qstr, qstr0
            b'\x00\x00\x00' # scope_flags, n_obj, n_raw_code

        b'\x23' # n bytes, asm code
            b'\x00\x00\x00\x00\x00\x00\x00\x00' # dummy machine code
            b'\x00\x00\x00' # scope_flags, n_pos_args, type_sig
    ),

    # test loading viper with additional scope flags and relocation
    '/mod2.mpy': (
<<<<<<< HEAD
        b'C\x05\x0b\x1f\x20' # header
=======
        b'M\x05\x0a\x1f\x20' # header
>>>>>>> da4b38e7

        b'\x20' # n bytes, bytecode
            b'\x00\x08\x02m\x02m' # prelude
            b'\x51' # LOAD_CONST_NONE
            b'\x63' # RETURN_VALUE

            b'\x00\x01' # n_obj, n_raw_code

        b'\x12' # n bytes(=4), viper code
            b'\x00\x00\x00\x00' # dummy machine code
            b'\x00' # n_qstr
            b'\x81\x60' # scope_flags: VIPERBSS | VIPERRODATA | VIPERRELOC
            b'\x00\x00' # n_obj, n_raw_code
            b'\x06rodata' # rodata, 6 bytes
            b'\x04' # bss, 4 bytes
            b'\x03\x01\x00' # dummy relocation of rodata
    ),
}
# fmt: on

# create and mount a user filesystem
uos.mount(UserFS(user_files), "/userfs")
sys.path.append("/userfs")

# import .mpy files from the user filesystem
for i in range(len(user_files)):
    mod = "mod%u" % i
    try:
        __import__(mod)
        print(mod, "OK")
    except ValueError as er:
        print(mod, "ValueError", er)

# unmount and undo path addition
uos.umount("/userfs")
sys.path.pop()<|MERGE_RESOLUTION|>--- conflicted
+++ resolved
@@ -9,7 +9,7 @@
     print("SKIP")
     raise SystemExit
 
-if not (sys.platform == "linux" and sys.maxsize > 2**32):
+if not (sys.platform == "linux" and sys.maxsize > 2 ** 32):
     print("SKIP")
     raise SystemExit
 
@@ -52,19 +52,11 @@
 # fmt: off
 user_files = {
     # bad architecture
-<<<<<<< HEAD
-    '/mod0.mpy': b'C\x05\xff\x00\x10',
+    '/mod0.mpy': b'C\x05\xfe\x00\x10',
 
     # test loading of viper and asm
     '/mod1.mpy': (
-        b'C\x05\x0b\x1f\x20' # header
-=======
-    '/mod0.mpy': b'M\x05\xfe\x00\x10',
-
-    # test loading of viper and asm
-    '/mod1.mpy': (
-        b'M\x05\x0a\x1f\x20' # header
->>>>>>> da4b38e7
+        b'C\x05\x0a\x1f\x20' # header
 
         b'\x20' # n bytes, bytecode
             b'\x00\x08\x02m\x02m' # prelude
@@ -86,11 +78,7 @@
 
     # test loading viper with additional scope flags and relocation
     '/mod2.mpy': (
-<<<<<<< HEAD
-        b'C\x05\x0b\x1f\x20' # header
-=======
-        b'M\x05\x0a\x1f\x20' # header
->>>>>>> da4b38e7
+        b'C\x05\x0a\x1f\x20' # header
 
         b'\x20' # n bytes, bytecode
             b'\x00\x08\x02m\x02m' # prelude
