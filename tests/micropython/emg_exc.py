# test that emergency exceptions work

import micropython
import sys

try:
    import io
except ImportError:
    print("SKIP")
    raise SystemExit

# some ports need to allocate heap for the emg exc
try:
    micropython.alloc_emergency_exception_buf(256)
except AttributeError:
    pass


def f():
    micropython.heap_lock()
    try:
        raise ValueError(1)
    except ValueError as er:
        exc = er
    micropython.heap_unlock()

<<<<<<< HEAD
    print(repr(exc))
=======
    # print the exception
    buf = io.StringIO()
    sys.print_exception(exc, buf)
    for l in buf.getvalue().split("\n"):
        if l.startswith("  File "):
            print(l.split('"')[2])
        else:
            print(l)
>>>>>>> e00a1440


f()<|MERGE_RESOLUTION|>--- conflicted
+++ resolved
@@ -24,18 +24,8 @@
         exc = er
     micropython.heap_unlock()
 
-<<<<<<< HEAD
+    # CIRCUITPY
     print(repr(exc))
-=======
-    # print the exception
-    buf = io.StringIO()
-    sys.print_exception(exc, buf)
-    for l in buf.getvalue().split("\n"):
-        if l.startswith("  File "):
-            print(l.split('"')[2])
-        else:
-            print(l)
->>>>>>> e00a1440
 
 
 f()