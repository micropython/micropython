from pyb import CAN
import pyb

CAN.initfilterbanks(14)
can = CAN(1)
print(can)

can.init(CAN.LOOPBACK)
print(can)
print(can.any(0))

# Catch all filter
can.setfilter(0, CAN.MASK16, 0, (0, 0, 0, 0))

can.send('abcd', 123, timeout=5000)
print(can.any(0))
print(can.recv(0))

can.send('abcd', -1, timeout=5000)
print(can.recv(0))

can.send('abcd', 0x7FF + 1, timeout=5000)
print(can.recv(0))

# Test too long message
try:
    can.send('abcdefghi', 0x7FF, timeout=5000)
except ValueError:
    print('passed')
else:
    print('failed')

del can

# Testing extended IDs
can = CAN(1, CAN.LOOPBACK, extframe = True)
# Catch all filter
can.setfilter(0, CAN.MASK32, 0, (0, 0))

print(can)

try:
    can.send('abcde', 0x7FF + 1, timeout=5000)
except ValueError:
    print('failed')
else:
    r = can.recv(0)
    if r[0] == 0x7FF+1 and r[3] == b'abcde':
        print('passed')
    else:
        print('failed, wrong data received')
<<<<<<< HEAD

del can

# Test RxCallbacks
can = CAN(1, CAN.LOOPBACK)
can.setfilter(0, CAN.LIST16, 0, (1, 2, 3, 4))
can.setfilter(1, CAN.LIST16, 1, (5, 6, 7, 8))
def cb0(bus, reason):
    print('cb0')
    if reason == 0:
        print('pending')
    if reason == 1:
        print('full')
    if reason == 2:
        print('overflow')

def cb1(bus, reason):
    print('cb1')
    if reason == 0:
        print('pending')
    if reason == 1:
        print('full')
    if reason == 2:
        print('overflow')

def cb0a(bus, reason):
    print('cb0a')
    if reason == 0:
        print('pending')
    if reason == 1:
        print('full')
    if reason == 2:
        print('overflow')

def cb1a(bus, reason):
    print('cb1a')
    if reason == 0:
        print('pending')
    if reason == 1:
        print('full')
    if reason == 2:
        print('overflow')


can.rxcallback(0, cb0)
can.rxcallback(1, cb1)

can.send('11111111',1, timeout=5000)
can.send('22222222',2, timeout=5000)
can.send('33333333',3, timeout=5000)
can.rxcallback(0, cb0a)
can.send('44444444',4, timeout=5000)

can.send('55555555',5, timeout=5000)
can.send('66666666',6, timeout=5000)
can.send('77777777',7, timeout=5000)
can.rxcallback(1, cb1a)
can.send('88888888',8, timeout=5000)

print(can.recv(0))
print(can.recv(0))
print(can.recv(0))
print(can.recv(1))
print(can.recv(1))
print(can.recv(1))

can.send('11111111',1, timeout=5000)
can.send('55555555',5, timeout=5000)

print(can.recv(0))
print(can.recv(1))

=======
>>>>>>> 755e909f
del can

# Testing asyncronous send
can = CAN(1, CAN.LOOPBACK)
can.setfilter(0, CAN.MASK16, 0, (0, 0, 0, 0))

while can.any(0):
    can.recv(0)

can.send('abcde', 1, timeout=0)
print(can.any(0))
while not can.any(0):
    pass

print(can.recv(0))

try:
    can.send('abcde', 2, timeout=0)
    can.send('abcde', 3, timeout=0)
    can.send('abcde', 4, timeout=0)
    can.send('abcde', 5, timeout=0)
except OSError as e:
    if str(e) == '16':
        print('passed')
    else:
        print('failed')

pyb.delay(500)
while can.any(0):
    print(can.recv(0))
<<<<<<< HEAD

=======
>>>>>>> 755e909f
<|MERGE_RESOLUTION|>--- conflicted
+++ resolved
@@ -49,7 +49,6 @@
         print('passed')
     else:
         print('failed, wrong data received')
-<<<<<<< HEAD
 
 del can
 
@@ -122,8 +121,6 @@
 print(can.recv(0))
 print(can.recv(1))
 
-=======
->>>>>>> 755e909f
 del can
 
 # Testing asyncronous send
@@ -154,7 +151,3 @@
 pyb.delay(500)
 while can.any(0):
     print(can.recv(0))
-<<<<<<< HEAD
-
-=======
->>>>>>> 755e909f
