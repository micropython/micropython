# test ffi float support
try:
    import ffi
except ImportError:
    print("SKIP")
    raise SystemExit


def ffi_open(names):
    err = None
    for n in names:
        try:
            mod = ffi.open(n)
            return mod
        except OSError as e:
            err = e
    raise err

<<<<<<< HEAD

libc = ffi_open(("libc.so", "libc.so.0", "libc.so.6", "libc.dylib"))

strtof = libc.func("f", "strtof", "sp")
=======

libc = ffi_open(("libc.so", "libc.so.0", "libc.so.6", "libc.dylib"))

try:
    strtof = libc.func("f", "strtof", "sp")
except OSError:
    # Some libc's (e.g. Android's Bionic) define strtof as macro/inline func
    # in terms of strtod().
    print("SKIP")
    raise SystemExit

>>>>>>> b057fb8a
print("%.6f" % strtof("1.23", None))

strtod = libc.func("d", "strtod", "sp")
print("%.6f" % strtod("1.23", None))

# test passing double and float args
libm = ffi_open(("libm.so", "libm.so.6", "libc.so.0", "libc.so.6", "libc.dylib"))
tgamma = libm.func("d", "tgamma", "d")
for fun in (tgamma,):
    for val in (0.5, 1, 1.0, 1.5, 4, 4.0):
        print("%.6f" % fun(val))<|MERGE_RESOLUTION|>--- conflicted
+++ resolved
@@ -16,12 +16,6 @@
             err = e
     raise err
 
-<<<<<<< HEAD
-
-libc = ffi_open(("libc.so", "libc.so.0", "libc.so.6", "libc.dylib"))
-
-strtof = libc.func("f", "strtof", "sp")
-=======
 
 libc = ffi_open(("libc.so", "libc.so.0", "libc.so.6", "libc.dylib"))
 
@@ -33,7 +27,6 @@
     print("SKIP")
     raise SystemExit
 
->>>>>>> b057fb8a
 print("%.6f" % strtof("1.23", None))
 
 strtod = libc.func("d", "strtod", "sp")
