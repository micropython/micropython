#! /usr/bin/env python3

import os
import subprocess
import sys
import platform
import argparse
import inspect
import re
from glob import glob
import multiprocessing
from multiprocessing.pool import ThreadPool
import threading
import tempfile

# Maximum time to run a PC-based test, in seconds.
TEST_TIMEOUT = 30

# See stackoverflow.com/questions/2632199: __file__ nor sys.argv[0]
# are guaranteed to always work, this one should though.
BASEPATH = os.path.dirname(os.path.abspath(inspect.getsourcefile(lambda: None)))


def base_path(*p):
    return os.path.abspath(os.path.join(BASEPATH, *p)).replace("\\", "/")


# Tests require at least CPython 3.3. If your default python3 executable
# is of lower version, you can point MICROPY_CPYTHON3 environment var
# to the correct executable.
if os.name == "nt":
    CPYTHON3 = os.getenv("MICROPY_CPYTHON3", "python")
    MICROPYTHON = os.getenv("MICROPY_MICROPYTHON", base_path("../ports/windows/micropython.exe"))
else:
    CPYTHON3 = os.getenv("MICROPY_CPYTHON3", "python3")
    MICROPYTHON = os.getenv("MICROPY_MICROPYTHON", base_path("../ports/unix/micropython"))

# Use CPython options to not save .pyc files, to only access the core standard library
# (not site packages which may clash with u-module names), and improve start up time.
CPYTHON3_CMD = [CPYTHON3, "-Wignore", "-BS"]

# mpy-cross is only needed if --via-mpy command-line arg is passed
MPYCROSS = os.getenv("MICROPY_MPYCROSS", base_path("../mpy-cross/mpy-cross"))

# For diff'ing test output
DIFF = os.getenv("MICROPY_DIFF", "diff -u")

# Set PYTHONIOENCODING so that CPython will use utf-8 on systems which set another encoding in the locale
os.environ["PYTHONIOENCODING"] = "utf-8"

# Code to allow a target MicroPython to import an .mpy from RAM
injected_import_hook_code = """\
import usys, uos, uio
class __File(uio.IOBase):
  def __init__(self):
    self.off = 0
  def ioctl(self, request, arg):
    return 0
  def readinto(self, buf):
    buf[:] = memoryview(__buf)[self.off:self.off + len(buf)]
    self.off += len(buf)
    return len(buf)
class __FS:
  def mount(self, readonly, mkfs):
    pass
  def umount(self):
    pass
  def chdir(self, path):
    pass
  def stat(self, path):
    if path == '__injected_test.mpy':
      return tuple(0 for _ in range(10))
    else:
      raise OSError(-2) # ENOENT
  def open(self, path, mode):
    return __File()
uos.mount(__FS(), '/__vfstest')
uos.chdir('/__vfstest')
__import__('__injected_test')
"""


def rm_f(fname):
    if os.path.exists(fname):
        os.remove(fname)


# unescape wanted regex chars and escape unwanted ones
def convert_regex_escapes(line):
    cs = []
    escape = False
    for c in str(line, "utf8"):
        if escape:
            escape = False
            cs.append(c)
        elif c == "\\":
            escape = True
        elif c in ("(", ")", "[", "]", "{", "}", ".", "*", "+", "^", "$"):
            cs.append("\\" + c)
        else:
            cs.append(c)
    # accept carriage-return(s) before final newline
    if cs[-1] == "\n":
        cs[-1] = "\r*\n"
    return bytes("".join(cs), "utf8")


def prepare_script_for_target(args, *, script_filename=None, script_text=None, force_plain=False):
    if force_plain or (not args.via_mpy and args.emit == "bytecode"):
        if script_filename is not None:
            with open(script_filename, "rb") as f:
                script_text = f.read()
    elif args.via_mpy:
        tempname = tempfile.mktemp(dir="")
        mpy_filename = tempname + ".mpy"

        if script_filename is None:
            script_filename = tempname + ".py"
            cleanup_script_filename = True
            with open(script_filename, "wb") as f:
                f.write(script_text)
        else:
            cleanup_script_filename = False

        try:
            subprocess.check_output(
                [MPYCROSS]
                + args.mpy_cross_flags.split()
                + ["-o", mpy_filename, "-X", "emit=" + args.emit, script_filename],
                stderr=subprocess.STDOUT,
            )
        except subprocess.CalledProcessError as er:
            return True, b"mpy-cross crash\n" + er.output

        with open(mpy_filename, "rb") as f:
            script_text = b"__buf=" + bytes(repr(f.read()), "ascii") + b"\n"

        rm_f(mpy_filename)
        if cleanup_script_filename:
            rm_f(script_filename)

        script_text += bytes(injected_import_hook_code, "ascii")
    else:
        print("error: using emit={} must go via .mpy".format(args.emit))
        sys.exit(1)

    return False, script_text


def run_script_on_remote_target(pyb, args, test_file, is_special):
    had_crash, script = prepare_script_for_target(
        args, script_filename=test_file, force_plain=is_special
    )
    if had_crash:
        return True, script

    try:
        had_crash = False
        pyb.enter_raw_repl()
        output_mupy = pyb.exec_(script)
    except pyboard.PyboardError as e:
        had_crash = True
        if not is_special and e.args[0] == "exception":
            output_mupy = e.args[1] + e.args[2] + b"CRASH"
        else:
            output_mupy = bytes(e.args[0], "ascii") + b"\nCRASH"
    return had_crash, output_mupy


def run_micropython(pyb, args, test_file, is_special=False):
    special_tests = (
        "micropython/meminfo.py",
        "basics/bytes_compare3.py",
        "basics/builtin_help.py",
        "thread/thread_exc2.py",
        "esp32/partition_ota.py",
    )
    had_crash = False
    if pyb is None:
        # run on PC
        if (
            test_file.startswith(("cmdline/", base_path("feature_check/")))
            or test_file in special_tests
        ):
            # special handling for tests of the unix cmdline program
            is_special = True

        if is_special:
            # check for any cmdline options needed for this test
            args = [MICROPYTHON]
            with open(test_file, "rb") as f:
                line = f.readline()
                if line.startswith(b"# cmdline:"):
                    # subprocess.check_output on Windows only accepts strings, not bytes
                    args += [str(c, "utf-8") for c in line[10:].strip().split()]

            # run the test, possibly with redirected input
            try:
                if "repl_" in test_file:
                    # Need to use a PTY to test command line editing
                    try:
                        import pty
                    except ImportError:
                        # in case pty module is not available, like on Windows
                        return b"SKIP\n"
                    import select

                    # Even though these might have the pty module, it's unlikely to function.
                    if sys.platform in ["win32", "msys", "cygwin"]:
                        return b"SKIP\n"

                    def get(required=False):
                        rv = b""
                        while True:
                            ready = select.select([emulator], [], [emulator], 0.02)
                            if ready[0] == [emulator]:
                                rv += os.read(emulator, 1024)
                            else:
                                if not required or rv:
                                    return rv

                    def send_get(what):
                        os.write(emulator, what)
                        return get()

                    with open(test_file, "rb") as f:
                        # instead of: output_mupy = subprocess.check_output(args, stdin=f)
                        # openpty returns two read/write file descriptors.  The first one is
                        # used by the program which provides the virtual
                        # terminal service, and the second one is used by the
                        # subprogram which requires a tty to work.
                        emulator, subterminal = pty.openpty()
                        p = subprocess.Popen(
                            args,
                            stdin=subterminal,
                            stdout=subterminal,
                            stderr=subprocess.STDOUT,
                            bufsize=0,
                        )
                        banner = get(True)
                        output_mupy = banner + b"".join(send_get(line) for line in f)
                        send_get(b"\x04")  # exit the REPL, so coverage info is saved
                        # At this point the process might have exited already, but trying to
                        # kill it 'again' normally doesn't result in exceptions as Python and/or
                        # the OS seem to try to handle this nicely. When running Linux on WSL
                        # though, the situation differs and calling Popen.kill after the process
                        # terminated results in a ProcessLookupError. Just catch that one here
                        # since we just want the process to be gone and that's the case.
                        try:
                            p.kill()
                        except ProcessLookupError:
                            pass
                        os.close(subterminal)
                        os.close(emulator)
                else:
                    output_mupy = subprocess.check_output(
                        args + [test_file], stderr=subprocess.STDOUT
                    )

            except subprocess.CalledProcessError as error:
                return error.output + b"CRASH"

        else:
            # a standard test run on PC

            # create system command
            cmdlist = [MICROPYTHON, "-X", "emit=" + args.emit]
            if args.heapsize is not None:
                cmdlist.extend(["-X", "heapsize=" + args.heapsize])
            if sys.platform == "darwin":
                cmdlist.extend(["-X", "realtime"])

            # if running via .mpy, first compile the .py file
            if args.via_mpy:
                mpy_modname = tempfile.mktemp(dir="")
                mpy_filename = mpy_modname + ".mpy"
                subprocess.check_output(
                    [MPYCROSS]
                    + args.mpy_cross_flags.split()
                    + ["-o", mpy_filename, "-X", "emit=" + args.emit, test_file]
                )
                cmdlist.extend(["-m", mpy_modname])
            else:
                cmdlist.append(test_file)

            # run the actual test
            try:
<<<<<<< HEAD
                result = subprocess.run(
                    cmdlist,
                    stderr=subprocess.STDOUT,
                    stdout=subprocess.PIPE,
                    check=True,
                    timeout=10,
                )
                output_mupy = result.stdout
            except subprocess.TimeoutExpired as er:
                had_crash = True
                output_mupy = (er.output or b"") + b"TIMEOUT"
=======
                output_mupy = subprocess.check_output(
                    cmdlist, stderr=subprocess.STDOUT, timeout=TEST_TIMEOUT
                )
>>>>>>> 9b486340
            except subprocess.CalledProcessError as er:
                had_crash = True
                output_mupy = er.output + b"CRASH"
            except subprocess.TimeoutExpired as er:
                had_crash = True
                output_mupy = (er.output or b"") + b"TIMEOUT"

            # clean up if we had an intermediate .mpy file
            if args.via_mpy:
                rm_f(mpy_filename)

    else:
        # run via pyboard interface
        had_crash, output_mupy = run_script_on_remote_target(pyb, args, test_file, is_special)

    # canonical form for all ports/platforms is to use \n for end-of-line
    output_mupy = output_mupy.replace(b"\r\n", b"\n")

    # don't try to convert the output if we should skip this test
    if had_crash or output_mupy in (b"SKIP\n", b"CRASH"):
        return output_mupy

    if is_special or test_file in special_tests:
        # convert parts of the output that are not stable across runs
        with open(test_file + ".exp", "rb") as f:
            lines_exp = []
            for line in f.readlines():
                if line == b"########\n":
                    line = (line,)
                else:
                    line = (line, re.compile(convert_regex_escapes(line)))
                lines_exp.append(line)
        lines_mupy = [line + b"\n" for line in output_mupy.split(b"\n")]
        if output_mupy.endswith(b"\n"):
            lines_mupy = lines_mupy[:-1]  # remove erroneous last empty line
        i_mupy = 0
        for i in range(len(lines_exp)):
            if lines_exp[i][0] == b"########\n":
                # 8x #'s means match 0 or more whole lines
                line_exp = lines_exp[i + 1]
                skip = 0
                while i_mupy + skip < len(lines_mupy) and not line_exp[1].match(
                    lines_mupy[i_mupy + skip]
                ):
                    skip += 1
                if i_mupy + skip >= len(lines_mupy):
                    lines_mupy[i_mupy] = b"######## FAIL\n"
                    break
                del lines_mupy[i_mupy : i_mupy + skip]
                lines_mupy.insert(i_mupy, b"########\n")
                i_mupy += 1
            else:
                # a regex
                if lines_exp[i][1].match(lines_mupy[i_mupy]):
                    lines_mupy[i_mupy] = lines_exp[i][0]
                else:
                    # print("don't match: %r %s" % (lines_exp[i][1], lines_mupy[i_mupy])) # DEBUG
                    pass
                i_mupy += 1
            if i_mupy >= len(lines_mupy):
                break
        output_mupy = b"".join(lines_mupy)

    return output_mupy


def run_feature_check(pyb, args, base_path, test_file):
    if pyb is not None and test_file.startswith("repl_"):
        # REPL feature tests will not run via pyboard because they require prompt interactivity
        return b""
    return run_micropython(pyb, args, base_path("feature_check", test_file), is_special=True)


class ThreadSafeCounter:
    def __init__(self, start=0):
        self._value = start
        self._lock = threading.Lock()

    def increment(self):
        self.add(1)

    def add(self, to_add):
        with self._lock:
            self._value += to_add

    def append(self, arg):
        self.add([arg])

    @property
    def value(self):
        return self._value


def run_tests(pyb, tests, args, result_dir, num_threads=1):
    test_count = ThreadSafeCounter()
    testcase_count = ThreadSafeCounter()
    passed_count = ThreadSafeCounter()
    failed_tests = ThreadSafeCounter([])
    skipped_tests = ThreadSafeCounter([])

    skip_tests = set()
    skip_native = False
    skip_int_big = False
    skip_bytearray = False
    skip_set_type = False
    skip_slice = False
    skip_async = False
    skip_const = False
    skip_revops = False
    skip_io_module = False
    skip_fstring = False
    skip_endian = False
    has_complex = True
    has_coverage = False

    upy_float_precision = 32

    # If we're asked to --list-tests, we can't assume that there's a
    # connection to target, so we can't run feature checks usefully.
    if not (args.list_tests or args.write_exp):
        # Even if we run completely different tests in a different directory,
        # we need to access feature_checks from the same directory as the
        # run-tests.py script itself so use base_path.

        # Check if micropython.native is supported, and skip such tests if it's not
        output = run_feature_check(pyb, args, base_path, "native_check.py")
        if output != b"native\n":
            skip_native = True

        # Check if arbitrary-precision integers are supported, and skip such tests if it's not
        output = run_feature_check(pyb, args, base_path, "int_big.py")
        if output != b"1000000000000000000000000000000000000000000000\n":
            skip_int_big = True

        # Check if bytearray is supported, and skip such tests if it's not
        output = run_feature_check(pyb, args, base_path, "bytearray.py")
        if output != b"bytearray\n":
            skip_bytearray = True

        # Check if set type (and set literals) is supported, and skip such tests if it's not
        output = run_feature_check(pyb, args, base_path, "set_check.py")
        if output != b"{1}\n":
            skip_set_type = True

        # Check if slice is supported, and skip such tests if it's not
        output = run_feature_check(pyb, args, base_path, "slice.py")
        if output != b"slice\n":
            skip_slice = True

        # Check if async/await keywords are supported, and skip such tests if it's not
        output = run_feature_check(pyb, args, base_path, "async_check.py")
        if output != b"async\n":
            skip_async = True

        # Check if const keyword (MicroPython extension) is supported, and skip such tests if it's not
        output = run_feature_check(pyb, args, base_path, "const.py")
        if output != b"1\n":
            skip_const = True

        # Check if __rOP__ special methods are supported, and skip such tests if it's not
        output = run_feature_check(pyb, args, base_path, "reverse_ops.py")
        if output == b"TypeError\n":
            skip_revops = True

        # Check if uio module exists, and skip such tests if it doesn't
        output = run_feature_check(pyb, args, base_path, "uio_module.py")
        if output != b"uio\n":
            skip_io_module = True

        # Check if fstring feature is enabled, and skip such tests if it doesn't
        output = run_feature_check(pyb, args, base_path, "fstring.py")
        if output != b"a=1\n":
            skip_fstring = True

        # Check if emacs repl is supported, and skip such tests if it's not
        t = run_feature_check(pyb, args, base_path, "repl_emacs_check.py")
        if "True" not in str(t, "ascii"):
            skip_tests.add("cmdline/repl_emacs_keys.py")

        # Check if words movement in repl is supported, and skip such tests if it's not
        t = run_feature_check(pyb, args, base_path, "repl_words_move_check.py")
        if "True" not in str(t, "ascii"):
            skip_tests.add("cmdline/repl_words_move.py")

        upy_byteorder = run_feature_check(pyb, args, base_path, "byteorder.py")
        upy_float_precision = run_feature_check(pyb, args, base_path, "float.py")
        try:
            upy_float_precision = int(upy_float_precision)
        except ValueError:
            upy_float_precision = 0
        has_complex = run_feature_check(pyb, args, base_path, "complex.py") == b"complex\n"
        has_coverage = run_feature_check(pyb, args, base_path, "coverage.py") == b"coverage\n"
        cpy_byteorder = subprocess.check_output(
            CPYTHON3_CMD + [base_path("feature_check/byteorder.py")]
        )
        skip_endian = upy_byteorder != cpy_byteorder

    # These tests don't test slice explicitly but rather use it to perform the test
    misc_slice_tests = (
        "builtin_range",
        "class_super",
        "containment",
        "errno1",
        "fun_str",
        "generator1",
        "globals_del",
        "memoryview1",
        "memoryview_gc",
        "object1",
        "python34",
        "struct_endian",
    )

    # Some tests shouldn't be run on GitHub Actions
    if os.getenv("GITHUB_ACTIONS") == "true":
        skip_tests.add("thread/stress_schedule.py")  # has reliability issues

    if upy_float_precision == 0:
        skip_tests.add("extmod/uctypes_le_float.py")
        skip_tests.add("extmod/uctypes_native_float.py")
        skip_tests.add("extmod/uctypes_sizeof_float.py")
        skip_tests.add("extmod/ujson_dumps_float.py")
        skip_tests.add("extmod/ujson_loads_float.py")
        skip_tests.add("extmod/urandom_extra_float.py")
        skip_tests.add("misc/rge_sm.py")
    if upy_float_precision < 32:
        skip_tests.add(
            "float/float2int_intbig.py"
        )  # requires fp32, there's float2int_fp30_intbig.py instead
        skip_tests.add(
            "float/string_format.py"
        )  # requires fp32, there's string_format_fp30.py instead
        skip_tests.add("float/bytes_construct.py")  # requires fp32
        skip_tests.add("float/bytearray_construct.py")  # requires fp32
    if upy_float_precision < 64:
        skip_tests.add("float/float_divmod.py")  # tested by float/float_divmod_relaxed.py instead
        skip_tests.add("float/float2int_doubleprec_intbig.py")
        skip_tests.add("float/float_format_ints_doubleprec.py")
        skip_tests.add("float/float_parse_doubleprec.py")

    if not has_complex:
        skip_tests.add("float/complex1.py")
        skip_tests.add("float/complex1_intbig.py")
        skip_tests.add("float/complex_special_methods.py")
        skip_tests.add("float/int_big_float.py")
        skip_tests.add("float/true_value.py")
        skip_tests.add("float/types.py")

    if not has_coverage:
        skip_tests.add("cmdline/cmd_parsetree.py")
        skip_tests.add("cmdline/repl_sys_ps1_ps2.py")

    # Some tests shouldn't be run on a PC
    if args.target == "unix":
        # unix build does not have the GIL so can't run thread mutation tests
        for t in tests:
            if t.startswith("thread/mutate_"):
                skip_tests.add(t)

    # Some tests shouldn't be run on pyboard
    if args.target != "unix":
        skip_tests.add("basics/exception_chain.py")  # warning is not printed
        skip_tests.add("micropython/meminfo.py")  # output is very different to PC output
        skip_tests.add("extmod/machine_mem.py")  # raw memory access not supported

        if args.target == "wipy":
            skip_tests.add("misc/print_exception.py")  # requires error reporting full
            skip_tests.update(
                {
                    "extmod/uctypes_%s.py" % t
                    for t in "bytearray le native_le ptr_le ptr_native_le sizeof sizeof_native array_assign_le array_assign_native_le".split()
                }
            )  # requires uctypes
            skip_tests.add("extmod/zlibd_decompress.py")  # requires zlib
            skip_tests.add("extmod/uheapq1.py")  # uheapq not supported by WiPy
            skip_tests.add("extmod/urandom_basic.py")  # requires urandom
            skip_tests.add("extmod/urandom_extra.py")  # requires urandom
        elif args.target == "esp8266":
            skip_tests.add("misc/rge_sm.py")  # too large
        elif args.target == "minimal":
            skip_tests.add("basics/class_inplace_op.py")  # all special methods not supported
            skip_tests.add(
                "basics/subclass_native_init.py"
            )  # native subclassing corner cases not support
            skip_tests.add("misc/rge_sm.py")  # too large
            skip_tests.add("micropython/opt_level.py")  # don't assume line numbers are stored
        elif args.target == "nrf":
            skip_tests.add("basics/memoryview1.py")  # no item assignment for memoryview
            skip_tests.add("extmod/urandom_basic.py")  # unimplemented: urandom.seed
            skip_tests.add("micropython/opt_level.py")  # no support for line numbers
            skip_tests.add("misc/non_compliant.py")  # no item assignment for bytearray
            for t in tests:
                if t.startswith("basics/io_"):
                    skip_tests.add(t)
        elif args.target == "renesas-ra":
            skip_tests.add(
                "extmod/utime_time_ns.py"
            )  # RA fsp rtc function doesn't support nano sec info
        elif args.target == "qemu-arm":
            skip_tests.add("misc/print_exception.py")  # requires sys stdfiles

    # Some tests are known to fail on 64-bit machines
    if pyb is None and platform.architecture()[0] == "64bit":
        pass

    # Some tests use unsupported features on Windows
    if os.name == "nt":
        skip_tests.add("import/import_file.py")  # works but CPython prints forward slashes

    # Some tests are known to fail with native emitter
    # Remove them from the below when they work
    if args.emit == "native":
        skip_tests.update(
            {"basics/%s.py" % t for t in "gen_yield_from_close generator_name".split()}
        )  # require raise_varargs, generator name
        skip_tests.update(
            {"basics/async_%s.py" % t for t in "with with2 with_break with_return".split()}
        )  # require async_with
        skip_tests.update(
            {"basics/%s.py" % t for t in "try_reraise try_reraise2".split()}
        )  # require raise_varargs
        skip_tests.add("basics/annotate_var.py")  # requires checking for unbound local
        skip_tests.add("basics/del_deref.py")  # requires checking for unbound local
        skip_tests.add("basics/del_local.py")  # requires checking for unbound local
        skip_tests.add("basics/exception_chain.py")  # raise from is not supported
        skip_tests.add("basics/scope_implicit.py")  # requires checking for unbound local
        skip_tests.add("basics/sys_tracebacklimit.py")  # requires traceback info
        skip_tests.add("basics/try_finally_return2.py")  # requires raise_varargs
        skip_tests.add("basics/unboundlocal.py")  # requires checking for unbound local
        skip_tests.update(
            (
                "basics/chained_exception.py",
                "circuitpython/traceback_test.py",
                "circuitpython/traceback_test_chained.py",
            )
        )  # because native doesn't have proper traceback info
        skip_tests.add("extmod/uasyncio_event.py")  # unknown issue
        skip_tests.add("extmod/uasyncio_lock.py")  # requires async with
        skip_tests.add("extmod/uasyncio_micropython.py")  # unknown issue
        skip_tests.add("extmod/uasyncio_wait_for.py")  # unknown issue
        skip_tests.add("misc/features.py")  # requires raise_varargs
        skip_tests.add(
            "misc/print_exception.py"
        )  # because native doesn't have proper traceback info
        skip_tests.add("misc/sys_exc_info.py")  # sys.exc_info() is not supported for native
        skip_tests.add("misc/sys_settrace_features.py")  # sys.settrace() not supported
        skip_tests.add("misc/sys_settrace_generator.py")  # sys.settrace() not supported
        skip_tests.add("misc/sys_settrace_loop.py")  # sys.settrace() not supported
        skip_tests.add(
            "micropython/emg_exc.py"
        )  # because native doesn't have proper traceback info
        skip_tests.add(
            "micropython/heapalloc_traceback.py"
        )  # because native doesn't have proper traceback info
        skip_tests.add(
            "micropython/opt_level_lineno.py"
        )  # native doesn't have proper traceback info
        skip_tests.add("micropython/schedule.py")  # native code doesn't check pending events
        skip_tests.add("stress/bytecode_limit.py")  # bytecode specific test

    def run_one_test(test_file):
        test_file = test_file.replace("\\", "/")

        if args.filters:
            # Default verdict is the opposit of the first action
            verdict = "include" if args.filters[0][0] == "exclude" else "exclude"
            for action, pat in args.filters:
                if pat.search(test_file):
                    verdict = action
            if verdict == "exclude":
                return

        test_basename = test_file.replace("..", "_").replace("./", "").replace("/", "_")
        test_name = os.path.splitext(os.path.basename(test_file))[0]
        is_native = (
            test_name.startswith("native_")
            or test_name.startswith("viper_")
            or args.emit == "native"
        )
        is_endian = test_name.endswith("_endian")
        is_int_big = test_name.startswith("int_big") or test_name.endswith("_intbig")
        is_bytearray = test_name.startswith("bytearray") or test_name.endswith("_bytearray")
        is_set_type = test_name.startswith(("set_", "frozenset")) or test_name.endswith("_set")
        is_slice = test_name.find("slice") != -1 or test_name in misc_slice_tests
        is_async = test_name.startswith(("async_", "uasyncio_"))
        is_const = test_name.startswith("const")
        is_io_module = test_name.startswith("io_")
        is_fstring = test_name.startswith("string_fstring")

        skip_it = test_file in skip_tests
        skip_it |= skip_native and is_native
        skip_it |= skip_endian and is_endian
        skip_it |= skip_int_big and is_int_big
        skip_it |= skip_bytearray and is_bytearray
        skip_it |= skip_set_type and is_set_type
        skip_it |= skip_slice and is_slice
        skip_it |= skip_async and is_async
        skip_it |= skip_const and is_const
        skip_it |= skip_revops and "reverse_op" in test_name
        skip_it |= skip_io_module and is_io_module
        skip_it |= skip_fstring and is_fstring

        if args.list_tests:
            if not skip_it:
                print(test_file)
            return

        if skip_it:
            print("skip ", test_file)
            skipped_tests.append(test_name)
            return

        # get expected output
        test_file_expected = test_file + ".exp"
        if os.path.isfile(test_file_expected):
            # expected output given by a file, so read that in
            with open(test_file_expected, "rb") as f:
                output_expected = f.read()
        else:
            e = {"PYTHONPATH": os.getcwd(), "PATH": os.environ["PATH"], "LANG": "en_US.UTF-8"}
            # run CPython to work out expected output
            try:
                output_expected = subprocess.check_output(
                    CPYTHON3_CMD + [test_file], env=e, stderr=subprocess.STDOUT
                )
                if args.write_exp:
                    with open(test_file_expected, "wb") as f:
                        f.write(output_expected)
            except subprocess.CalledProcessError as error:
                output_expected = error.output + b"CPYTHON3 CRASH"

        # canonical form for all host platforms is to use \n for end-of-line
        output_expected = output_expected.replace(b"\r\n", b"\n")

        if args.write_exp:
            return

        # run MicroPython
        output_mupy = run_micropython(pyb, args, test_file)

        if output_mupy == b"SKIP\n":
            print("skip ", test_file)
            skipped_tests.append(test_name)
            return

        testcase_count.add(len(output_expected.splitlines()))

        filename_expected = os.path.join(result_dir, test_basename + ".exp")
        filename_mupy = os.path.join(result_dir, test_basename + ".out")

        if output_expected == output_mupy:
            print("pass ", test_file)
            passed_count.increment()
            rm_f(filename_expected)
            rm_f(filename_mupy)
        else:
            with open(filename_expected, "wb") as f:
                f.write(output_expected)
            with open(filename_mupy, "wb") as f:
                f.write(output_mupy)
            print("FAIL ", test_file)
            failed_tests.append(test_name)

        test_count.increment()

    if pyb or args.list_tests:
        num_threads = 1

    if num_threads > 1:
        pool = ThreadPool(num_threads)
        pool.map(run_one_test, tests)
    else:
        for test in tests:
            run_one_test(test)

    if args.list_tests:
        return True

    print(
        "{} tests performed ({} individual testcases)".format(
            test_count.value, testcase_count.value
        )
    )
    print("{} tests passed".format(passed_count.value))

    skipped_tests = sorted(skipped_tests.value)
    if len(skipped_tests) > 0:
        print("{} tests skipped: {}".format(len(skipped_tests), " ".join(skipped_tests)))
    failed_tests = sorted(failed_tests.value)
    if len(failed_tests) > 0:
        print("{} tests failed: {}".format(len(failed_tests), " ".join(failed_tests)))
        return False

    # all tests succeeded
    return True


class append_filter(argparse.Action):
    def __init__(self, option_strings, dest, **kwargs):
        super().__init__(option_strings, dest, default=[], **kwargs)

    def __call__(self, parser, args, value, option):
        if not hasattr(args, self.dest):
            args.filters = []
        if option.startswith(("-e", "--e")):
            option = "exclude"
        else:
            option = "include"
        args.filters.append((option, re.compile(value)))


def main():
    cmd_parser = argparse.ArgumentParser(
        formatter_class=argparse.RawDescriptionHelpFormatter,
        description="""Run and manage tests for MicroPython.

Tests are discovered by scanning test directories for .py files or using the
specified test files. If test files nor directories are specified, the script
expects to be ran in the tests directory (where this file is located) and the
builtin tests suitable for the target platform are ran.
When running tests, run-tests.py compares the MicroPython output of the test with the output
produced by running the test through CPython unless a <test>.exp file is found, in which
case it is used as comparison.
If a test fails, run-tests.py produces a pair of <test>.out and <test>.exp files in the result
directory with the MicroPython output and the expectations, respectively.
""",
        epilog="""\
Options -i and -e can be multiple and processed in the order given. Regex
"search" (vs "match") operation is used. An action (include/exclude) of
the last matching regex is used:
  run-tests.py -i async - exclude all, then include tests containing "async" anywhere
  run-tests.py -e '/big.+int' - include all, then exclude by regex
  run-tests.py -e async -i async_foo - include all, exclude async, yet still include async_foo
""",
    )
    cmd_parser.add_argument("--target", default="unix", help="the target platform")
    cmd_parser.add_argument(
        "--device",
        default="/dev/ttyACM0",
        help="the serial device or the IP address of the pyboard",
    )
    cmd_parser.add_argument(
        "-b", "--baudrate", default=115200, help="the baud rate of the serial device"
    )
    cmd_parser.add_argument("-u", "--user", default="micro", help="the telnet login username")
    cmd_parser.add_argument("-p", "--password", default="python", help="the telnet login password")
    cmd_parser.add_argument(
        "-d", "--test-dirs", nargs="*", help="input test directories (if no files given)"
    )
    cmd_parser.add_argument(
        "-r", "--result-dir", default=base_path("results"), help="directory for test results"
    )
    cmd_parser.add_argument(
        "-e",
        "--exclude",
        action=append_filter,
        metavar="REGEX",
        dest="filters",
        help="exclude test by regex on path/name.py",
    )
    cmd_parser.add_argument(
        "-i",
        "--include",
        action=append_filter,
        metavar="REGEX",
        dest="filters",
        help="include test by regex on path/name.py",
    )
    cmd_parser.add_argument(
        "--write-exp",
        action="store_true",
        help="use CPython to generate .exp files to run tests w/o CPython",
    )
    cmd_parser.add_argument(
        "--list-tests", action="store_true", help="list tests instead of running them"
    )
    cmd_parser.add_argument(
        "--emit", default="bytecode", help="MicroPython emitter to use (bytecode or native)"
    )
    cmd_parser.add_argument("--heapsize", help="heapsize to use (use default if not specified)")
    cmd_parser.add_argument(
        "--via-mpy", action="store_true", help="compile .py files to .mpy first"
    )
    cmd_parser.add_argument("--mpy-cross-flags", default="", help="flags to pass to mpy-cross")
    cmd_parser.add_argument(
        "--keep-path", action="store_true", help="do not clear MICROPYPATH when running tests"
    )
    cmd_parser.add_argument(
        "-j",
        "--jobs",
        default=multiprocessing.cpu_count(),
        metavar="N",
        type=int,
        help="Number of tests to run simultaneously",
    )
    cmd_parser.add_argument("files", nargs="*", help="input test files")
    cmd_parser.add_argument(
        "--print-failures",
        action="store_true",
        help="print the diff of expected vs. actual output for failed tests and exit",
    )
    cmd_parser.add_argument(
        "--clean-failures",
        action="store_true",
        help="delete the .exp and .out files from failed tests and exit",
    )
    args = cmd_parser.parse_args()

    if args.print_failures:
        for exp in glob(os.path.join(args.result_dir, "*.exp")):
            testbase = exp[:-4]
            print()
            print("FAILURE {0}".format(testbase))
            os.system("{0} {1}.exp {1}.out".format(DIFF, testbase))

        sys.exit(0)

    if args.clean_failures:
        for f in glob(os.path.join(args.result_dir, "*.exp")) + glob(
            os.path.join(args.result_dir, "*.out")
        ):
            os.remove(f)

        sys.exit(0)

    LOCAL_TARGETS = (
        "unix",
        "qemu-arm",
    )
    EXTERNAL_TARGETS = (
        "pyboard",
        "wipy",
        "esp8266",
        "esp32",
        "minimal",
        "nrf",
        "renesas-ra",
        "rp2",
    )
    if args.target in LOCAL_TARGETS or args.list_tests:
        pyb = None
    elif args.target in EXTERNAL_TARGETS:
        global pyboard
        sys.path.append(base_path("../tools"))
        import pyboard

        if not args.mpy_cross_flags:
            if args.target == "esp8266":
                args.mpy_cross_flags = "-march=xtensa"
            elif args.target == "esp32":
                args.mpy_cross_flags = "-march=xtensawin"
            elif args.target == "rp2":
                args.mpy_cross_flags = "-march=armv6m"
            elif args.target == "pyboard":
                args.mpy_cross_flags = "-march=armv7emsp"
            else:
                args.mpy_cross_flags = "-march=armv7m"

        pyb = pyboard.Pyboard(args.device, args.baudrate, args.user, args.password)
        pyb.enter_raw_repl()
    else:
        raise ValueError("target must be one of %s" % ", ".join(LOCAL_TARGETS + EXTERNAL_TARGETS))

    if len(args.files) == 0:
        if args.test_dirs is None:
            test_dirs = (
                "basics",
                "circuitpython",
                "micropython",
                "misc",
                "extmod",
            )
            if args.target == "pyboard":
                # run pyboard tests
                test_dirs += ("float", "stress", "pyb", "inlineasm")
            elif args.target in ("renesas-ra"):
                test_dirs += ("float", "inlineasm", "renesas-ra")
            elif args.target == "rp2":
                test_dirs += ("float", "stress", "inlineasm")
            elif args.target in ("esp8266", "esp32", "minimal", "nrf"):
                test_dirs += ("float",)
            elif args.target == "wipy":
                # run WiPy tests
                test_dirs += ("wipy",)
            elif args.target == "unix":
                # run PC tests
                test_dirs += (
                    "float",
                    "import",
                    "io",
                    "stress",
                    "unicode",
                    "unix",
                    "cmdline",
                    "../extmod/ulab/tests",
                )
            elif args.target == "qemu-arm":
                if not args.write_exp:
                    raise ValueError("--target=qemu-arm must be used with --write-exp")
                # Generate expected output files for qemu run.
                # This list should match the test_dirs tuple in tinytest-codegen.py.
                test_dirs += (
                    "float",
                    "inlineasm",
                    "qemu-arm",
                )
        else:
            # run tests from these directories
            test_dirs = args.test_dirs
        tests = sorted(
            test_file
            for test_files in (glob("{}/*.py".format(dir)) for dir in test_dirs)
            for test_file in test_files
        )
    else:
        # tests explicitly given
        tests = args.files

    if not args.keep_path:
        # clear search path to make sure tests use only builtin modules and those that can be frozen
        os.environ["MICROPYPATH"] = os.pathsep.join(
            [
                "",
                "testlib",
                ".frozen",
                base_path("../frozen/Adafruit_CircuitPython_asyncio"),
                base_path("../frozen/Adafruit_CircuitPython_Ticks"),
            ]
        )
    try:
        os.makedirs(args.result_dir, exist_ok=True)
        res = run_tests(pyb, tests, args, args.result_dir, args.jobs)
    finally:
        if pyb:
            pyb.close()

    if not res:
        sys.exit(1)


if __name__ == "__main__":
    main()<|MERGE_RESOLUTION|>--- conflicted
+++ resolved
@@ -13,9 +13,6 @@
 import threading
 import tempfile
 
-# Maximum time to run a PC-based test, in seconds.
-TEST_TIMEOUT = 30
-
 # See stackoverflow.com/questions/2632199: __file__ nor sys.argv[0]
 # are guaranteed to always work, this one should though.
 BASEPATH = os.path.dirname(os.path.abspath(inspect.getsourcefile(lambda: None)))
@@ -47,37 +44,6 @@
 
 # Set PYTHONIOENCODING so that CPython will use utf-8 on systems which set another encoding in the locale
 os.environ["PYTHONIOENCODING"] = "utf-8"
-
-# Code to allow a target MicroPython to import an .mpy from RAM
-injected_import_hook_code = """\
-import usys, uos, uio
-class __File(uio.IOBase):
-  def __init__(self):
-    self.off = 0
-  def ioctl(self, request, arg):
-    return 0
-  def readinto(self, buf):
-    buf[:] = memoryview(__buf)[self.off:self.off + len(buf)]
-    self.off += len(buf)
-    return len(buf)
-class __FS:
-  def mount(self, readonly, mkfs):
-    pass
-  def umount(self):
-    pass
-  def chdir(self, path):
-    pass
-  def stat(self, path):
-    if path == '__injected_test.mpy':
-      return tuple(0 for _ in range(10))
-    else:
-      raise OSError(-2) # ENOENT
-  def open(self, path, mode):
-    return __File()
-uos.mount(__FS(), '/__vfstest')
-uos.chdir('/__vfstest')
-__import__('__injected_test')
-"""
 
 
 def rm_f(fname):
@@ -105,68 +71,6 @@
     return bytes("".join(cs), "utf8")
 
 
-def prepare_script_for_target(args, *, script_filename=None, script_text=None, force_plain=False):
-    if force_plain or (not args.via_mpy and args.emit == "bytecode"):
-        if script_filename is not None:
-            with open(script_filename, "rb") as f:
-                script_text = f.read()
-    elif args.via_mpy:
-        tempname = tempfile.mktemp(dir="")
-        mpy_filename = tempname + ".mpy"
-
-        if script_filename is None:
-            script_filename = tempname + ".py"
-            cleanup_script_filename = True
-            with open(script_filename, "wb") as f:
-                f.write(script_text)
-        else:
-            cleanup_script_filename = False
-
-        try:
-            subprocess.check_output(
-                [MPYCROSS]
-                + args.mpy_cross_flags.split()
-                + ["-o", mpy_filename, "-X", "emit=" + args.emit, script_filename],
-                stderr=subprocess.STDOUT,
-            )
-        except subprocess.CalledProcessError as er:
-            return True, b"mpy-cross crash\n" + er.output
-
-        with open(mpy_filename, "rb") as f:
-            script_text = b"__buf=" + bytes(repr(f.read()), "ascii") + b"\n"
-
-        rm_f(mpy_filename)
-        if cleanup_script_filename:
-            rm_f(script_filename)
-
-        script_text += bytes(injected_import_hook_code, "ascii")
-    else:
-        print("error: using emit={} must go via .mpy".format(args.emit))
-        sys.exit(1)
-
-    return False, script_text
-
-
-def run_script_on_remote_target(pyb, args, test_file, is_special):
-    had_crash, script = prepare_script_for_target(
-        args, script_filename=test_file, force_plain=is_special
-    )
-    if had_crash:
-        return True, script
-
-    try:
-        had_crash = False
-        pyb.enter_raw_repl()
-        output_mupy = pyb.exec_(script)
-    except pyboard.PyboardError as e:
-        had_crash = True
-        if not is_special and e.args[0] == "exception":
-            output_mupy = e.args[1] + e.args[2] + b"CRASH"
-        else:
-            output_mupy = bytes(e.args[0], "ascii") + b"\nCRASH"
-    return had_crash, output_mupy
-
-
 def run_micropython(pyb, args, test_file, is_special=False):
     special_tests = (
         "micropython/meminfo.py",
@@ -204,10 +108,6 @@
                         # in case pty module is not available, like on Windows
                         return b"SKIP\n"
                     import select
-
-                    # Even though these might have the pty module, it's unlikely to function.
-                    if sys.platform in ["win32", "msys", "cygwin"]:
-                        return b"SKIP\n"
 
                     def get(required=False):
                         rv = b""
@@ -267,8 +167,6 @@
             cmdlist = [MICROPYTHON, "-X", "emit=" + args.emit]
             if args.heapsize is not None:
                 cmdlist.extend(["-X", "heapsize=" + args.heapsize])
-            if sys.platform == "darwin":
-                cmdlist.extend(["-X", "realtime"])
 
             # if running via .mpy, first compile the .py file
             if args.via_mpy:
@@ -285,7 +183,6 @@
 
             # run the actual test
             try:
-<<<<<<< HEAD
                 result = subprocess.run(
                     cmdlist,
                     stderr=subprocess.STDOUT,
@@ -297,17 +194,9 @@
             except subprocess.TimeoutExpired as er:
                 had_crash = True
                 output_mupy = (er.output or b"") + b"TIMEOUT"
-=======
-                output_mupy = subprocess.check_output(
-                    cmdlist, stderr=subprocess.STDOUT, timeout=TEST_TIMEOUT
-                )
->>>>>>> 9b486340
             except subprocess.CalledProcessError as er:
                 had_crash = True
                 output_mupy = er.output + b"CRASH"
-            except subprocess.TimeoutExpired as er:
-                had_crash = True
-                output_mupy = (er.output or b"") + b"TIMEOUT"
 
             # clean up if we had an intermediate .mpy file
             if args.via_mpy:
@@ -539,7 +428,6 @@
     if upy_float_precision < 64:
         skip_tests.add("float/float_divmod.py")  # tested by float/float_divmod_relaxed.py instead
         skip_tests.add("float/float2int_doubleprec_intbig.py")
-        skip_tests.add("float/float_format_ints_doubleprec.py")
         skip_tests.add("float/float_parse_doubleprec.py")
 
     if not has_complex:
@@ -552,7 +440,6 @@
 
     if not has_coverage:
         skip_tests.add("cmdline/cmd_parsetree.py")
-        skip_tests.add("cmdline/repl_sys_ps1_ps2.py")
 
     # Some tests shouldn't be run on a PC
     if args.target == "unix":
