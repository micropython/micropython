//   Copyright (C) 2018 TASChain
//
//   This program is free software: you can redistribute it and/or modify
//   it under the terms of the GNU General Public License as published by
//   the Free Software Foundation, either version 3 of the License, or
//   (at your option) any later version.
//
//   This program is distributed in the hope that it will be useful,
//   but WITHOUT ANY WARRANTY; without even the implied warranty of
//   MERCHANTABILITY or FITNESS FOR A PARTICULAR PURPOSE.  See the
//   GNU General Public License for more details.
//
//   You should have received a copy of the GNU General Public License
//   along with this program.  If not, see <https://www.gnu.org/licenses/>.

#include <string.h>
#include <stdio.h>
#include <stdlib.h>
#include <unistd.h>
#include <assert.h>

#include "py/tvm.h"

void test_execute() {
    tvm_start();

    for (int i = 0; i < 1; i++) {
        tvm_set_gas(1000000000);

        char *pycode =
                "\n"
                "class Register(object):\n"
                "\n"
                "    def __init__(self):\n"
                "        self.funcinfo = {}\n"
                "        self.abiinfo = []\n"
                "\n"
                "    def public(self , *dargs):\n"
                "        def wrapper(func):\n"
                "            paranametuple = func.__para__\n"
                "            paraname = list(paranametuple)\n"
                "            paraname.remove(\"self\")\n"
                "            paratype = []\n"
                "            for i in range(len(paraname)):\n"
                "                paratype.append(dargs[i])\n"
                "            self.funcinfo[func.__name__] = [paraname,paratype]\n"
                "            tmp = {}\n"
                "            tmp[\"FuncName\"] = func.__name__\n"
                "            tmp[\"Args\"] = paratype\n"
                "            self.abiinfo.append(tmp)\n"
                "            abiexport(str(self.abiinfo))\n"
                "            \n"
                "            def _wrapper(*args , **kargs):\n"
                "                return func(*args, **kargs)\n"
                "            return _wrapper\n"
                "        return wrapper\n"
                "\n"
                "import builtins\n"
                "builtins.register = Register()";

        tvm_execute_result_t result;
        tvm_init_result(&result);

        tvm_execute(pycode, "A", PARSE_KIND_FILE, &result);
        tvm_print_result(&result);
        assert(result.result_type != RETURN_TYPE_EXCEPTION);
        tvm_deinit_result(&result);

        const char *str = "class A:\n"
                          "\n"
                          "    @register.public(int)\n"
                          "    def test(self,a):\n"
                          "        return \"hello\"\n"
                          "    def test1(self,a):\n"
                          "        return 55555\n"
                          "    def test2(self,a):\n"
                          "        return True\n"
                          "\n";


        // 导出ABI
        tvm_execute(str, "A", PARSE_KIND_FILE, &result);
        tvm_print_result(&result);
        assert(result.result_type != RETURN_TYPE_EXCEPTION);
        tvm_deinit_result(&result);


        // 返回值 str
        tvm_execute("A().test(1)", "A", PARSE_KIND_EVAL, &result);
        tvm_print_result(&result);
        assert(strcmp(result.content, "hello") == 0);
        tvm_deinit_result(&result);

        // 返回值 int
        tvm_execute("A().test1(1)", "A", PARSE_KIND_EVAL, &result);
        tvm_print_result(&result);
        assert(strcmp(result.content, "55555") == 0);
        tvm_deinit_result(&result);

        // 返回值 bool
        tvm_execute("A().test2(1)", "A", PARSE_KIND_EVAL, &result);
        tvm_print_result(&result);
        assert(strcmp(result.content, "1") == 0);
        tvm_deinit_result(&result);

        // 错误返回
        tvm_execute("B().test(1)", "A", PARSE_KIND_EVAL, &result);
        tvm_print_result(&result);
        assert(result.result_type == RETURN_TYPE_EXCEPTION);
        tvm_deinit_result(&result);
    }
}

void test_gc() {
    for (int i = 0; i < 10000; i++) {

        tvm_start();
        tvm_set_gas(100000);

        tvm_create_context();

        test_execute();

        tvm_remove_context();

        tvm_gc();

    }
}

void contract_call_callback (const char *contractAddr, const char *funName, const char *JSON, tvm_execute_result_t *result) {
    assert(result);
    if (strcmp(JSON, "[\"1\"]") == 0) {
        result->result_type = RETURN_TYPE_STRING;
        result->content = malloc(100);
        memset(result->content, 0, 100);
        memcpy(result->content, "Hello", 5);
    } else if (strcmp(JSON, "[\"2\"]") == 0) {
        result->result_type = RETURN_TYPE_INT;
        result->content = malloc(100);
        memset(result->content, 0, 100);
        memcpy(result->content, "55555", 5);
    }
    else if (strcmp(JSON, "[\"3\"]") == 0) {
        result->result_type = RETURN_TYPE_NONE;
    }
    else if (strcmp(JSON, "[\"4\"]") == 0) {
        result->result_type = RETURN_TYPE_BOOL;
        result->content = malloc(100);
        memset(result->content, 0, 100);
        memcpy(result->content, "0", 1);
    }
    else if (strcmp(JSON, "[\"5\"]") == 0) {
        result->result_type = RETURN_TYPE_EXCEPTION;
        result->content = malloc(100);
        memset(result->content, 0, 100);
        memcpy(result->content, "World", 5);
    }
}
void test_contract_call() {

    tvm_start();
    tvm_set_gas(1000000);

    contract_call_fn = &contract_call_callback;

    const char *str = "\n"
                      "t = Contract('A').B('1')\n"
                      "print(t)\n"
                      "t = Contract('A').B('2')\n"
                      "print(t)\n"
                      "t = Contract('A').B('3')\n"
                      "print(t)\n"
                      "t = Contract('A').B('4')\n"
                      "print(t)\n"
//                      "t = Contract('A').B('5')\n"
//                      "print(t)\n"
//                      "t = Contract('A').B(Contract)\n"
//                      "print(t)\n"
//                      "t = Contract('A').B([1,2,3,4])\n"
//                      "print(t)\n"
//                      "t = Contract('A').B({'a':1})\n"
//                      "print(t)\n"
//                      "t = Contract('A').B(a=1)\n"
//                      "print(t)\n"
                      "print('Test Finished')\n"
                      "\n";

    tvm_execute_result_t result;
    tvm_init_result(&result);
    tvm_execute(str, "Testcontract_call", PARSE_KIND_FILE, &result);
    tvm_print_result(&result);
    assert(result.result_type != RETURN_TYPE_EXCEPTION);
    tvm_deinit_result(&result);

}

void test_lib_path() {
    tvm_start();
    tvm_set_lib_path("../py");

    const char *str = "import coin\n"
                      "print(coin.TAS)"
                      "\n";

    tvm_execute_result_t result;
    tvm_init_result(&result);
    tvm_execute(str, "Testcontract_call", PARSE_KIND_FILE, &result);
    tvm_print_result(&result);
    tvm_deinit_result(&result);
}

void test_malloc_crash() {
    tvm_set_gas(0);

    tvm_start();

    const char *str = "\n"
                      "a = 'hello'\n"
                      "print(a)\n"
                      "b = 'world'\n"
                      "print(b)\n"
                      "\n";

    tvm_execute_result_t result;
    tvm_init_result(&result);
    tvm_execute(str, "Testcontract_call", PARSE_KIND_FILE, &result);
    tvm_print_result(&result);
    tvm_deinit_result(&result);
}

void test_gas() {
    tvm_start();

    tvm_set_gas(1000);

    const char *str = "\n"
                      "a = 'hello'\n"
                      "print(a)\n"
                      "b = 'world'\n"
                      "print(b)\n"
                      "print(1123000)\n"
                      "print(1123000)\n"
                      "print(1123000)\n"
                      "print(1123000)\n"
                      "print(1123000)\n"
                      "print(1123000)\n"
                      "print(1230000)\n"
                      "print(1123000)\n"
                      "print(1123000)\n"
                      "\n";


    tvm_execute_result_t result;
    tvm_init_result(&result);
    tvm_execute(str, "Testcontract_call", PARSE_KIND_FILE, &result);
    tvm_print_result(&result);
    tvm_deinit_result(&result);

    tvm_gas_report();
}

void exec_pycode_exception(const char* pycode) {
    tvm_start();

    tvm_set_gas(1000);

    tvm_execute_result_t result;
    tvm_init_result(&result);
    tvm_execute(pycode, "test_float", PARSE_KIND_FILE, &result);
    tvm_print_result(&result);
    assert(result.result_type == RETURN_TYPE_EXCEPTION);
    tvm_deinit_result(&result);
}

void test_not_supported() {
    // float
    const char *str = "\n"
                      "a = 0.123\n"
                      "\n";
    exec_pycode_exception(str);
    str = "\n"
          "a = 5 / 3\n"
          "print(a)\n";
    exec_pycode_exception(str);
    str = "\n"
          "a = 123-12j\n";
    exec_pycode_exception(str);

    // open file
    str = "\n"
          "open(file, mode='r')\n"
          "\n";
    exec_pycode_exception(str);

    // socket
    str = "\n"
          "import socket\n"
          "\n";
    exec_pycode_exception(str);

    // eval
    str = "\n"
          "eval('0+1')\n"
          "\n";
    exec_pycode_exception(str);

    // exec
    str = "\n"
          "exec('print(\"test\")')\n"
          "\n";
    exec_pycode_exception(str);
}

void test_lib_line() {
    tvm_start();
    //TODO line number(+1) error
    tvm_set_lib_line(4);
    tvm_set_gas(1000);

    const char *str = "\n"
                      "\n"
                      "\n"
                      "\n"
                      "a = 0.123\n"
                      "\n";

    tvm_execute_result_t result;
    tvm_init_result(&result);
    tvm_execute(str, "test_float", PARSE_KIND_FILE, &result);
    tvm_print_result(&result);
    assert(result.result_type == RETURN_TYPE_EXCEPTION);
    tvm_deinit_result(&result);
}

void test_register() {
    tvm_start();
    tvm_set_gas(10000000);

    const char *str = "register = Register()\n"
                      "a = Event('s')\n"
                      "a.emit(10, k='123', v=1)\n"
                      "print(type(register.public()))\n"
                      "class Token():\n"
                      "\n"
                      "    def __init__(self):\n"
                      "        print('init')\n"
                      "\n"
                      "    @register.public()\n"
                      "    def myprint(self):\n"
                      "        print(self)\n"
                      "        print('i am Token')\n"
                      "\n"
                      "    @register.public(str)\n"
                      "    def myprint2(self, a):\n"
                      "        print(self)\n"
                      "        print('i am Token', a)\n"
                      "    @register.public(str, str, str, str, str, str, str)\n"
                      "    def myprint4(self, a, b, c, d, e, f, g):\n"
                      "        print(self)\n"
                      "        print('i am Token', a)\n"
                      "\n"
//                      "    @register.public\n"
//                      "    def myprint3(self, a):\n"
//                      "        print(self)\n"
//                      "        print('i am Token', a)\n"
                      "\n"
                      "token = Token()\n"
                      "token.myprint()\n"
                      "token.myprint2(2)\n"
//                      "token.myprint3(2)\n"
                      "\n";

    tvm_execute_result_t result;
    tvm_init_result(&result);
    tvm_execute(str, "test_register", PARSE_KIND_FILE, &result);
    tvm_print_result(&result);
    tvm_deinit_result(&result);

    tvm_init_result(&result);
    tvm_fun_call("Token", "myprint2", "[2]", &result);
    tvm_print_result(&result);
    tvm_deinit_result(&result);

    tvm_init_result(&result);
    tvm_fun_call("Token", "myprint4", "[\"1\", \"1\",\"1\",\"1\",\"1\",\"1\",\"1\"]", &result);
    tvm_print_result(&result);
    tvm_deinit_result(&result);

}

void test_1() {
    tvm_start();
    tvm_set_gas(500000);

    const char *str = "\n"
                      "class Max():\n"
                      "    def __init__(self):\n"
                      "        pass\n"
                      "\n"
                      "    def exec(self, max):\n"
                      "        counter = \"\"\n"
                      "        while 0 <= max:\n"
                      "            counter += str(max)\n"
                      "            max -= 1\n"
                      "\n"
                      "m = Max()\n"
                      "m.exec(1000000)\n"
                      "\n";

    tvm_execute_result_t result;
    tvm_init_result(&result);
    tvm_execute(str, "test_1", PARSE_KIND_FILE, &result);
    tvm_print_result(&result);
    tvm_deinit_result(&result);

    tvm_gas_report();

    tvm_delete();
}


// storage
void storage_get_data(const char* key, int len, char** out_value, int* out_len) {

}

void storage_set_data (const char* key, int len, const char* value, int value_len) {
    printf("storage_set_data: key: %s", key);
//    for (int i = 0; i < len; ++i) {
//        printf("%x", key[i]);
//    }
    printf(" value: ");
    for (int i = 0; i < value_len; ++i) {
        printf("%x", value[i]);
    }
    printf("\n");
}

void storage_remove_data (const char* key, int len) {
    printf("storage_remove_data: key: %s", key);
}

void test_storage() {
    storage_get_data_fn = storage_get_data;
    storage_set_data_fn = storage_set_data;

    tvm_start();
    tvm_set_gas(10000000);

    const char *str = "class Token():\n"
                      "\n"
                      "    def __init__(self):\n"
                      "        print('init')\n"
                      "        print(Token.__setattr__)\n"
//                      "        self.text = 'hello_world'\n"
                      "\n"
                      "    def deploy(self, a):\n"
                      "        print(self.text)\n"
                      "        print(a)\n"
                      "\n"
                      "\n";

    tvm_execute_result_t result;
    tvm_init_result(&result);
    tvm_execute(str, "test_storage", PARSE_KIND_FILE, &result);
    tvm_print_result(&result);
    tvm_deinit_result(&result);

    tvm_init_result(&result);
    tvm_fun_call("Token", "deploy", "hello", &result);
    tvm_print_result(&result);
    tvm_deinit_result(&result);

}

void test_storage2() {
    storage_get_data_fn = storage_get_data;
    storage_set_data_fn = storage_set_data;
    storage_remove_data_fn = storage_remove_data;

    tvm_start();
    tvm_set_gas(10000000);

    const char *str = "class Token():\n"
                      "\n"
                      "    def __init__(self):\n"
                      "        del self.foo\n"
                      "        self.int = 2147483647\n"
                      "        self.bigint = 10000000000000000000000000000000\n"
                      "        self.str = 'hello'\n"
                      "        self.bool = True\n"
                      "        self.bool = False\n"
                      "        self.none = None\n";

    tvm_set_register();

    tvm_execute_result_t result;
    tvm_init_result(&result);
    tvm_execute(str, "test_storage", PARSE_KIND_FILE, &result);
    tvm_print_result(&result);
    tvm_deinit_result(&result);

    tvm_init_result(&result);
    tvm_fun_call("Token", "__init__", "[]", &result);
    tvm_print_result(&result);
    tvm_deinit_result(&result);

}

void test_zdict() {
    storage_get_data_fn = storage_get_data;
    storage_set_data_fn = storage_set_data;

    tvm_start();
    tvm_set_gas(10000000);

    const char *str = "print(zdict)\n"
                      "data = zdict()\n"
//                      "print('text' in data)\n"
                      "\n"
                      "data['text'] = 'hello world'\n"
//                      "print('text' in data)\n"
                      "print(data['text'])\n"
                      "\n"
                      "\n";

    tvm_execute_result_t result;
    tvm_init_result(&result);
    tvm_execute(str, "test_zdict", PARSE_KIND_FILE, &result);
    tvm_print_result(&result);
    tvm_deinit_result(&result);
}

void test_tvm_abli_call() {
    tvm_start();
    tvm_set_gas(10000000);

    const char *str = "class Token():\n"
                      "\n"
                      "    def __init__(self):\n"
                      "        asdfsdf"
                      "        print(self)\n"
                      "        print('init')\n"
                      "\n"
                      "    def deploy(self):\n"
                      "        print(self)\n"
                      "        print('deploy')\n"
                      "\n"
                      "    def deploy2(self, a, b):\n"
                      "        print('deploy2')\n"
                      "        print(a)\n"
                      "        print(b)\n"
                      "\n"
                      "    def deploy3(self):\n"
                      "        make_error\n"
                      ""
                      "\n";

    tvm_execute_result_t result;
    tvm_init_result(&result);
    tvm_execute(str, "test_tvm_abli_call", PARSE_KIND_FILE, &result);
    tvm_print_result(&result);
    tvm_deinit_result(&result);

    tvm_init_result(&result);
    tvm_fun_call("Token", "__init__", NULL, &result);
    tvm_print_result(&result);
    tvm_deinit_result(&result);

    tvm_init_result(&result);
    tvm_fun_call("Token", "deploy", NULL, &result);
    tvm_print_result(&result);
    tvm_deinit_result(&result);

    tvm_init_result(&result);
    tvm_fun_call("Token", "deploy2", "[\"hello\", \"world\"]", &result);
    tvm_print_result(&result);
    tvm_deinit_result(&result);

    tvm_init_result(&result);
    tvm_fun_call("Token", "deploy3", NULL, &result);
    tvm_print_result(&result);
    tvm_deinit_result(&result);

}

void test_msg() {
    tvm_start();
    tvm_set_gas(10000000);

    const char *str = "print(msg)\n"
                      "print(msg.sender)\n"
                      "print(msg.value)\n";

    tvm_set_msg("zvxxx", 100);

    tvm_execute_result_t result;
    tvm_init_result(&result);
    tvm_execute(str, "test_msg", PARSE_KIND_FILE, &result);
    tvm_print_result(&result);
    tvm_deinit_result(&result);
}

void test_2() {
    for (int i = 0; i < 100; ++i) {
        test_1();
        tvm_delete();
    }
}

int main() {
//    test_execute();

//    test_gc();

//    test_contract_call();

//    test_lib_path();

//    test_malloc_crash();

//    test_gas();

//    test_not_supported();

//    test_lib_line();


    test_register();

//    test_storage();
    test_storage2();

//    test_zdict();

//    test_tvm_abli_call();

<<<<<<< HEAD
    //test_msg();
=======
//    test_msg();
>>>>>>> 375dece8

//    test_1();

//    test_2();


    printf("finished\n");
}
<|MERGE_RESOLUTION|>--- conflicted
+++ resolved
@@ -636,11 +636,7 @@
 
 //    test_tvm_abli_call();
 
-<<<<<<< HEAD
     //test_msg();
-=======
-//    test_msg();
->>>>>>> 375dece8
 
 //    test_1();
 
