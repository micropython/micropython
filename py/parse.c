/*
 * This file is part of the MicroPython project, http://micropython.org/
 *
 * The MIT License (MIT)
 *
 * SPDX-FileCopyrightText: Copyright (c) 2013-2017 Damien P. George
 *
 * Permission is hereby granted, free of charge, to any person obtaining a copy
 * of this software and associated documentation files (the "Software"), to deal
 * in the Software without restriction, including without limitation the rights
 * to use, copy, modify, merge, publish, distribute, sublicense, and/or sell
 * copies of the Software, and to permit persons to whom the Software is
 * furnished to do so, subject to the following conditions:
 *
 * The above copyright notice and this permission notice shall be included in
 * all copies or substantial portions of the Software.
 *
 * THE SOFTWARE IS PROVIDED "AS IS", WITHOUT WARRANTY OF ANY KIND, EXPRESS OR
 * IMPLIED, INCLUDING BUT NOT LIMITED TO THE WARRANTIES OF MERCHANTABILITY,
 * FITNESS FOR A PARTICULAR PURPOSE AND NONINFRINGEMENT. IN NO EVENT SHALL THE
 * AUTHORS OR COPYRIGHT HOLDERS BE LIABLE FOR ANY CLAIM, DAMAGES OR OTHER
 * LIABILITY, WHETHER IN AN ACTION OF CONTRACT, TORT OR OTHERWISE, ARISING FROM,
 * OUT OF OR IN CONNECTION WITH THE SOFTWARE OR THE USE OR OTHER DEALINGS IN
 * THE SOFTWARE.
 */

#include <stdbool.h>
#include <stdint.h>
#include <stdio.h>
#include <unistd.h> // for ssize_t
#include <assert.h>
#include <string.h>

#include "py/lexer.h"
#include "py/parse.h"
#include "py/parsenum.h"
#include "py/runtime.h"
#include "py/objint.h"
#include "py/objstr.h"
#include "py/builtin.h"

#include "supervisor/shared/translate.h"

#if MICROPY_ENABLE_COMPILER

#define RULE_ACT_ARG_MASK       (0x0f)
#define RULE_ACT_KIND_MASK      (0x30)
#define RULE_ACT_ALLOW_IDENT    (0x40)
#define RULE_ACT_ADD_BLANK      (0x80)
#define RULE_ACT_OR             (0x10)
#define RULE_ACT_AND            (0x20)
#define RULE_ACT_LIST           (0x30)

#define RULE_ARG_KIND_MASK      (0xf000)
#define RULE_ARG_ARG_MASK       (0x0fff)
#define RULE_ARG_TOK            (0x1000)
#define RULE_ARG_RULE           (0x2000)
#define RULE_ARG_OPT_RULE       (0x3000)

// (un)comment to use rule names; for debugging
// #define USE_RULE_NAME (1)
<<<<<<< HEAD
=======

// *FORMAT-OFF*
>>>>>>> b0932fcf

enum {
// define rules with a compile function
#define DEF_RULE(rule, comp, kind, ...) RULE_##rule,
#define DEF_RULE_NC(rule, kind, ...)
    #include "py/grammar.h"
#undef DEF_RULE
#undef DEF_RULE_NC
    RULE_const_object, // special node for a constant, generic Python object

// define rules without a compile function
#define DEF_RULE(rule, comp, kind, ...)
#define DEF_RULE_NC(rule, kind, ...) RULE_##rule,
    #include "py/grammar.h"
#undef DEF_RULE
#undef DEF_RULE_NC
};

// Define an array of actions corresponding to each rule
STATIC const uint8_t rule_act_table[] = {
#define or(n)                   (RULE_ACT_OR | n)
#define and(n)                  (RULE_ACT_AND | n)
#define and_ident(n)            (RULE_ACT_AND | n | RULE_ACT_ALLOW_IDENT)
#define and_blank(n)            (RULE_ACT_AND | n | RULE_ACT_ADD_BLANK)
#define one_or_more             (RULE_ACT_LIST | 2)
#define list                    (RULE_ACT_LIST | 1)
#define list_with_end           (RULE_ACT_LIST | 3)

#define DEF_RULE(rule, comp, kind, ...) kind,
#define DEF_RULE_NC(rule, kind, ...)
    #include "py/grammar.h"
#undef DEF_RULE
#undef DEF_RULE_NC

    0, // RULE_const_object

#define DEF_RULE(rule, comp, kind, ...)
#define DEF_RULE_NC(rule, kind, ...) kind,
    #include "py/grammar.h"
#undef DEF_RULE
#undef DEF_RULE_NC

#undef or
#undef and
#undef and_ident
#undef and_blank
#undef one_or_more
#undef list
#undef list_with_end
};

// Define the argument data for each rule, as a combined array
STATIC const uint16_t rule_arg_combined_table[] = {
#define tok(t)                  (RULE_ARG_TOK | MP_TOKEN_##t)
#define rule(r)                 (RULE_ARG_RULE | RULE_##r)
#define opt_rule(r)             (RULE_ARG_OPT_RULE | RULE_##r)

#define DEF_RULE(rule, comp, kind, ...) __VA_ARGS__,
#define DEF_RULE_NC(rule, kind, ...)
    #include "py/grammar.h"
#undef DEF_RULE
#undef DEF_RULE_NC

#define DEF_RULE(rule, comp, kind, ...)
#define DEF_RULE_NC(rule, kind, ...)  __VA_ARGS__,
    #include "py/grammar.h"
#undef DEF_RULE
#undef DEF_RULE_NC

#undef tok
#undef rule
#undef opt_rule
};

// Macro to create a list of N identifiers where N is the number of variable arguments to the macro
#define RULE_EXPAND(x) x
#define RULE_PADDING(rule, ...) RULE_PADDING2(rule, __VA_ARGS__, RULE_PADDING_IDS(rule))
#define RULE_PADDING2(rule, ...) RULE_EXPAND(RULE_PADDING3(rule, __VA_ARGS__))
#define RULE_PADDING3(rule, _1, _2, _3, _4, _5, _6, _7, _8, _9, _10, _11, _12, _13, ...) __VA_ARGS__
#define RULE_PADDING_IDS(r) PAD13_##r, PAD12_##r, PAD11_##r, PAD10_##r, PAD9_##r, PAD8_##r, PAD7_##r, PAD6_##r, PAD5_##r, PAD4_##r, PAD3_##r, PAD2_##r, PAD1_##r,

// Use an enum to create constants specifying how much room a rule takes in rule_arg_combined_table
enum {
#define DEF_RULE(rule, comp, kind, ...) RULE_PADDING(rule, __VA_ARGS__)
#define DEF_RULE_NC(rule, kind, ...)
    #include "py/grammar.h"
#undef DEF_RULE
#undef DEF_RULE_NC
#define DEF_RULE(rule, comp, kind, ...)
#define DEF_RULE_NC(rule, kind, ...) RULE_PADDING(rule, __VA_ARGS__)
    #include "py/grammar.h"
#undef DEF_RULE
#undef DEF_RULE_NC
};

// Macro to compute the start of a rule in rule_arg_combined_table
#define RULE_ARG_OFFSET(rule, ...) RULE_ARG_OFFSET2(rule, __VA_ARGS__, RULE_ARG_OFFSET_IDS(rule))
#define RULE_ARG_OFFSET2(rule, ...) RULE_EXPAND(RULE_ARG_OFFSET3(rule, __VA_ARGS__))
#define RULE_ARG_OFFSET3(rule, _1, _2, _3, _4, _5, _6, _7, _8, _9, _10, _11, _12, _13, _14, ...) _14
#define RULE_ARG_OFFSET_IDS(r) PAD13_##r, PAD12_##r, PAD11_##r, PAD10_##r, PAD9_##r, PAD8_##r, PAD7_##r, PAD6_##r, PAD5_##r, PAD4_##r, PAD3_##r, PAD2_##r, PAD1_##r, PAD0_##r,

// Use the above enum values to create a table of offsets for each rule's arg
// data, which indexes rule_arg_combined_table.  The offsets require 9 bits of
// storage but only the lower 8 bits are stored here.  The 9th bit is computed
// in get_rule_arg using the FIRST_RULE_WITH_OFFSET_ABOVE_255 constant.
STATIC const uint8_t rule_arg_offset_table[] = {
#define DEF_RULE(rule, comp, kind, ...) RULE_ARG_OFFSET(rule, __VA_ARGS__) & 0xff,
#define DEF_RULE_NC(rule, kind, ...)
    #include "py/grammar.h"
#undef DEF_RULE
#undef DEF_RULE_NC
    0, // RULE_const_object
#define DEF_RULE(rule, comp, kind, ...)
#define DEF_RULE_NC(rule, kind, ...) RULE_ARG_OFFSET(rule, __VA_ARGS__) & 0xff,
    #include "py/grammar.h"
#undef DEF_RULE
#undef DEF_RULE_NC
};

// Define a constant that's used to determine the 9th bit of the values in rule_arg_offset_table
static const size_t FIRST_RULE_WITH_OFFSET_ABOVE_255 =
#define DEF_RULE(rule, comp, kind, ...) RULE_ARG_OFFSET(rule, __VA_ARGS__) >= 0x100 ? RULE_##rule :
#define DEF_RULE_NC(rule, kind, ...)
#include "py/grammar.h"
#undef DEF_RULE
#undef DEF_RULE_NC
#define DEF_RULE(rule, comp, kind, ...)
#define DEF_RULE_NC(rule, kind, ...) RULE_ARG_OFFSET(rule, __VA_ARGS__) >= 0x100 ? RULE_##rule :
#include "py/grammar.h"
#undef DEF_RULE
#undef DEF_RULE_NC
    0;

#if defined(USE_RULE_NAME) && USE_RULE_NAME
// Define an array of rule names corresponding to each rule
STATIC const char *const rule_name_table[] = {
#define DEF_RULE(rule, comp, kind, ...) #rule,
#define DEF_RULE_NC(rule, kind, ...)
    #include "py/grammar.h"
#undef DEF_RULE
#undef DEF_RULE_NC
    "", // RULE_const_object
#define DEF_RULE(rule, comp, kind, ...)
#define DEF_RULE_NC(rule, kind, ...) #rule,
    #include "py/grammar.h"
#undef DEF_RULE
#undef DEF_RULE_NC
};
#endif

// *FORMAT-ON*

typedef struct _rule_stack_t {
    size_t src_line : (8 * sizeof(size_t) - 8); // maximum bits storing source line number
    size_t rule_id : 8; // this must be large enough to fit largest rule number
    size_t arg_i; // this dictates the maximum nodes in a "list" of things
} rule_stack_t;

typedef struct _mp_parse_chunk_t {
    size_t alloc;
    union {
        size_t used;
        struct _mp_parse_chunk_t *next;
    } union_;
    byte data[];
} mp_parse_chunk_t;

typedef struct _parser_t {
    size_t rule_stack_alloc;
    size_t rule_stack_top;
    rule_stack_t *rule_stack;

    size_t result_stack_alloc;
    size_t result_stack_top;
    mp_parse_node_t *result_stack;

    mp_lexer_t *lexer;

    mp_parse_tree_t tree;
    mp_parse_chunk_t *cur_chunk;

    #if MICROPY_COMP_CONST
    mp_map_t consts;
    #endif
} parser_t;

STATIC const uint16_t *get_rule_arg(uint8_t r_id) {
    size_t off = rule_arg_offset_table[r_id];
    if (r_id >= FIRST_RULE_WITH_OFFSET_ABOVE_255) {
        off |= 0x100;
    }
    return &rule_arg_combined_table[off];
}

#pragma GCC diagnostic push
#pragma GCC diagnostic ignored "-Wcast-align"

STATIC void *parser_alloc(parser_t *parser, size_t num_bytes) {
    // use a custom memory allocator to store parse nodes sequentially in large chunks

    mp_parse_chunk_t *chunk = parser->cur_chunk;

    if (chunk != NULL && chunk->union_.used + num_bytes > chunk->alloc) {
        // not enough room at end of previously allocated chunk so try to grow
        mp_parse_chunk_t *new_data = (mp_parse_chunk_t *)m_renew_maybe(byte, chunk,
            sizeof(mp_parse_chunk_t) + chunk->alloc,
            sizeof(mp_parse_chunk_t) + chunk->alloc + num_bytes, false);
        if (new_data == NULL) {
            // could not grow existing memory; shrink it to fit previous
            (void)m_renew_maybe(byte, chunk, sizeof(mp_parse_chunk_t) + chunk->alloc,
                sizeof(mp_parse_chunk_t) + chunk->union_.used, false);
            chunk->alloc = chunk->union_.used;
            chunk->union_.next = parser->tree.chunk;
            parser->tree.chunk = chunk;
            chunk = NULL;
        } else {
            // could grow existing memory
            chunk->alloc += num_bytes;
        }
    }

    if (chunk == NULL) {
        // no previous chunk, allocate a new chunk
        size_t alloc = MICROPY_ALLOC_PARSE_CHUNK_INIT;
        if (alloc < num_bytes) {
            alloc = num_bytes;
        }
        chunk = (mp_parse_chunk_t *)m_new(byte, sizeof(mp_parse_chunk_t) + alloc);
        chunk->alloc = alloc;
        chunk->union_.used = 0;
        parser->cur_chunk = chunk;
    }

    byte *ret = chunk->data + chunk->union_.used;
    chunk->union_.used += num_bytes;
    return ret;
}
#pragma GCC diagnostic pop

STATIC void push_rule(parser_t *parser, size_t src_line, uint8_t rule_id, size_t arg_i) {
    if (parser->rule_stack_top >= parser->rule_stack_alloc) {
        rule_stack_t *rs = m_renew(rule_stack_t, parser->rule_stack, parser->rule_stack_alloc, parser->rule_stack_alloc + MICROPY_ALLOC_PARSE_RULE_INC);
        parser->rule_stack = rs;
        parser->rule_stack_alloc += MICROPY_ALLOC_PARSE_RULE_INC;
    }
    rule_stack_t *rs = &parser->rule_stack[parser->rule_stack_top++];
    rs->src_line = src_line;
    rs->rule_id = rule_id;
    rs->arg_i = arg_i;
}

STATIC void push_rule_from_arg(parser_t *parser, size_t arg) {
    assert((arg & RULE_ARG_KIND_MASK) == RULE_ARG_RULE || (arg & RULE_ARG_KIND_MASK) == RULE_ARG_OPT_RULE);
    size_t rule_id = arg & RULE_ARG_ARG_MASK;
    push_rule(parser, parser->lexer->tok_line, rule_id, 0);
}

STATIC uint8_t pop_rule(parser_t *parser, size_t *arg_i, size_t *src_line) {
    parser->rule_stack_top -= 1;
    uint8_t rule_id = parser->rule_stack[parser->rule_stack_top].rule_id;
    *arg_i = parser->rule_stack[parser->rule_stack_top].arg_i;
    *src_line = parser->rule_stack[parser->rule_stack_top].src_line;
    return rule_id;
}

bool mp_parse_node_is_const_false(mp_parse_node_t pn) {
    return MP_PARSE_NODE_IS_TOKEN_KIND(pn, MP_TOKEN_KW_FALSE)
           || (MP_PARSE_NODE_IS_SMALL_INT(pn) && MP_PARSE_NODE_LEAF_SMALL_INT(pn) == 0);
}

bool mp_parse_node_is_const_true(mp_parse_node_t pn) {
    return MP_PARSE_NODE_IS_TOKEN_KIND(pn, MP_TOKEN_KW_TRUE)
           || (MP_PARSE_NODE_IS_SMALL_INT(pn) && MP_PARSE_NODE_LEAF_SMALL_INT(pn) != 0);
}

bool mp_parse_node_get_int_maybe(mp_parse_node_t pn, mp_obj_t *o) {
    if (MP_PARSE_NODE_IS_SMALL_INT(pn)) {
        *o = MP_OBJ_NEW_SMALL_INT(MP_PARSE_NODE_LEAF_SMALL_INT(pn));
        return true;
    } else if (MP_PARSE_NODE_IS_STRUCT_KIND(pn, RULE_const_object)) {
        mp_parse_node_struct_t *pns = (mp_parse_node_struct_t *)pn;
        #if MICROPY_OBJ_REPR == MICROPY_OBJ_REPR_D
        // nodes are 32-bit pointers, but need to extract 64-bit object
        *o = (uint64_t)pns->nodes[0] | ((uint64_t)pns->nodes[1] << 32);
        #else
        *o = (mp_obj_t)pns->nodes[0];
        #endif
        return mp_obj_is_int(*o);
    } else {
        return false;
    }
}

size_t mp_parse_node_extract_list(mp_parse_node_t *pn, size_t pn_kind, mp_parse_node_t **nodes) {
    if (MP_PARSE_NODE_IS_NULL(*pn)) {
        *nodes = NULL;
        return 0;
    } else if (MP_PARSE_NODE_IS_LEAF(*pn)) {
        *nodes = pn;
        return 1;
    } else {
        mp_parse_node_struct_t *pns = (mp_parse_node_struct_t *)(*pn);
        if (MP_PARSE_NODE_STRUCT_KIND(pns) != pn_kind) {
            *nodes = pn;
            return 1;
        } else {
            *nodes = pns->nodes;
            return MP_PARSE_NODE_STRUCT_NUM_NODES(pns);
        }
    }
}

#if MICROPY_DEBUG_PRINTERS
void mp_parse_node_print(mp_parse_node_t pn, size_t indent) {
    if (MP_PARSE_NODE_IS_STRUCT(pn)) {
        printf("[% 4d] ", (int)((mp_parse_node_struct_t *)pn)->source_line);
    } else {
        printf("       ");
    }
    for (size_t i = 0; i < indent; i++) {
        printf(" ");
    }
    if (MP_PARSE_NODE_IS_NULL(pn)) {
        printf("NULL\n");
    } else if (MP_PARSE_NODE_IS_SMALL_INT(pn)) {
        mp_int_t arg = MP_PARSE_NODE_LEAF_SMALL_INT(pn);
        printf("int(" INT_FMT ")\n", arg);
    } else if (MP_PARSE_NODE_IS_LEAF(pn)) {
        uintptr_t arg = MP_PARSE_NODE_LEAF_ARG(pn);
        switch (MP_PARSE_NODE_LEAF_KIND(pn)) {
            case MP_PARSE_NODE_ID:
                printf("id(%s)\n", qstr_str(arg));
                break;
            case MP_PARSE_NODE_STRING:
                printf("str(%s)\n", qstr_str(arg));
                break;
            case MP_PARSE_NODE_BYTES:
                printf("bytes(%s)\n", qstr_str(arg));
                break;
            default:
                assert(MP_PARSE_NODE_LEAF_KIND(pn) == MP_PARSE_NODE_TOKEN);
                printf("tok(%u)\n", (uint)arg);
                break;
        }
    } else {
        // node must be a mp_parse_node_struct_t
        mp_parse_node_struct_t *pns = (mp_parse_node_struct_t *)pn;
        if (MP_PARSE_NODE_STRUCT_KIND(pns) == RULE_const_object) {
            #if MICROPY_OBJ_REPR == MICROPY_OBJ_REPR_D
            printf("literal const(%016llx)\n", (uint64_t)pns->nodes[0] | ((uint64_t)pns->nodes[1] << 32));
            #else
            printf("literal const(%p)\n", (mp_obj_t)pns->nodes[0]);
            #endif
        } else {
            size_t n = MP_PARSE_NODE_STRUCT_NUM_NODES(pns);
            #if defined(USE_RULE_NAME) && USE_RULE_NAME
            printf("%s(%u) (n=%u)\n", rule_name_table[MP_PARSE_NODE_STRUCT_KIND(pns)], (uint)MP_PARSE_NODE_STRUCT_KIND(pns), (uint)n);
            #else
            printf("rule(%u) (n=%u)\n", (uint)MP_PARSE_NODE_STRUCT_KIND(pns), (uint)n);
            #endif
            for (size_t i = 0; i < n; i++) {
                mp_parse_node_print(pns->nodes[i], indent + 2);
            }
        }
    }
}
#endif // MICROPY_DEBUG_PRINTERS

/*
STATIC void result_stack_show(parser_t *parser) {
    printf("result stack, most recent first\n");
    for (ssize_t i = parser->result_stack_top - 1; i >= 0; i--) {
        mp_parse_node_print(parser->result_stack[i], 0);
    }
}
*/

STATIC mp_parse_node_t pop_result(parser_t *parser) {
    assert(parser->result_stack_top > 0);
    return parser->result_stack[--parser->result_stack_top];
}

STATIC mp_parse_node_t peek_result(parser_t *parser, size_t pos) {
    assert(parser->result_stack_top > pos);
    return parser->result_stack[parser->result_stack_top - 1 - pos];
}

STATIC void push_result_node(parser_t *parser, mp_parse_node_t pn) {
    if (parser->result_stack_top >= parser->result_stack_alloc) {
        mp_parse_node_t *stack = m_renew(mp_parse_node_t, parser->result_stack, parser->result_stack_alloc, parser->result_stack_alloc + MICROPY_ALLOC_PARSE_RESULT_INC);
        parser->result_stack = stack;
        parser->result_stack_alloc += MICROPY_ALLOC_PARSE_RESULT_INC;
    }
    parser->result_stack[parser->result_stack_top++] = pn;
}

STATIC mp_parse_node_t make_node_const_object(parser_t *parser, size_t src_line, mp_obj_t obj) {
    mp_parse_node_struct_t *pn = parser_alloc(parser, sizeof(mp_parse_node_struct_t) + sizeof(mp_obj_t));
    pn->source_line = src_line;
    #if MICROPY_OBJ_REPR == MICROPY_OBJ_REPR_D
    // nodes are 32-bit pointers, but need to store 64-bit object
    pn->kind_num_nodes = RULE_const_object | (2 << 8);
    pn->nodes[0] = (uint64_t)obj;
    pn->nodes[1] = (uint64_t)obj >> 32;
    #else
    pn->kind_num_nodes = RULE_const_object | (1 << 8);
    pn->nodes[0] = (uintptr_t)obj;
    #endif
    return (mp_parse_node_t)pn;
}

STATIC mp_parse_node_t mp_parse_node_new_small_int_checked(parser_t *parser, mp_obj_t o_val) {
    (void)parser;
    mp_int_t val = MP_OBJ_SMALL_INT_VALUE(o_val);
    #if MICROPY_OBJ_REPR == MICROPY_OBJ_REPR_D
    // A parse node is only 32-bits and the small-int value must fit in 31-bits
    if (((val ^ (val << 1)) & 0xffffffff80000000) != 0) {
        return make_node_const_object(parser, 0, o_val);
    }
    #endif
    return mp_parse_node_new_small_int(val);
}

STATIC void push_result_token(parser_t *parser, uint8_t rule_id) {
    mp_parse_node_t pn;
    mp_lexer_t *lex = parser->lexer;
    if (lex->tok_kind == MP_TOKEN_NAME) {
        qstr id = qstr_from_strn(lex->vstr.buf, lex->vstr.len);
        #if MICROPY_COMP_CONST
        // if name is a standalone identifier, look it up in the table of dynamic constants
        mp_map_elem_t *elem;
        if (rule_id == RULE_atom
            && (elem = mp_map_lookup(&parser->consts, MP_OBJ_NEW_QSTR(id), MP_MAP_LOOKUP)) != NULL) {
            if (mp_obj_is_small_int(elem->value)) {
                pn = mp_parse_node_new_small_int_checked(parser, elem->value);
            } else {
                pn = make_node_const_object(parser, lex->tok_line, elem->value);
            }
        } else {
            pn = mp_parse_node_new_leaf(MP_PARSE_NODE_ID, id);
        }
        #else
        (void)rule_id;
        pn = mp_parse_node_new_leaf(MP_PARSE_NODE_ID, id);
        #endif
    } else if (lex->tok_kind == MP_TOKEN_INTEGER) {
        mp_obj_t o = mp_parse_num_integer(lex->vstr.buf, lex->vstr.len, 0, lex);
        if (mp_obj_is_small_int(o)) {
            pn = mp_parse_node_new_small_int_checked(parser, o);
        } else {
            pn = make_node_const_object(parser, lex->tok_line, o);
        }
    } else if (lex->tok_kind == MP_TOKEN_FLOAT_OR_IMAG) {
        mp_obj_t o = mp_parse_num_decimal(lex->vstr.buf, lex->vstr.len, true, false, lex);
        pn = make_node_const_object(parser, lex->tok_line, o);
    } else if (lex->tok_kind == MP_TOKEN_STRING || lex->tok_kind == MP_TOKEN_BYTES) {
        // Don't automatically intern all strings/bytes.  doc strings (which are usually large)
        // will be discarded by the compiler, and so we shouldn't intern them.
        qstr qst = MP_QSTRnull;
        if (lex->vstr.len <= MICROPY_ALLOC_PARSE_INTERN_STRING_LEN) {
            // intern short strings
            qst = qstr_from_strn(lex->vstr.buf, lex->vstr.len);
        } else {
            // check if this string is already interned
            qst = qstr_find_strn(lex->vstr.buf, lex->vstr.len);
        }
        if (qst != MP_QSTRnull) {
            // qstr exists, make a leaf node
            pn = mp_parse_node_new_leaf(lex->tok_kind == MP_TOKEN_STRING ? MP_PARSE_NODE_STRING : MP_PARSE_NODE_BYTES, qst);
        } else {
            // not interned, make a node holding a pointer to the string/bytes object
            mp_obj_t o = mp_obj_new_str_copy(
                lex->tok_kind == MP_TOKEN_STRING ? &mp_type_str : &mp_type_bytes,
                (const byte *)lex->vstr.buf, lex->vstr.len);
            pn = make_node_const_object(parser, lex->tok_line, o);
        }
    } else {
        pn = mp_parse_node_new_leaf(MP_PARSE_NODE_TOKEN, lex->tok_kind);
    }
    push_result_node(parser, pn);
}

#if MICROPY_COMP_MODULE_CONST
STATIC const mp_rom_map_elem_t mp_constants_table[] = {
    #if MICROPY_PY_UERRNO
    { MP_ROM_QSTR(MP_QSTR_errno), MP_ROM_PTR(&mp_module_uerrno) },
    #endif
    #if MICROPY_PY_UCTYPES
    { MP_ROM_QSTR(MP_QSTR_uctypes), MP_ROM_PTR(&mp_module_uctypes) },
    #endif
    // Extra constants as defined by a port
    MICROPY_PORT_CONSTANTS
};
STATIC MP_DEFINE_CONST_MAP(mp_constants_map, mp_constants_table);
#endif

STATIC void push_result_rule(parser_t *parser, size_t src_line, uint8_t rule_id, size_t num_args);

#if MICROPY_COMP_CONST_FOLDING
STATIC bool fold_logical_constants(parser_t *parser, uint8_t rule_id, size_t *num_args) {
    if (rule_id == RULE_or_test
        || rule_id == RULE_and_test) {
        // folding for binary logical ops: or and
        size_t copy_to = *num_args;
        for (size_t i = copy_to; i > 0;) {
            mp_parse_node_t pn = peek_result(parser, --i);
            parser->result_stack[parser->result_stack_top - copy_to] = pn;
            if (i == 0) {
                // always need to keep the last value
                break;
            }
            if (rule_id == RULE_or_test) {
                if (mp_parse_node_is_const_true(pn)) {
                    //
                    break;
                } else if (!mp_parse_node_is_const_false(pn)) {
                    copy_to -= 1;
                }
            } else {
                // RULE_and_test
                if (mp_parse_node_is_const_false(pn)) {
                    break;
                } else if (!mp_parse_node_is_const_true(pn)) {
                    copy_to -= 1;
                }
            }
        }
        copy_to -= 1; // copy_to now contains number of args to pop

        // pop and discard all the short-circuited expressions
        for (size_t i = 0; i < copy_to; ++i) {
            pop_result(parser);
        }
        *num_args -= copy_to;

        // we did a complete folding if there's only 1 arg left
        return *num_args == 1;

    } else if (rule_id == RULE_not_test_2) {
        // folding for unary logical op: not
        mp_parse_node_t pn = peek_result(parser, 0);
        if (mp_parse_node_is_const_false(pn)) {
            pn = mp_parse_node_new_leaf(MP_PARSE_NODE_TOKEN, MP_TOKEN_KW_TRUE);
        } else if (mp_parse_node_is_const_true(pn)) {
            pn = mp_parse_node_new_leaf(MP_PARSE_NODE_TOKEN, MP_TOKEN_KW_FALSE);
        } else {
            return false;
        }
        pop_result(parser);
        push_result_node(parser, pn);
        return true;
    }

    return false;
}

STATIC bool fold_constants(parser_t *parser, uint8_t rule_id, size_t num_args) {
    // this code does folding of arbitrary integer expressions, eg 1 + 2 * 3 + 4
    // it does not do partial folding, eg 1 + 2 + x -> 3 + x

    mp_obj_t arg0;
    if (rule_id == RULE_expr
        || rule_id == RULE_xor_expr
        || rule_id == RULE_and_expr
        || rule_id == RULE_power) {
        // folding for binary ops: | ^ & **
        mp_parse_node_t pn = peek_result(parser, num_args - 1);
        if (!mp_parse_node_get_int_maybe(pn, &arg0)) {
            return false;
        }
        mp_binary_op_t op;
        if (rule_id == RULE_expr) {
            op = MP_BINARY_OP_OR;
        } else if (rule_id == RULE_xor_expr) {
            op = MP_BINARY_OP_XOR;
        } else if (rule_id == RULE_and_expr) {
            op = MP_BINARY_OP_AND;
        } else {
            op = MP_BINARY_OP_POWER;
        }
        for (ssize_t i = num_args - 2; i >= 0; --i) {
            pn = peek_result(parser, i);
            mp_obj_t arg1;
            if (!mp_parse_node_get_int_maybe(pn, &arg1)) {
                return false;
            }
            if (op == MP_BINARY_OP_POWER && mp_obj_int_sign(arg1) < 0) {
                // ** can't have negative rhs
                return false;
            }
            arg0 = mp_binary_op(op, arg0, arg1);
        }
    } else if (rule_id == RULE_shift_expr
               || rule_id == RULE_arith_expr
               || rule_id == RULE_term) {
        // folding for binary ops: << >> + - * @ / % //
        mp_parse_node_t pn = peek_result(parser, num_args - 1);
        if (!mp_parse_node_get_int_maybe(pn, &arg0)) {
            return false;
        }
        for (ssize_t i = num_args - 2; i >= 1; i -= 2) {
            pn = peek_result(parser, i - 1);
            mp_obj_t arg1;
            if (!mp_parse_node_get_int_maybe(pn, &arg1)) {
                return false;
            }
            mp_token_kind_t tok = MP_PARSE_NODE_LEAF_ARG(peek_result(parser, i));
<<<<<<< HEAD
            if (tok == MP_TOKEN_OP_AT || tok == MP_TOKEN_OP_SLASH || tok == MP_TOKEN_OP_DBL_STAR) {
                // Can't fold @ or / or **
=======
            if (tok == MP_TOKEN_OP_AT || tok == MP_TOKEN_OP_SLASH) {
                // Can't fold @ or /
>>>>>>> b0932fcf
                return false;
            }
            mp_binary_op_t op = MP_BINARY_OP_LSHIFT + (tok - MP_TOKEN_OP_DBL_LESS);
            int rhs_sign = mp_obj_int_sign(arg1);
            if (op <= MP_BINARY_OP_RSHIFT) {
                // << and >> can't have negative rhs
                if (rhs_sign < 0) {
                    return false;
                }
            } else if (op >= MP_BINARY_OP_FLOOR_DIVIDE) {
                // % and // can't have zero rhs
                if (rhs_sign == 0) {
                    return false;
                }
            }
            arg0 = mp_binary_op(op, arg0, arg1);
        }
    } else if (rule_id == RULE_factor_2) {
        // folding for unary ops: + - ~
        mp_parse_node_t pn = peek_result(parser, 0);
        if (!mp_parse_node_get_int_maybe(pn, &arg0)) {
            return false;
        }
        mp_token_kind_t tok = MP_PARSE_NODE_LEAF_ARG(peek_result(parser, 1));
        mp_unary_op_t op;
        if (tok == MP_TOKEN_OP_TILDE) {
            op = MP_UNARY_OP_INVERT;
        } else {
            assert(tok == MP_TOKEN_OP_PLUS || tok == MP_TOKEN_OP_MINUS); // should be
            op = MP_UNARY_OP_POSITIVE + (tok - MP_TOKEN_OP_PLUS);
        }
        arg0 = mp_unary_op(op, arg0);

    #if MICROPY_COMP_CONST
    } else if (rule_id == RULE_expr_stmt) {
        mp_parse_node_t pn1 = peek_result(parser, 0);
        if (!MP_PARSE_NODE_IS_NULL(pn1)
            && !(MP_PARSE_NODE_IS_STRUCT_KIND(pn1, RULE_expr_stmt_augassign)
                 || MP_PARSE_NODE_IS_STRUCT_KIND(pn1, RULE_expr_stmt_assign_list))) {
            // this node is of the form <x> = <y>
            mp_parse_node_t pn0 = peek_result(parser, 1);
            if (MP_PARSE_NODE_IS_ID(pn0)
                && MP_PARSE_NODE_IS_STRUCT_KIND(pn1, RULE_atom_expr_normal)
                && MP_PARSE_NODE_IS_ID(((mp_parse_node_struct_t *)pn1)->nodes[0])
                && MP_PARSE_NODE_LEAF_ARG(((mp_parse_node_struct_t *)pn1)->nodes[0]) == MP_QSTR_const
                && MP_PARSE_NODE_IS_STRUCT_KIND(((mp_parse_node_struct_t *)pn1)->nodes[1], RULE_trailer_paren)
                ) {
                // code to assign dynamic constants: id = const(value)

                // get the id
                qstr id = MP_PARSE_NODE_LEAF_ARG(pn0);

                // get the value
                mp_parse_node_t pn_value = ((mp_parse_node_struct_t *)((mp_parse_node_struct_t *)pn1)->nodes[1])->nodes[0];
                mp_obj_t value;
                if (!mp_parse_node_get_int_maybe(pn_value, &value)) {
                    mp_obj_t exc = mp_obj_new_exception_msg(&mp_type_SyntaxError,
<<<<<<< HEAD
                        translate("constant must be an integer"));
=======
                        MP_ERROR_TEXT("constant must be an integer"));
>>>>>>> b0932fcf
                    mp_obj_exception_add_traceback(exc, parser->lexer->source_name,
                        ((mp_parse_node_struct_t *)pn1)->source_line, MP_QSTRnull);
                    nlr_raise(exc);
                }

                // store the value in the table of dynamic constants
                mp_map_elem_t *elem = mp_map_lookup(&parser->consts, MP_OBJ_NEW_QSTR(id), MP_MAP_LOOKUP_ADD_IF_NOT_FOUND);
                assert(elem->value == MP_OBJ_NULL);
                elem->value = value;

                // If the constant starts with an underscore then treat it as a private
                // variable and don't emit any code to store the value to the id.
                if (qstr_str(id)[0] == '_') {
                    pop_result(parser); // pop const(value)
                    pop_result(parser); // pop id
                    push_result_rule(parser, 0, RULE_pass_stmt, 0); // replace with "pass"
                    return true;
                }

                // replace const(value) with value
                pop_result(parser);
                push_result_node(parser, pn_value);

                // finished folding this assignment, but we still want it to be part of the tree
                return false;
            }
        }
        return false;
    #endif

    #if MICROPY_COMP_MODULE_CONST
    } else if (rule_id == RULE_atom_expr_normal) {
        mp_parse_node_t pn0 = peek_result(parser, 1);
        mp_parse_node_t pn1 = peek_result(parser, 0);
        if (!(MP_PARSE_NODE_IS_ID(pn0)
              && MP_PARSE_NODE_IS_STRUCT_KIND(pn1, RULE_trailer_period))) {
            return false;
        }
        // id1.id2
        // look it up in constant table, see if it can be replaced with an integer
        mp_parse_node_struct_t *pns1 = (mp_parse_node_struct_t *)pn1;
        assert(MP_PARSE_NODE_IS_ID(pns1->nodes[0]));
        qstr q_base = MP_PARSE_NODE_LEAF_ARG(pn0);
        qstr q_attr = MP_PARSE_NODE_LEAF_ARG(pns1->nodes[0]);
        mp_map_elem_t *elem = mp_map_lookup((mp_map_t *)&mp_constants_map, MP_OBJ_NEW_QSTR(q_base), MP_MAP_LOOKUP);
        if (elem == NULL) {
            return false;
        }
        mp_obj_t dest[2];
        mp_load_method_maybe(elem->value, q_attr, dest);
        if (!(dest[0] != MP_OBJ_NULL && mp_obj_is_int(dest[0]) && dest[1] == MP_OBJ_NULL)) {
            return false;
        }
        arg0 = dest[0];
    #endif

    } else {
        return false;
    }

    // success folding this rule

    for (size_t i = num_args; i > 0; i--) {
        pop_result(parser);
    }
    if (mp_obj_is_small_int(arg0)) {
        push_result_node(parser, mp_parse_node_new_small_int_checked(parser, arg0));
    } else {
        // TODO reuse memory for parse node struct?
        push_result_node(parser, make_node_const_object(parser, 0, arg0));
    }

    return true;
}
#endif

STATIC void push_result_rule(parser_t *parser, size_t src_line, uint8_t rule_id, size_t num_args) {
    // optimise away parenthesis around an expression if possible
    if (rule_id == RULE_atom_paren) {
        // there should be just 1 arg for this rule
        mp_parse_node_t pn = peek_result(parser, 0);
        if (MP_PARSE_NODE_IS_NULL(pn)) {
            // need to keep parenthesis for ()
        } else if (MP_PARSE_NODE_IS_STRUCT_KIND(pn, RULE_testlist_comp)) {
            // need to keep parenthesis for (a, b, ...)
        } else {
            // parenthesis around a single expression, so it's just the expression
            return;
        }
    }

    #if MICROPY_COMP_CONST_FOLDING
    if (fold_logical_constants(parser, rule_id, &num_args)) {
        // we folded this rule so return straight away
        return;
    }
    if (fold_constants(parser, rule_id, num_args)) {
        // we folded this rule so return straight away
        return;
    }
    #endif

    mp_parse_node_struct_t *pn = parser_alloc(parser, sizeof(mp_parse_node_struct_t) + sizeof(mp_parse_node_t) * num_args);
    pn->source_line = src_line;
    pn->kind_num_nodes = (rule_id & 0xff) | (num_args << 8);
    for (size_t i = num_args; i > 0; i--) {
        pn->nodes[i - 1] = pop_result(parser);
    }
    push_result_node(parser, (mp_parse_node_t)pn);
}

mp_parse_tree_t mp_parse(mp_lexer_t *lex, mp_parse_input_kind_t input_kind) {

    // initialise parser and allocate memory for its stacks

    parser_t parser;

    parser.rule_stack_alloc = MICROPY_ALLOC_PARSE_RULE_INIT;
    parser.rule_stack_top = 0;
    parser.rule_stack = NULL;
    while (parser.rule_stack_alloc > 1) {
        parser.rule_stack = m_new_maybe(rule_stack_t, parser.rule_stack_alloc);
        if (parser.rule_stack != NULL) {
            break;
        } else {
            parser.rule_stack_alloc /= 2;
        }
    }

    parser.result_stack_alloc = MICROPY_ALLOC_PARSE_RESULT_INIT;
    parser.result_stack_top = 0;
    parser.result_stack = NULL;
    while (parser.result_stack_alloc > 1) {
        parser.result_stack = m_new_maybe(mp_parse_node_t, parser.result_stack_alloc);
        if (parser.result_stack != NULL) {
            break;
        } else {
            parser.result_stack_alloc /= 2;
        }
    }
    if (parser.rule_stack == NULL || parser.result_stack == NULL) {
        mp_raise_msg(&mp_type_MemoryError, translate("Unable to init parser"));
    }

    parser.lexer = lex;

    parser.tree.chunk = NULL;
    parser.cur_chunk = NULL;

    #if MICROPY_COMP_CONST
    mp_map_init(&parser.consts, 0);
    #endif

    // work out the top-level rule to use, and push it on the stack
    size_t top_level_rule;
    switch (input_kind) {
        case MP_PARSE_SINGLE_INPUT:
            top_level_rule = RULE_single_input;
            break;
        case MP_PARSE_EVAL_INPUT:
            top_level_rule = RULE_eval_input;
            break;
        default:
            top_level_rule = RULE_file_input;
    }
    push_rule(&parser, lex->tok_line, top_level_rule, 0);

    // parse!

    bool backtrack = false;

    for (;;) {
    next_rule:
        if (parser.rule_stack_top == 0) {
            break;
        }

        // Pop the next rule to process it
        size_t i; // state for the current rule
        size_t rule_src_line; // source line for the first token matched by the current rule
        uint8_t rule_id = pop_rule(&parser, &i, &rule_src_line);
        uint8_t rule_act = rule_act_table[rule_id];
        const uint16_t *rule_arg = get_rule_arg(rule_id);
        size_t n = rule_act & RULE_ACT_ARG_MASK;

        #if 0
        // debugging
        printf("depth=" UINT_FMT " ", parser.rule_stack_top);
        for (int j = 0; j < parser.rule_stack_top; ++j) {
            printf(" ");
        }
        printf("%s n=" UINT_FMT " i=" UINT_FMT " bt=%d\n", rule_name_table[rule_id], n, i, backtrack);
        #endif

        switch (rule_act & RULE_ACT_KIND_MASK) {
            case RULE_ACT_OR:
                if (i > 0 && !backtrack) {
                    goto next_rule;
                } else {
                    backtrack = false;
                }
                for (; i < n; ++i) {
                    // printf("--> inside for @L924\n");
                    uint16_t kind = rule_arg[i] & RULE_ARG_KIND_MASK;
                    if (kind == RULE_ARG_TOK) {
                        if (lex->tok_kind == (rule_arg[i] & RULE_ARG_ARG_MASK)) {
                            push_result_token(&parser, rule_id);
                            mp_lexer_to_next(lex);
                            goto next_rule;
                        }
                    } else {
                        assert(kind == RULE_ARG_RULE);
                        if (i + 1 < n) {
                            push_rule(&parser, rule_src_line, rule_id, i + 1); // save this or-rule
                        }
                        push_rule_from_arg(&parser, rule_arg[i]); // push child of or-rule
                        goto next_rule;
                    }
                }
                backtrack = true;
                break;

            case RULE_ACT_AND: {

                // failed, backtrack if we can, else syntax error
                if (backtrack) {
                    assert(i > 0);
                    if ((rule_arg[i - 1] & RULE_ARG_KIND_MASK) == RULE_ARG_OPT_RULE) {
                        // an optional rule that failed, so continue with next arg
                        push_result_node(&parser, MP_PARSE_NODE_NULL);
                        backtrack = false;
                    } else {
                        // a mandatory rule that failed, so propagate backtrack
                        if (i > 1) {
                            // already eaten tokens so can't backtrack
                            goto syntax_error;
                        } else {
                            goto next_rule;
                        }
                    }
                }

                // progress through the rule
                for (; i < n; ++i) {
                    if ((rule_arg[i] & RULE_ARG_KIND_MASK) == RULE_ARG_TOK) {
                        // need to match a token
                        mp_token_kind_t tok_kind = rule_arg[i] & RULE_ARG_ARG_MASK;
                        if (lex->tok_kind == tok_kind) {
                            // matched token
                            if (tok_kind == MP_TOKEN_NAME) {
                                push_result_token(&parser, rule_id);
                            }
                            mp_lexer_to_next(lex);
                        } else {
                            // failed to match token
                            if (i > 0) {
                                // already eaten tokens so can't backtrack
                                goto syntax_error;
                            } else {
                                // this rule failed, so backtrack
                                backtrack = true;
                                goto next_rule;
                            }
                        }
                    } else {
                        push_rule(&parser, rule_src_line, rule_id, i + 1); // save this and-rule
                        push_rule_from_arg(&parser, rule_arg[i]); // push child of and-rule
                        goto next_rule;
                    }
                }

                assert(i == n);

                // matched the rule, so now build the corresponding parse_node

                #if !MICROPY_ENABLE_DOC_STRING
                // this code discards lonely statements, such as doc strings
                if (input_kind != MP_PARSE_SINGLE_INPUT && rule_id == RULE_expr_stmt && peek_result(&parser, 0) == MP_PARSE_NODE_NULL) {
                    mp_parse_node_t p = peek_result(&parser, 1);
                    if ((MP_PARSE_NODE_IS_LEAF(p) && !MP_PARSE_NODE_IS_ID(p))
                        || MP_PARSE_NODE_IS_STRUCT_KIND(p, RULE_const_object)) {
                        pop_result(&parser); // MP_PARSE_NODE_NULL
                        pop_result(&parser); // const expression (leaf or RULE_const_object)
                        // Pushing the "pass" rule here will overwrite any RULE_const_object
                        // entry that was on the result stack, allowing the GC to reclaim
                        // the memory from the const object when needed.
                        push_result_rule(&parser, rule_src_line, RULE_pass_stmt, 0);
                        break;
                    }
                }
                #endif

                // count number of arguments for the parse node
                i = 0;
                size_t num_not_nil = 0;
                for (size_t x = n; x > 0;) {
                    --x;
                    if ((rule_arg[x] & RULE_ARG_KIND_MASK) == RULE_ARG_TOK) {
                        mp_token_kind_t tok_kind = rule_arg[x] & RULE_ARG_ARG_MASK;
                        if (tok_kind == MP_TOKEN_NAME) {
                            // only tokens which were names are pushed to stack
                            i += 1;
                            num_not_nil += 1;
                        }
                    } else {
                        // rules are always pushed
                        if (peek_result(&parser, i) != MP_PARSE_NODE_NULL) {
                            num_not_nil += 1;
                        }
                        i += 1;
                    }
                }

                if (num_not_nil == 1 && (rule_act & RULE_ACT_ALLOW_IDENT)) {
                    // this rule has only 1 argument and should not be emitted
                    mp_parse_node_t pn = MP_PARSE_NODE_NULL;
                    for (size_t x = 0; x < i; ++x) {
                        mp_parse_node_t pn2 = pop_result(&parser);
                        if (pn2 != MP_PARSE_NODE_NULL) {
                            pn = pn2;
                        }
                    }
                    push_result_node(&parser, pn);
                } else {
                    // this rule must be emitted

                    if (rule_act & RULE_ACT_ADD_BLANK) {
                        // and add an extra blank node at the end (used by the compiler to store data)
                        push_result_node(&parser, MP_PARSE_NODE_NULL);
                        i += 1;
                    }

                    push_result_rule(&parser, rule_src_line, rule_id, i);
                }
                break;
            }

            default: {
                assert((rule_act & RULE_ACT_KIND_MASK) == RULE_ACT_LIST);

                // n=2 is: item item*
                // n=1 is: item (sep item)*
                // n=3 is: item (sep item)* [sep]
                bool had_trailing_sep;
                if (backtrack) {
                list_backtrack:
                    had_trailing_sep = false;
                    if (n == 2) {
                        if (i == 1) {
                            // fail on item, first time round; propagate backtrack
                            goto next_rule;
                        } else {
                            // fail on item, in later rounds; finish with this rule
                            backtrack = false;
                        }
                    } else {
                        if (i == 1) {
                            // fail on item, first time round; propagate backtrack
                            goto next_rule;
                        } else if ((i & 1) == 1) {
                            // fail on item, in later rounds; have eaten tokens so can't backtrack
                            if (n == 3) {
                                // list allows trailing separator; finish parsing list
                                had_trailing_sep = true;
                                backtrack = false;
                            } else {
                                // list doesn't allowing trailing separator; fail
                                goto syntax_error;
                            }
                        } else {
                            // fail on separator; finish parsing list
                            backtrack = false;
                        }
                    }
                } else {
                    for (;;) {
                        size_t arg = rule_arg[i & 1 & n];
                        if ((arg & RULE_ARG_KIND_MASK) == RULE_ARG_TOK) {
                            if (lex->tok_kind == (arg & RULE_ARG_ARG_MASK)) {
                                if (i & 1 & n) {
                                    // separators which are tokens are not pushed to result stack
                                } else {
                                    push_result_token(&parser, rule_id);
                                }
                                mp_lexer_to_next(lex);
                                // got element of list, so continue parsing list
                                i += 1;
                            } else {
                                // couldn't get element of list
                                i += 1;
                                backtrack = true;
                                goto list_backtrack;
                            }
                        } else {
                            assert((arg & RULE_ARG_KIND_MASK) == RULE_ARG_RULE);
                            push_rule(&parser, rule_src_line, rule_id, i + 1); // save this list-rule
                            push_rule_from_arg(&parser, arg); // push child of list-rule
                            goto next_rule;
                        }
                    }
                }
                assert(i >= 1);

                // compute number of elements in list, result in i
                i -= 1;
                if ((n & 1) && (rule_arg[1] & RULE_ARG_KIND_MASK) == RULE_ARG_TOK) {
                    // don't count separators when they are tokens
                    i = (i + 1) / 2;
                }

                if (i == 1) {
                    // list matched single item
                    if (had_trailing_sep) {
                        // if there was a trailing separator, make a list of a single item
                        push_result_rule(&parser, rule_src_line, rule_id, i);
                    } else {
                        // just leave single item on stack (ie don't wrap in a list)
                    }
                } else {
                    push_result_rule(&parser, rule_src_line, rule_id, i);
                }
                break;
            }
        }
    }

    #if MICROPY_COMP_CONST
    mp_map_deinit(&parser.consts);
    #endif

    // truncate final chunk and link into chain of chunks
    if (parser.cur_chunk != NULL) {
        (void)m_renew_maybe(byte, parser.cur_chunk,
            sizeof(mp_parse_chunk_t) + parser.cur_chunk->alloc,
            sizeof(mp_parse_chunk_t) + parser.cur_chunk->union_.used,
            false);
        parser.cur_chunk->alloc = parser.cur_chunk->union_.used;
        parser.cur_chunk->union_.next = parser.tree.chunk;
        parser.tree.chunk = parser.cur_chunk;
    }

    if (
        lex->tok_kind != MP_TOKEN_END // check we are at the end of the token stream
        || parser.result_stack_top == 0 // check that we got a node (can fail on empty input)
        ) {
    syntax_error:;
        mp_obj_t exc;
<<<<<<< HEAD
        switch (lex->tok_kind) {
            case MP_TOKEN_INDENT:
                exc = mp_obj_new_exception_msg(&mp_type_IndentationError,
                    translate("unexpected indent"));
                break;
            case MP_TOKEN_DEDENT_MISMATCH:
                exc = mp_obj_new_exception_msg(&mp_type_IndentationError,
                    translate("unindent does not match any outer indentation level"));
                break;
                #if MICROPY_COMP_FSTRING_LITERAL
            #if MICROPY_ERROR_REPORTING == MICROPY_ERROR_REPORTING_DETAILED
            case MP_TOKEN_FSTRING_BACKSLASH:
                exc = mp_obj_new_exception_msg(&mp_type_SyntaxError,
                    translate("f-string expression part cannot include a backslash"));
                break;
            case MP_TOKEN_FSTRING_COMMENT:
                exc = mp_obj_new_exception_msg(&mp_type_SyntaxError,
                    translate("f-string expression part cannot include a '#'"));
                break;
            case MP_TOKEN_FSTRING_UNCLOSED:
                exc = mp_obj_new_exception_msg(&mp_type_SyntaxError,
                    translate("f-string: expecting '}'"));
                break;
            case MP_TOKEN_FSTRING_UNOPENED:
                exc = mp_obj_new_exception_msg(&mp_type_SyntaxError,
                    translate("f-string: single '}' is not allowed"));
                break;
            case MP_TOKEN_FSTRING_EMPTY_EXP:
                exc = mp_obj_new_exception_msg(&mp_type_SyntaxError,
                    translate("f-string: empty expression not allowed"));
                break;
            case MP_TOKEN_FSTRING_RAW:
                exc = mp_obj_new_exception_msg(&mp_type_NotImplementedError,
                    translate("raw f-strings are not implemented"));
                break;
            #else
            case MP_TOKEN_FSTRING_BACKSLASH:
            case MP_TOKEN_FSTRING_COMMENT:
            case MP_TOKEN_FSTRING_UNCLOSED:
            case MP_TOKEN_FSTRING_UNOPENED:
            case MP_TOKEN_FSTRING_EMPTY_EXP:
            case MP_TOKEN_FSTRING_RAW:
                exc = mp_obj_new_exception_msg(&mp_type_SyntaxError,
                    translate("malformed f-string"));
                break;
            #endif
                #endif
            default:
                exc = mp_obj_new_exception_msg(&mp_type_SyntaxError,
                    translate("invalid syntax"));
                break;
=======
        if (lex->tok_kind == MP_TOKEN_INDENT) {
            exc = mp_obj_new_exception_msg(&mp_type_IndentationError,
                MP_ERROR_TEXT("unexpected indent"));
        } else if (lex->tok_kind == MP_TOKEN_DEDENT_MISMATCH) {
            exc = mp_obj_new_exception_msg(&mp_type_IndentationError,
                MP_ERROR_TEXT("unindent doesn't match any outer indent level"));
        } else {
            exc = mp_obj_new_exception_msg(&mp_type_SyntaxError,
                MP_ERROR_TEXT("invalid syntax"));
>>>>>>> b0932fcf
        }
        // add traceback to give info about file name and location
        // we don't have a 'block' name, so just pass the NULL qstr to indicate this
        mp_obj_exception_add_traceback(exc, lex->source_name, lex->tok_line, MP_QSTRnull);
        nlr_raise(exc);
    }

    // get the root parse node that we created
    assert(parser.result_stack_top == 1);
    parser.tree.root = parser.result_stack[0];

    // free the memory that we don't need anymore
    m_del(rule_stack_t, parser.rule_stack, parser.rule_stack_alloc);
    m_del(mp_parse_node_t, parser.result_stack, parser.result_stack_alloc);

    // we also free the lexer on behalf of the caller
    mp_lexer_free(lex);

    return parser.tree;
}

void mp_parse_tree_clear(mp_parse_tree_t *tree) {
    mp_parse_chunk_t *chunk = tree->chunk;
    while (chunk != NULL) {
        mp_parse_chunk_t *next = chunk->union_.next;
        m_del(byte, chunk, sizeof(mp_parse_chunk_t) + chunk->alloc);
        chunk = next;
    }
}

#endif // MICROPY_ENABLE_COMPILER<|MERGE_RESOLUTION|>--- conflicted
+++ resolved
@@ -59,11 +59,8 @@
 
 // (un)comment to use rule names; for debugging
 // #define USE_RULE_NAME (1)
-<<<<<<< HEAD
-=======
 
 // *FORMAT-OFF*
->>>>>>> b0932fcf
 
 enum {
 // define rules with a compile function
@@ -671,13 +668,8 @@
                 return false;
             }
             mp_token_kind_t tok = MP_PARSE_NODE_LEAF_ARG(peek_result(parser, i));
-<<<<<<< HEAD
-            if (tok == MP_TOKEN_OP_AT || tok == MP_TOKEN_OP_SLASH || tok == MP_TOKEN_OP_DBL_STAR) {
-                // Can't fold @ or / or **
-=======
             if (tok == MP_TOKEN_OP_AT || tok == MP_TOKEN_OP_SLASH) {
                 // Can't fold @ or /
->>>>>>> b0932fcf
                 return false;
             }
             mp_binary_op_t op = MP_BINARY_OP_LSHIFT + (tok - MP_TOKEN_OP_DBL_LESS);
@@ -735,11 +727,7 @@
                 mp_obj_t value;
                 if (!mp_parse_node_get_int_maybe(pn_value, &value)) {
                     mp_obj_t exc = mp_obj_new_exception_msg(&mp_type_SyntaxError,
-<<<<<<< HEAD
-                        translate("constant must be an integer"));
-=======
                         MP_ERROR_TEXT("constant must be an integer"));
->>>>>>> b0932fcf
                     mp_obj_exception_add_traceback(exc, parser->lexer->source_name,
                         ((mp_parse_node_struct_t *)pn1)->source_line, MP_QSTRnull);
                     nlr_raise(exc);
@@ -1187,41 +1175,40 @@
         ) {
     syntax_error:;
         mp_obj_t exc;
-<<<<<<< HEAD
         switch (lex->tok_kind) {
             case MP_TOKEN_INDENT:
                 exc = mp_obj_new_exception_msg(&mp_type_IndentationError,
-                    translate("unexpected indent"));
+                    MP_ERROR_TEXT("unexpected indent"));
                 break;
             case MP_TOKEN_DEDENT_MISMATCH:
                 exc = mp_obj_new_exception_msg(&mp_type_IndentationError,
-                    translate("unindent does not match any outer indentation level"));
+                    MP_ERROR_TEXT("unindent does not match any outer indentation level"));
                 break;
                 #if MICROPY_COMP_FSTRING_LITERAL
             #if MICROPY_ERROR_REPORTING == MICROPY_ERROR_REPORTING_DETAILED
             case MP_TOKEN_FSTRING_BACKSLASH:
                 exc = mp_obj_new_exception_msg(&mp_type_SyntaxError,
-                    translate("f-string expression part cannot include a backslash"));
+                    MP_ERROR_TEXT("f-string expression part cannot include a backslash"));
                 break;
             case MP_TOKEN_FSTRING_COMMENT:
                 exc = mp_obj_new_exception_msg(&mp_type_SyntaxError,
-                    translate("f-string expression part cannot include a '#'"));
+                    MP_ERROR_TEXT("f-string expression part cannot include a '#'"));
                 break;
             case MP_TOKEN_FSTRING_UNCLOSED:
                 exc = mp_obj_new_exception_msg(&mp_type_SyntaxError,
-                    translate("f-string: expecting '}'"));
+                    MP_ERROR_TEXT("f-string: expecting '}'"));
                 break;
             case MP_TOKEN_FSTRING_UNOPENED:
                 exc = mp_obj_new_exception_msg(&mp_type_SyntaxError,
-                    translate("f-string: single '}' is not allowed"));
+                    MP_ERROR_TEXT("f-string: single '}' is not allowed"));
                 break;
             case MP_TOKEN_FSTRING_EMPTY_EXP:
                 exc = mp_obj_new_exception_msg(&mp_type_SyntaxError,
-                    translate("f-string: empty expression not allowed"));
+                    MP_ERROR_TEXT("f-string: empty expression not allowed"));
                 break;
             case MP_TOKEN_FSTRING_RAW:
                 exc = mp_obj_new_exception_msg(&mp_type_NotImplementedError,
-                    translate("raw f-strings are not implemented"));
+                    MP_ERROR_TEXT("raw f-strings are not implemented"));
                 break;
             #else
             case MP_TOKEN_FSTRING_BACKSLASH:
@@ -1231,25 +1218,14 @@
             case MP_TOKEN_FSTRING_EMPTY_EXP:
             case MP_TOKEN_FSTRING_RAW:
                 exc = mp_obj_new_exception_msg(&mp_type_SyntaxError,
-                    translate("malformed f-string"));
+                    MP_ERROR_TEXT("malformed f-string"));
                 break;
             #endif
                 #endif
             default:
                 exc = mp_obj_new_exception_msg(&mp_type_SyntaxError,
-                    translate("invalid syntax"));
-                break;
-=======
-        if (lex->tok_kind == MP_TOKEN_INDENT) {
-            exc = mp_obj_new_exception_msg(&mp_type_IndentationError,
-                MP_ERROR_TEXT("unexpected indent"));
-        } else if (lex->tok_kind == MP_TOKEN_DEDENT_MISMATCH) {
-            exc = mp_obj_new_exception_msg(&mp_type_IndentationError,
-                MP_ERROR_TEXT("unindent doesn't match any outer indent level"));
-        } else {
-            exc = mp_obj_new_exception_msg(&mp_type_SyntaxError,
-                MP_ERROR_TEXT("invalid syntax"));
->>>>>>> b0932fcf
+                    MP_ERROR_TEXT("invalid syntax"));
+                break;
         }
         // add traceback to give info about file name and location
         // we don't have a 'block' name, so just pass the NULL qstr to indicate this
