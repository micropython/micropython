--- conflicted
+++ resolved
@@ -3,8 +3,8 @@
  *
  * The MIT License (MIT)
  *
- * SPDX-FileCopyrightText: Copyright (c) 2013, 2014 Damien P. George
- * SPDX-FileCopyrightText: Copyright (c) 2014-2018 Paul Sokolovsky
+ * Copyright (c) 2013, 2014 Damien P. George
+ * Copyright (c) 2014-2018 Paul Sokolovsky
  *
  * Permission is hereby granted, free of charge, to any person obtaining a copy
  * of this software and associated documentation files (the "Software"), to deal
@@ -62,8 +62,6 @@
     .globals = (mp_obj_dict_t *)&MP_STATE_VM(dict_main),
 };
 
-MP_REGISTER_MODULE(MP_QSTR___main__, mp_module___main__);
-
 void mp_init(void) {
     qstr_init();
 
@@ -146,19 +144,12 @@
     MP_STATE_VM(sys_exitfunc) = mp_const_none;
     #endif
 
-    #if MICROPY_PY_SYS_PS1_PS2
-    MP_STATE_VM(sys_mutable[MP_SYS_MUTABLE_PS1]) = MP_OBJ_NEW_QSTR(MP_QSTR__gt__gt__gt__space_);
-    MP_STATE_VM(sys_mutable[MP_SYS_MUTABLE_PS2]) = MP_OBJ_NEW_QSTR(MP_QSTR__dot__dot__dot__space_);
-    #endif
-
     #if MICROPY_PY_SYS_SETTRACE
     MP_STATE_THREAD(prof_trace_callback) = MP_OBJ_NULL;
     MP_STATE_THREAD(prof_callback_is_executing) = false;
     MP_STATE_THREAD(current_code_state) = NULL;
     #endif
 
-<<<<<<< HEAD
-=======
     #if MICROPY_PY_SYS_TRACEBACKLIMIT
     MP_STATE_VM(sys_mutable[MP_SYS_MUTABLE_TRACEBACKLIMIT]) = MP_OBJ_NEW_SMALL_INT(1000);
     #endif
@@ -167,7 +158,6 @@
     MP_STATE_VM(bluetooth) = MP_OBJ_NULL;
     #endif
 
->>>>>>> 9b486340
     #if MICROPY_PY_THREAD_GIL
     mp_thread_mutex_init(&MP_STATE_VM(gil_mutex));
     #endif
@@ -1819,8 +1809,4 @@
 NORETURN MP_COLD void mp_raise_recursion_depth(void) {
     mp_raise_RuntimeError(MP_ERROR_TEXT("maximum recursion depth exceeded"));
 }
-#endif
-
-NORETURN MP_COLD void mp_raise_ZeroDivisionError(void) {
-    mp_raise_msg(&mp_type_ZeroDivisionError, MP_ERROR_TEXT("division by zero"));
-}+#endif