/*
 * This file is part of the MicroPython project, http://micropython.org/
 *
 * The MIT License (MIT)
 *
 * Copyright (c) 2013, 2014 Damien P. George
 *
 * Permission is hereby granted, free of charge, to any person obtaining a copy
 * of this software and associated documentation files (the "Software"), to deal
 * in the Software without restriction, including without limitation the rights
 * to use, copy, modify, merge, publish, distribute, sublicense, and/or sell
 * copies of the Software, and to permit persons to whom the Software is
 * furnished to do so, subject to the following conditions:
 *
 * The above copyright notice and this permission notice shall be included in
 * all copies or substantial portions of the Software.
 *
 * THE SOFTWARE IS PROVIDED "AS IS", WITHOUT WARRANTY OF ANY KIND, EXPRESS OR
 * IMPLIED, INCLUDING BUT NOT LIMITED TO THE WARRANTIES OF MERCHANTABILITY,
 * FITNESS FOR A PARTICULAR PURPOSE AND NONINFRINGEMENT. IN NO EVENT SHALL THE
 * AUTHORS OR COPYRIGHT HOLDERS BE LIABLE FOR ANY CLAIM, DAMAGES OR OTHER
 * LIABILITY, WHETHER IN AN ACTION OF CONTRACT, TORT OR OTHERWISE, ARISING FROM,
 * OUT OF OR IN CONNECTION WITH THE SOFTWARE OR THE USE OR OTHER DEALINGS IN
 * THE SOFTWARE.
 */

#include <stdlib.h>

#include "py/runtime.h"

#include "supervisor/shared/translate.h"

/******************************************************************************/
/* range iterator                                                             */

typedef struct _mp_obj_range_it_t {
    mp_obj_base_t base;
    // TODO make these values generic objects or something
    mp_int_t cur;
    mp_int_t stop;
    mp_int_t step;
} mp_obj_range_it_t;

STATIC mp_obj_t range_it_iternext(mp_obj_t o_in) {
    mp_obj_range_it_t *o = MP_OBJ_TO_PTR(o_in);
    if ((o->step > 0 && o->cur < o->stop) || (o->step < 0 && o->cur > o->stop)) {
        mp_obj_t o_out = MP_OBJ_NEW_SMALL_INT(o->cur);
        o->cur += o->step;
        return o_out;
    } else {
        return MP_OBJ_STOP_ITERATION;
    }
}

STATIC const mp_obj_type_t range_it_type = {
    { &mp_type_type },
    .name = MP_QSTR_iterator,
    .getiter = mp_identity_getiter,
    .iternext = range_it_iternext,
};

STATIC mp_obj_t mp_obj_new_range_iterator(mp_int_t cur, mp_int_t stop, mp_int_t step, mp_obj_iter_buf_t *iter_buf) {
    assert(sizeof(mp_obj_range_it_t) <= sizeof(mp_obj_iter_buf_t));
    mp_obj_range_it_t *o = (mp_obj_range_it_t*)iter_buf;
    o->base.type = &range_it_type;
    o->cur = cur;
    o->stop = stop;
    o->step = step;
    return MP_OBJ_FROM_PTR(o);
}

/******************************************************************************/
/* range                                                                      */

typedef struct _mp_obj_range_t {
    mp_obj_base_t base;
    // TODO make these values generic objects or something
    mp_int_t start;
    mp_int_t stop;
    mp_int_t step;
} mp_obj_range_t;

STATIC void range_print(const mp_print_t *print, mp_obj_t self_in, mp_print_kind_t kind) {
    (void)kind;
    mp_obj_range_t *self = MP_OBJ_TO_PTR(self_in);
    mp_printf(print, "range(" INT_FMT ", " INT_FMT "", self->start, self->stop);
    if (self->step == 1) {
        mp_print_str(print, ")");
    } else {
        mp_printf(print, ", " INT_FMT ")", self->step);
    }
}

STATIC mp_obj_t range_make_new(const mp_obj_type_t *type, size_t n_args, const mp_obj_t *args, mp_map_t *kw_args) {
    mp_arg_check_num(n_args, kw_args, 1, 3, false);

    mp_obj_range_t *o = m_new_obj(mp_obj_range_t);
    o->base.type = type;
    o->start = 0;
    o->step = 1;

    if (n_args == 1) {
        o->stop = mp_obj_get_int(args[0]);
    } else {
        o->start = mp_obj_get_int(args[0]);
        o->stop = mp_obj_get_int(args[1]);
        if (n_args == 3) {
            o->step = mp_obj_get_int(args[2]);
            if (o->step == 0) {
                mp_raise_ValueError(translate("zero step"));
            }
        }
    }

    return MP_OBJ_FROM_PTR(o);
}

STATIC mp_int_t range_len(mp_obj_range_t *self) {
    // When computing length, need to take into account step!=1 and step<0.
    mp_int_t len = self->stop - self->start + self->step;
    if (self->step > 0) {
        len -= 1;
    } else {
        len += 1;
    }
    len = len / self->step;
    if (len < 0) {
        len = 0;
    }
    return len;
}

STATIC mp_obj_t range_unary_op(mp_unary_op_t op, mp_obj_t self_in) {
    mp_obj_range_t *self = MP_OBJ_TO_PTR(self_in);
    mp_int_t len = range_len(self);
    switch (op) {
        case MP_UNARY_OP_BOOL: return mp_obj_new_bool(len > 0);
        case MP_UNARY_OP_LEN: return MP_OBJ_NEW_SMALL_INT(len);
        default: return MP_OBJ_NULL; // op not supported
    }
}

#if MICROPY_PY_BUILTINS_RANGE_BINOP
STATIC mp_obj_t range_binary_op(mp_binary_op_t op, mp_obj_t lhs_in, mp_obj_t rhs_in) {
    if (!MP_OBJ_IS_TYPE(rhs_in, &mp_type_range) || op != MP_BINARY_OP_EQUAL) {
        return MP_OBJ_NULL; // op not supported
    }
    mp_obj_range_t *lhs = MP_OBJ_TO_PTR(lhs_in);
    mp_obj_range_t *rhs = MP_OBJ_TO_PTR(rhs_in);
    mp_int_t lhs_len = range_len(lhs);
    mp_int_t rhs_len = range_len(rhs);
    return mp_obj_new_bool(
        lhs_len == rhs_len
        && (lhs_len == 0
            || (lhs->start == rhs->start
                && (lhs_len == 1 || lhs->step == rhs->step)))
    );
}
#endif

#pragma GCC diagnostic ignored "-Wunused-parameter"
<<<<<<< HEAD
STATIC mp_obj_t range_subscr(mp_obj_t self_in, mp_obj_t index, mp_obj_t value, mp_obj_t instance) {
=======
STATIC mp_obj_t range_subscr(mp_obj_t self_in, mp_obj_t index, mp_obj_t value) {
>>>>>>> f1a90396
    if (value == MP_OBJ_SENTINEL) {
        // load
        mp_obj_range_t *self = MP_OBJ_TO_PTR(self_in);
        mp_int_t len = range_len(self);
#if MICROPY_PY_BUILTINS_SLICE
        if (MP_OBJ_IS_TYPE(index, &mp_type_slice)) {
            mp_bound_slice_t slice;
            mp_seq_get_fast_slice_indexes(len, index, &slice);
            mp_obj_range_t *o = m_new_obj(mp_obj_range_t);
            o->base.type = &mp_type_range;
            o->start = self->start + slice.start * self->step;
            o->stop = self->start + slice.stop * self->step;
            o->step = slice.step * self->step;
            if (slice.step < 0) {
                // Negative slice steps have inclusive stop, so adjust for exclusive
                o->stop -= self->step;
            }
            return MP_OBJ_FROM_PTR(o);
        }
#endif
        size_t index_val = mp_get_index(self->base.type, len, index, false);
        return MP_OBJ_NEW_SMALL_INT(self->start + index_val * self->step);
    } else {
        return MP_OBJ_NULL; // op not supported
    }
}

STATIC mp_obj_t range_getiter(mp_obj_t o_in, mp_obj_iter_buf_t *iter_buf) {
    mp_obj_range_t *o = MP_OBJ_TO_PTR(o_in);
    return mp_obj_new_range_iterator(o->start, o->stop, o->step, iter_buf);
}


#if MICROPY_PY_BUILTINS_RANGE_ATTRS
STATIC void range_attr(mp_obj_t o_in, qstr attr, mp_obj_t *dest) {
    if (dest[0] != MP_OBJ_NULL) {
        // not load attribute
        return;
    }
    mp_obj_range_t *o = MP_OBJ_TO_PTR(o_in);
    if (attr == MP_QSTR_start) {
        dest[0] = mp_obj_new_int(o->start);
    } else if (attr == MP_QSTR_stop) {
        dest[0] = mp_obj_new_int(o->stop);
    } else if (attr == MP_QSTR_step) {
        dest[0] = mp_obj_new_int(o->step);
    }
}
#endif

const mp_obj_type_t mp_type_range = {
    { &mp_type_type },
    .name = MP_QSTR_range,
    .print = range_print,
    .make_new = range_make_new,
    .unary_op = range_unary_op,
    #if MICROPY_PY_BUILTINS_RANGE_BINOP
    .binary_op = range_binary_op,
    #endif
    .subscr = range_subscr,
    .getiter = range_getiter,
#if MICROPY_PY_BUILTINS_RANGE_ATTRS
    .attr = range_attr,
#endif
};<|MERGE_RESOLUTION|>--- conflicted
+++ resolved
@@ -159,11 +159,7 @@
 #endif
 
 #pragma GCC diagnostic ignored "-Wunused-parameter"
-<<<<<<< HEAD
-STATIC mp_obj_t range_subscr(mp_obj_t self_in, mp_obj_t index, mp_obj_t value, mp_obj_t instance) {
-=======
 STATIC mp_obj_t range_subscr(mp_obj_t self_in, mp_obj_t index, mp_obj_t value) {
->>>>>>> f1a90396
     if (value == MP_OBJ_SENTINEL) {
         // load
         mp_obj_range_t *self = MP_OBJ_TO_PTR(self_in);
