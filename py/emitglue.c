--- conflicted
+++ resolved
@@ -167,473 +167,4 @@
     }
     // wrap function in closure object
     return mp_obj_new_closure(ffun, n_closed_over & 0xff, args + ((n_closed_over >> 7) & 2));
-<<<<<<< HEAD
-}
-
-#if MICROPY_PERSISTENT_CODE_LOAD || MICROPY_PERSISTENT_CODE_SAVE
-
-#include "py/smallint.h"
-
-// The feature flags byte encodes the compile-time config options that
-// affect the generate bytecode.
-#define MPY_FEATURE_FLAGS ( \
-    ((MICROPY_OPT_CACHE_MAP_LOOKUP_IN_BYTECODE) << 0) \
-    | ((MICROPY_PY_BUILTINS_STR_UNICODE) << 1) \
-    )
-// This is a version of the flags that can be configured at runtime.
-#define MPY_FEATURE_FLAGS_DYNAMIC ( \
-    ((MICROPY_OPT_CACHE_MAP_LOOKUP_IN_BYTECODE_DYNAMIC) << 0) \
-    | ((MICROPY_PY_BUILTINS_STR_UNICODE_DYNAMIC) << 1) \
-    )
-
-#if MICROPY_PERSISTENT_CODE_LOAD || (MICROPY_PERSISTENT_CODE_SAVE && !MICROPY_DYNAMIC_COMPILER)
-// The bytecode will depend on the number of bits in a small-int, and
-// this function computes that (could make it a fixed constant, but it
-// would need to be defined in mpconfigport.h).
-STATIC int mp_small_int_bits(void) {
-    mp_int_t i = MP_SMALL_INT_MAX;
-    int n = 1;
-    while (i != 0) {
-        i >>= 1;
-        ++n;
-    }
-    return n;
-}
-#endif
-
-typedef struct _bytecode_prelude_t {
-    uint n_state;
-    uint n_exc_stack;
-    uint scope_flags;
-    uint n_pos_args;
-    uint n_kwonly_args;
-    uint n_def_pos_args;
-    uint code_info_size;
-} bytecode_prelude_t;
-
-// ip will point to start of opcodes
-// ip2 will point to simple_name, source_file qstrs
-STATIC void extract_prelude(const byte **ip, const byte **ip2, bytecode_prelude_t *prelude) {
-    prelude->n_state = mp_decode_uint(ip);
-    prelude->n_exc_stack = mp_decode_uint(ip);
-    prelude->scope_flags = *(*ip)++;
-    prelude->n_pos_args = *(*ip)++;
-    prelude->n_kwonly_args = *(*ip)++;
-    prelude->n_def_pos_args = *(*ip)++;
-    *ip2 = *ip;
-    prelude->code_info_size = mp_decode_uint(ip2);
-    *ip += prelude->code_info_size;
-    while (*(*ip)++ != 255) {
-    }
-}
-
-#endif // MICROPY_PERSISTENT_CODE_LOAD || MICROPY_PERSISTENT_CODE_SAVE
-
-#if MICROPY_PERSISTENT_CODE_LOAD
-
-#include "py/parsenum.h"
-#include "py/bc0.h"
-
-STATIC int read_byte(mp_reader_t *reader) {
-    return reader->read_byte(reader->data);
-}
-
-STATIC void read_bytes(mp_reader_t *reader, byte *buf, size_t len) {
-    while (len-- > 0) {
-        *buf++ = reader->read_byte(reader->data);
-    }
-}
-
-STATIC mp_uint_t read_uint(mp_reader_t *reader) {
-    mp_uint_t unum = 0;
-    for (;;) {
-        byte b = reader->read_byte(reader->data);
-        unum = (unum << 7) | (b & 0x7f);
-        if ((b & 0x80) == 0) {
-            break;
-        }
-    }
-    return unum;
-}
-
-STATIC qstr load_qstr(mp_reader_t *reader) {
-    mp_uint_t len = read_uint(reader);
-    char *str = m_new(char, len);
-    read_bytes(reader, (byte*)str, len);
-    qstr qst = qstr_from_strn(str, len);
-    m_del(char, str, len);
-    return qst;
-}
-
-STATIC mp_obj_t load_obj(mp_reader_t *reader) {
-    byte obj_type = read_byte(reader);
-    if (obj_type == 'e') {
-        return MP_OBJ_FROM_PTR(&mp_const_ellipsis_obj);
-    } else {
-        size_t len = read_uint(reader);
-        vstr_t vstr;
-        vstr_init_len(&vstr, len);
-        read_bytes(reader, (byte*)vstr.buf, len);
-        if (obj_type == 's' || obj_type == 'b') {
-            return mp_obj_new_str_from_vstr(obj_type == 's' ? &mp_type_str : &mp_type_bytes, &vstr);
-        } else if (obj_type == 'i') {
-            return mp_parse_num_integer(vstr.buf, vstr.len, 10, NULL);
-        } else {
-            assert(obj_type == 'f' || obj_type == 'c');
-            return mp_parse_num_decimal(vstr.buf, vstr.len, obj_type == 'c', false, NULL);
-        }
-    }
-}
-
-STATIC void load_bytecode_qstrs(mp_reader_t *reader, byte *ip, byte *ip_top) {
-    while (ip < ip_top) {
-        size_t sz;
-        uint f = mp_opcode_format(ip, &sz);
-        if (f == MP_OPCODE_QSTR) {
-            qstr qst = load_qstr(reader);
-            ip[1] = qst;
-            ip[2] = qst >> 8;
-        }
-        ip += sz;
-    }
-}
-
-STATIC mp_raw_code_t *load_raw_code(mp_reader_t *reader) {
-    // load bytecode
-    mp_uint_t bc_len = read_uint(reader);
-    byte *bytecode = m_new(byte, bc_len);
-    read_bytes(reader, bytecode, bc_len);
-
-    // extract prelude
-    const byte *ip = bytecode;
-    const byte *ip2;
-    bytecode_prelude_t prelude;
-    extract_prelude(&ip, &ip2, &prelude);
-
-    // load qstrs and link global qstr ids into bytecode
-    qstr simple_name = load_qstr(reader);
-    qstr source_file = load_qstr(reader);
-    ((byte*)ip2)[0] = simple_name; ((byte*)ip2)[1] = simple_name >> 8;
-    ((byte*)ip2)[2] = source_file; ((byte*)ip2)[3] = source_file >> 8;
-    load_bytecode_qstrs(reader, (byte*)ip, bytecode + bc_len);
-
-    // load constant table
-    mp_uint_t n_obj = read_uint(reader);
-    mp_uint_t n_raw_code = read_uint(reader);
-    mp_uint_t *const_table = m_new(mp_uint_t, prelude.n_pos_args + prelude.n_kwonly_args + n_obj + n_raw_code);
-    mp_uint_t *ct = const_table;
-    for (mp_uint_t i = 0; i < prelude.n_pos_args + prelude.n_kwonly_args; ++i) {
-        *ct++ = (mp_uint_t)MP_OBJ_NEW_QSTR(load_qstr(reader));
-    }
-    for (mp_uint_t i = 0; i < n_obj; ++i) {
-        *ct++ = (mp_uint_t)load_obj(reader);
-    }
-    for (mp_uint_t i = 0; i < n_raw_code; ++i) {
-        *ct++ = (mp_uint_t)(uintptr_t)load_raw_code(reader);
-    }
-
-    // create raw_code and return it
-    mp_raw_code_t *rc = mp_emit_glue_new_raw_code();
-    mp_emit_glue_assign_bytecode(rc, bytecode, bc_len, const_table,
-        #if MICROPY_PERSISTENT_CODE_SAVE
-        n_obj, n_raw_code,
-        #endif
-        prelude.scope_flags);
-    return rc;
-}
-
-mp_raw_code_t *mp_raw_code_load(mp_reader_t *reader) {
-    byte header[4];
-    read_bytes(reader, header, sizeof(header));
-    if (strncmp((char*)header, "M\x00", 2) != 0) {
-        mp_raise_ValueError("invalid .mpy file");
-    }
-    if (header[2] != MPY_FEATURE_FLAGS || header[3] > mp_small_int_bits()) {
-        mp_raise_ValueError("incompatible .mpy file");
-    }
-    return load_raw_code(reader);
-}
-
-typedef struct _mp_mem_reader_t {
-    const byte *cur;
-    const byte *end;
-} mp_mem_reader_t;
-
-STATIC mp_uint_t mp_mem_reader_next_byte(void *br_in) {
-    mp_mem_reader_t *br = br_in;
-    if (br->cur < br->end) {
-        return *br->cur++;
-    } else {
-        return (mp_uint_t)-1;
-    }
-}
-
-mp_raw_code_t *mp_raw_code_load_mem(const byte *buf, size_t len) {
-    mp_mem_reader_t mr = {buf, buf + len};
-    mp_reader_t reader = {&mr, mp_mem_reader_next_byte};
-    return mp_raw_code_load(&reader);
-}
-
-// here we define mp_raw_code_load_file depending on the port
-// TODO abstract this away properly
-
-#if defined(__i386__) || defined(__x86_64__) || defined(__aarch64__) || defined(__unix__)
-// unix file reader
-
-#include <sys/stat.h>
-#include <fcntl.h>
-#include <unistd.h>
-
-typedef struct _mp_lexer_file_buf_t {
-    int fd;
-    byte buf[20];
-    mp_uint_t len;
-    mp_uint_t pos;
-} mp_lexer_file_buf_t;
-
-STATIC mp_uint_t file_buf_next_byte(void *fb_in) {
-    mp_lexer_file_buf_t *fb = fb_in;
-    if (fb->pos >= fb->len) {
-        if (fb->len == 0) {
-            return (mp_uint_t)-1;
-        } else {
-            int n = read(fb->fd, fb->buf, sizeof(fb->buf));
-            if (n <= 0) {
-                fb->len = 0;
-                return (mp_uint_t)-1;
-            }
-            fb->len = n;
-            fb->pos = 0;
-        }
-    }
-    return fb->buf[fb->pos++];
-}
-
-mp_raw_code_t *mp_raw_code_load_file(const char *filename) {
-    mp_lexer_file_buf_t fb;
-    fb.fd = open(filename, O_RDONLY, 0644);
-    int n = read(fb.fd, fb.buf, sizeof(fb.buf));
-    fb.len = n;
-    fb.pos = 0;
-    mp_reader_t reader;
-    reader.data = &fb;
-    reader.read_byte = file_buf_next_byte;
-    mp_raw_code_t *rc = mp_raw_code_load(&reader);
-    close(fb.fd);
-    return rc;
-}
-
-#elif defined(__thumb2__) || defined(__thumb__) || defined(__xtensa__)
-// fatfs file reader (assume thumb2 arch uses fatfs...)
-
-#include "lib/fatfs/ff.h"
-
-typedef struct _mp_lexer_file_buf_t {
-    FIL fp;
-    byte buf[20];
-    uint16_t len;
-    uint16_t pos;
-} mp_lexer_file_buf_t;
-
-STATIC mp_uint_t file_buf_next_byte(void *fb_in) {
-    mp_lexer_file_buf_t *fb = fb_in;
-    if (fb->pos >= fb->len) {
-        if (fb->len < sizeof(fb->buf)) {
-            return (mp_uint_t)-1;
-        } else {
-            UINT n;
-            f_read(&fb->fp, fb->buf, sizeof(fb->buf), &n);
-            if (n == 0) {
-                return (mp_uint_t)-1;
-            }
-            fb->len = n;
-            fb->pos = 0;
-        }
-    }
-    return fb->buf[fb->pos++];
-}
-
-mp_raw_code_t *mp_raw_code_load_file(const char *filename) {
-    mp_lexer_file_buf_t fb;
-    /*FRESULT res =*/ f_open(&fb.fp, filename, FA_READ);
-    UINT n;
-    f_read(&fb.fp, fb.buf, sizeof(fb.buf), &n);
-    fb.len = n;
-    fb.pos = 0;
-
-    mp_reader_t reader;
-    reader.data = &fb;
-    reader.read_byte = file_buf_next_byte;
-    mp_raw_code_t *rc = mp_raw_code_load(&reader);
-
-    f_close(&fb.fp);
-
-    return rc;
-}
-
-#endif
-
-#endif // MICROPY_PERSISTENT_CODE_LOAD
-
-#if MICROPY_PERSISTENT_CODE_SAVE
-
-#include "py/objstr.h"
-
-STATIC void mp_print_bytes(mp_print_t *print, const byte *data, size_t len) {
-    print->print_strn(print->data, (const char*)data, len);
-}
-
-#define BYTES_FOR_INT ((BYTES_PER_WORD * 8 + 6) / 7)
-STATIC void mp_print_uint(mp_print_t *print, mp_uint_t n) {
-    byte buf[BYTES_FOR_INT];
-    byte *p = buf + sizeof(buf);
-    *--p = n & 0x7f;
-    n >>= 7;
-    for (; n != 0; n >>= 7) {
-        *--p = 0x80 | (n & 0x7f);
-    }
-    print->print_strn(print->data, (char*)p, buf + sizeof(buf) - p);
-}
-
-STATIC void save_qstr(mp_print_t *print, qstr qst) {
-    size_t len;
-    const byte *str = qstr_data(qst, &len);
-    mp_print_uint(print, len);
-    mp_print_bytes(print, str, len);
-}
-
-STATIC void save_obj(mp_print_t *print, mp_obj_t o) {
-    if (MP_OBJ_IS_STR_OR_BYTES(o)) {
-        byte obj_type;
-        if (MP_OBJ_IS_STR(o)) {
-            obj_type = 's';
-        } else {
-            obj_type = 'b';
-        }
-        mp_uint_t len;
-        const char *str = mp_obj_str_get_data(o, &len);
-        mp_print_bytes(print, &obj_type, 1);
-        mp_print_uint(print, len);
-        mp_print_bytes(print, (const byte*)str, len);
-    } else if (MP_OBJ_TO_PTR(o) == &mp_const_ellipsis_obj) {
-        byte obj_type = 'e';
-        mp_print_bytes(print, &obj_type, 1);
-    } else {
-        // we save numbers using a simplistic text representation
-        // TODO could be improved
-        byte obj_type;
-        if (MP_OBJ_IS_TYPE(o, &mp_type_int)) {
-            obj_type = 'i';
-        } else if (mp_obj_is_float(o)) {
-            obj_type = 'f';
-        } else {
-            assert(MP_OBJ_IS_TYPE(o, &mp_type_complex));
-            obj_type = 'c';
-        }
-        vstr_t vstr;
-        mp_print_t pr;
-        vstr_init_print(&vstr, 10, &pr);
-        mp_obj_print_helper(&pr, o, PRINT_REPR);
-        mp_print_bytes(print, &obj_type, 1);
-        mp_print_uint(print, vstr.len);
-        mp_print_bytes(print, (const byte*)vstr.buf, vstr.len);
-        vstr_clear(&vstr);
-    }
-}
-
-STATIC void save_bytecode_qstrs(mp_print_t *print, const byte *ip, const byte *ip_top) {
-    while (ip < ip_top) {
-        size_t sz;
-        uint f = mp_opcode_format(ip, &sz);
-        if (f == MP_OPCODE_QSTR) {
-            qstr qst = ip[1] | (ip[2] << 8);
-            save_qstr(print, qst);
-        }
-        ip += sz;
-    }
-}
-
-STATIC void save_raw_code(mp_print_t *print, mp_raw_code_t *rc) {
-    if (rc->kind != MP_CODE_BYTECODE) {
-        mp_raise_ValueError("can only save bytecode");
-    }
-
-    // save bytecode
-    mp_print_uint(print, rc->data.u_byte.bc_len);
-    mp_print_bytes(print, rc->data.u_byte.bytecode, rc->data.u_byte.bc_len);
-
-    // extract prelude
-    const byte *ip = rc->data.u_byte.bytecode;
-    const byte *ip2;
-    bytecode_prelude_t prelude;
-    extract_prelude(&ip, &ip2, &prelude);
-
-    // save qstrs
-    save_qstr(print, ip2[0] | (ip2[1] << 8)); // simple_name
-    save_qstr(print, ip2[2] | (ip2[3] << 8)); // source_file
-    save_bytecode_qstrs(print, ip, rc->data.u_byte.bytecode + rc->data.u_byte.bc_len);
-
-    // save constant table
-    mp_print_uint(print, rc->data.u_byte.n_obj);
-    mp_print_uint(print, rc->data.u_byte.n_raw_code);
-    const mp_uint_t *const_table = rc->data.u_byte.const_table;
-    for (uint i = 0; i < prelude.n_pos_args + prelude.n_kwonly_args; ++i) {
-        mp_obj_t o = (mp_obj_t)*const_table++;
-        save_qstr(print, MP_OBJ_QSTR_VALUE(o));
-    }
-    for (uint i = 0; i < rc->data.u_byte.n_obj; ++i) {
-        save_obj(print, (mp_obj_t)*const_table++);
-    }
-    for (uint i = 0; i < rc->data.u_byte.n_raw_code; ++i) {
-        save_raw_code(print, (mp_raw_code_t*)(uintptr_t)*const_table++);
-    }
-}
-
-void mp_raw_code_save(mp_raw_code_t *rc, mp_print_t *print) {
-    // header contains:
-    //  byte  'M'
-    //  byte  version
-    //  byte  feature flags
-    //  byte  number of bits in a small int
-    byte header[4] = {'M', 0, MPY_FEATURE_FLAGS_DYNAMIC,
-        #if MICROPY_DYNAMIC_COMPILER
-        mp_dynamic_compiler.small_int_bits,
-        #else
-        mp_small_int_bits(),
-        #endif
-    };
-    mp_print_bytes(print, header, sizeof(header));
-
-    save_raw_code(print, rc);
-}
-
-// here we define mp_raw_code_save_file depending on the port
-// TODO abstract this away properly
-
-#if defined(__i386__) || defined(__x86_64__) || (defined(__arm__) && (defined(__unix__)))
-
-#include <unistd.h>
-#include <sys/stat.h>
-#include <fcntl.h>
-
-STATIC void fd_print_strn(void *env, const char *str, size_t len) {
-    int fd = (intptr_t)env;
-    ssize_t ret = write(fd, str, len);
-    (void)ret;
-}
-
-void mp_raw_code_save_file(mp_raw_code_t *rc, const char *filename) {
-    int fd = open(filename, O_WRONLY | O_CREAT | O_TRUNC, 0644);
-    mp_print_t fd_print = {(void*)(intptr_t)fd, fd_print_strn};
-    mp_raw_code_save(rc, &fd_print);
-    close(fd);
-}
-
-#else
-#error mp_raw_code_save_file not implemented for this platform
-#endif
-
-#endif // MICROPY_PERSISTENT_CODE_SAVE
-=======
-}
->>>>>>> 5653e3c7
+}