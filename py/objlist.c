<<<<<<< HEAD
#include <stdint.h>
=======
/*
 * This file is part of the Micro Python project, http://micropython.org/
 *
 * The MIT License (MIT)
 *
 * Copyright (c) 2013, 2014 Damien P. George
 *
 * Permission is hereby granted, free of charge, to any person obtaining a copy
 * of this software and associated documentation files (the "Software"), to deal
 * in the Software without restriction, including without limitation the rights
 * to use, copy, modify, merge, publish, distribute, sublicense, and/or sell
 * copies of the Software, and to permit persons to whom the Software is
 * furnished to do so, subject to the following conditions:
 *
 * The above copyright notice and this permission notice shall be included in
 * all copies or substantial portions of the Software.
 *
 * THE SOFTWARE IS PROVIDED "AS IS", WITHOUT WARRANTY OF ANY KIND, EXPRESS OR
 * IMPLIED, INCLUDING BUT NOT LIMITED TO THE WARRANTIES OF MERCHANTABILITY,
 * FITNESS FOR A PARTICULAR PURPOSE AND NONINFRINGEMENT. IN NO EVENT SHALL THE
 * AUTHORS OR COPYRIGHT HOLDERS BE LIABLE FOR ANY CLAIM, DAMAGES OR OTHER
 * LIABILITY, WHETHER IN AN ACTION OF CONTRACT, TORT OR OTHERWISE, ARISING FROM,
 * OUT OF OR IN CONNECTION WITH THE SOFTWARE OR THE USE OR OTHER DEALINGS IN
 * THE SOFTWARE.
 */

>>>>>>> 33b3a690
#include <string.h>
#include <assert.h>

#include "mpconfig.h"
#include "nlr.h"
#include "misc.h"
#include "qstr.h"
#include "obj.h"
#include "runtime0.h"
#include "runtime.h"
#include "objlist.h"

STATIC mp_obj_t mp_obj_new_list_iterator(mp_obj_list_t *list, int cur);
STATIC mp_obj_list_t *list_new(uint n);
STATIC mp_obj_t list_extend(mp_obj_t self_in, mp_obj_t arg_in);
STATIC mp_obj_t list_pop(uint n_args, const mp_obj_t *args);

// TODO: Move to mpconfig.h
#define LIST_MIN_ALLOC 4

/******************************************************************************/
/* list                                                                       */

STATIC void list_print(void (*print)(void *env, const char *fmt, ...), void *env, mp_obj_t o_in, mp_print_kind_t kind) {
    mp_obj_list_t *o = o_in;
    print(env, "[");
    for (int i = 0; i < o->len; i++) {
        if (i > 0) {
            print(env, ", ");
        }
        mp_obj_print_helper(print, env, o->items[i], PRINT_REPR);
    }
    print(env, "]");
}

STATIC mp_obj_t list_extend_from_iter(mp_obj_t list, mp_obj_t iterable) {
    mp_obj_t iter = mp_getiter(iterable);
    mp_obj_t item;
    while ((item = mp_iternext(iter)) != MP_OBJ_STOP_ITERATION) {
        mp_obj_list_append(list, item);
    }
    return list;
}

STATIC mp_obj_t list_make_new(mp_obj_t type_in, uint n_args, uint n_kw, const mp_obj_t *args) {
    // TODO check n_kw == 0

    switch (n_args) {
        case 0:
            // return a new, empty list
            return mp_obj_new_list(0, NULL);

        case 1:
        {
            // make list from iterable
            // TODO: optimize list/tuple
            mp_obj_t list = mp_obj_new_list(0, NULL);
            return list_extend_from_iter(list, args[0]);
        }

        default:
            nlr_raise(mp_obj_new_exception_msg_varg(&mp_type_TypeError, "list takes at most 1 argument, %d given", n_args));
    }
    return NULL;
}

// Don't pass MP_BINARY_OP_NOT_EQUAL here
STATIC bool list_cmp_helper(int op, mp_obj_t self_in, mp_obj_t another_in) {
    assert(MP_OBJ_IS_TYPE(self_in, &mp_type_list));
    if (!MP_OBJ_IS_TYPE(another_in, &mp_type_list)) {
        return false;
    }
    mp_obj_list_t *self = self_in;
    mp_obj_list_t *another = another_in;

    return mp_seq_cmp_objs(op, self->items, self->len, another->items, another->len);
}

STATIC mp_obj_t list_unary_op(int op, mp_obj_t self_in) {
    mp_obj_list_t *self = self_in;
    switch (op) {
        case MP_UNARY_OP_BOOL: return MP_BOOL(self->len != 0);
        case MP_UNARY_OP_LEN: return MP_OBJ_NEW_SMALL_INT(self->len);
        default: return MP_OBJ_NOT_SUPPORTED;
    }
}

STATIC mp_obj_t list_binary_op(int op, mp_obj_t lhs, mp_obj_t rhs) {
    mp_obj_list_t *o = lhs;
    switch (op) {
        case MP_BINARY_OP_ADD: {
            if (!MP_OBJ_IS_TYPE(rhs, &mp_type_list)) {
                return NULL;
            }
            mp_obj_list_t *p = rhs;
            mp_obj_list_t *s = list_new(o->len + p->len);
            m_seq_cat(s->items, o->items, o->len, p->items, p->len, mp_obj_t);
            return s;
        }
        case MP_BINARY_OP_INPLACE_ADD: {
            if (!MP_OBJ_IS_TYPE(rhs, &mp_type_list)) {
                return NULL;
            }
            list_extend(lhs, rhs);
            return o;
        }
        case MP_BINARY_OP_MULTIPLY: {
            machine_int_t n;
            if (!mp_obj_get_int_maybe(rhs, &n)) {
                return NULL;
            }
            mp_obj_list_t *s = list_new(o->len * n);
            mp_seq_multiply(o->items, sizeof(*o->items), o->len, n, s->items);
            return s;
        }
        case MP_BINARY_OP_EQUAL:
        case MP_BINARY_OP_LESS:
        case MP_BINARY_OP_LESS_EQUAL:
        case MP_BINARY_OP_MORE:
        case MP_BINARY_OP_MORE_EQUAL:
            return MP_BOOL(list_cmp_helper(op, lhs, rhs));

        default:
            return MP_OBJ_NOT_SUPPORTED;
    }
}

STATIC mp_obj_t list_subscr(mp_obj_t self_in, mp_obj_t index, mp_obj_t value) {
    if (value == MP_OBJ_NULL) {
        // delete
        mp_obj_t args[2] = {self_in, index};
        list_pop(2, args);
        return mp_const_none;
    } else if (value == MP_OBJ_SENTINEL) {
        // load
        mp_obj_list_t *self = self_in;
#if MICROPY_ENABLE_SLICE
        if (MP_OBJ_IS_TYPE(index, &mp_type_slice)) {
            machine_uint_t start, stop;
            if (!m_seq_get_fast_slice_indexes(self->len, index, &start, &stop)) {
                assert(0);
            }
            mp_obj_list_t *res = list_new(stop - start);
            m_seq_copy(res->items, self->items + start, res->len, mp_obj_t);
            return res;
        }
#endif
        uint index_val = mp_get_index(self->base.type, self->len, index, false);
        return self->items[index_val];
    } else {
        mp_obj_list_store(self_in, index, value);
        return mp_const_none;
    }
}

STATIC mp_obj_t list_getiter(mp_obj_t o_in) {
    return mp_obj_new_list_iterator(o_in, 0);
}

mp_obj_t mp_obj_list_append(mp_obj_t self_in, mp_obj_t arg) {
    assert(MP_OBJ_IS_TYPE(self_in, &mp_type_list));
    mp_obj_list_t *self = self_in;
    if (self->len >= self->alloc) {
        self->items = m_renew(mp_obj_t, self->items, self->alloc, self->alloc * 2);
        self->alloc *= 2;
        mp_seq_clear(self->items, self->len + 1, self->alloc, sizeof(*self->items));
    }
    self->items[self->len++] = arg;
    return mp_const_none; // return None, as per CPython
}

STATIC mp_obj_t list_extend(mp_obj_t self_in, mp_obj_t arg_in) {
    assert(MP_OBJ_IS_TYPE(self_in, &mp_type_list));
    if (MP_OBJ_IS_TYPE(arg_in, &mp_type_list)) {
        mp_obj_list_t *self = self_in;
        mp_obj_list_t *arg = arg_in;

        if (self->len + arg->len > self->alloc) {
            // TODO: use alloc policy for "4"
            self->items = m_renew(mp_obj_t, self->items, self->alloc, self->len + arg->len + 4);
            self->alloc = self->len + arg->len + 4;
            mp_seq_clear(self->items, self->len + arg->len, self->alloc, sizeof(*self->items));
        }

        memcpy(self->items + self->len, arg->items, sizeof(mp_obj_t) * arg->len);
        self->len += arg->len;
    } else {
        list_extend_from_iter(self_in, arg_in);
    }
    return mp_const_none; // return None, as per CPython
}

STATIC mp_obj_t list_pop(uint n_args, const mp_obj_t *args) {
    assert(1 <= n_args && n_args <= 2);
    assert(MP_OBJ_IS_TYPE(args[0], &mp_type_list));
    mp_obj_list_t *self = args[0];
    if (self->len == 0) {
        nlr_raise(mp_obj_new_exception_msg(&mp_type_IndexError, "pop from empty list"));
    }
    uint index = mp_get_index(self->base.type, self->len, n_args == 1 ? MP_OBJ_NEW_SMALL_INT(-1) : args[1], false);
    mp_obj_t ret = self->items[index];
    self->len -= 1;
    memcpy(self->items + index, self->items + index + 1, (self->len - index) * sizeof(mp_obj_t));
    // Clear stale pointer from slot which just got freed to prevent GC issues
    self->items[self->len] = MP_OBJ_NULL;
    if (self->alloc > LIST_MIN_ALLOC && self->alloc > 2 * self->len) {
        self->items = m_renew(mp_obj_t, self->items, self->alloc, self->alloc/2);
        self->alloc /= 2;
    }
    return ret;
}

// TODO make this conform to CPython's definition of sort

// Non-Recursive QuickSort
#define INSERTION_SORT_SIZE       (8)

STATIC mp_obj_t get_value(mp_obj_t *data, int position, mp_obj_t key_fn) {
    mp_obj_t value;
    if (key_fn == NULL) {
        value = data[position];
    } else {
        value = mp_call_function_1(key_fn, data[position]);
    }
    return value;
}

STATIC bool compare(mp_obj_t *data, int position, mp_obj_t value, int op, mp_obj_t key_fn) { 
    mp_obj_t cmp_value = get_value(data, position, key_fn);
    
    return mp_binary_op(op, cmp_value, value) == mp_const_true;
}

STATIC bool compare_by_pos(mp_obj_t *data, int pos1, int pos2, int op, mp_obj_t key_fn) {
    mp_obj_t val1 = get_value(data, pos1, key_fn);
    mp_obj_t val2 = get_value(data, pos2, key_fn);

    return mp_binary_op(op, val1, val2) == mp_const_true;
}

STATIC void swap_data(mp_obj_t *data, int pos1, int pos2) {
    mp_obj_t val = data[pos1];
    data[pos1] = data[pos2];
    data[pos2] = val;
}

STATIC uint32_t log2_uint32(uint32_t val) {
    const uint32_t b[5] = {0x2, 0xC, 0xF0, 0xFF00, 0xFFFF0000};
    const uint32_t S[5] = {1, 2, 4, 8, 16};
    
    uint32_t result = 0;
    
    for(int i = 4; i >= 0; i--) 
    {
      if (val & b[i])
      {
        val >>= S[i];
        result |= S[i];
      } 
    }
    
    return result;
}

STATIC void mp_quicksort(mp_obj_t *head, mp_obj_t *tail, mp_obj_t key_fn, bool reversed) {
    int op = reversed ? MP_BINARY_OP_LESS : MP_BINARY_OP_MORE;
    
    int low;
    int high;
    int mid;
    int left;
    int right;

    int stack_top = 0;
    int length = (tail - head + 1);

    assert(length >= 0);
    
    mp_obj_t separate_value;
    mp_obj_t separate_value_for_compare;    // value after key_fn
    mp_obj_t *data = head;
    
    int stack_size = (log2_uint32(length / (INSERTION_SORT_SIZE/2) )) * 2 + 4;
    int *stack = m_malloc( stack_size * sizeof(int) );

    // We need sort from first point to last point.
    stack[stack_top++] = 0;
    stack[stack_top++] = length - 1;

    // Repeat until all sorting is done (i.e., the sort position stack is empty).
    while (stack_top > 0) {

        // Get the starting/ending positions of the aray to be sorted.
        high = stack[--stack_top];
        low  = stack[--stack_top];

        // If the number of items to sort is small or if there isn't enough space on the sort stack
        // use an insertion sort to sort this array.
        // For a array length of 8 or less this is faster than partitioning.
        if ( ((high - low) <= INSERTION_SORT_SIZE) ||
             (stack_top >= (stack_size - 4)) ) {

            for ( right =  (low + 1); right <= high; right ++ ) {
                // Get the item to insert.
                separate_value = get_value(data, right, NULL);
                separate_value_for_compare = get_value(data, right, key_fn);
                left = right;
                
                // Find the location to insert it by moving up all values larger than item.
                while ( (left > low) &&
                        compare(data, left - 1, separate_value_for_compare, op, key_fn) ) {
                    data[left] = data[left - 1];
                    left--;
                }
                
                data[left] = separate_value;
            }
        } else {
            // PartitionSort

            // The point here is to separate the array into 2 arrays, and any data
            // in one array must <= any data of another array. To reduce the loop
            // number and test time, the lengths of these 2 arrays should be as close
            // as possible

            // First, sort the array so that 1st, 2nd, and last will be in order.
            // To have more chance to get 2 arrayes with close lengths, here we choose
            // 3 data at the original positions First, Middle, and Last.

            // Swap the 2nd and middle data.
            mid = (low + high) >> 1;
            swap_data(data, low + 1, mid);

            // Sort 1st and last.
            if ( compare_by_pos(data, low, high, op, key_fn)) {
                swap_data(data, low, high);
            }

            // Sort 2nd and last.
            if ( compare_by_pos(data, low + 1, high, op, key_fn)) {
                swap_data(data, low + 1, high);
            }

            // Sort 1st and 2nd.
            if ( compare_by_pos(data, low, low + 1, op, key_fn)) {
                swap_data(data, low, low + 1);
            }
           
            // At this point, 1st, 2nd, and last data are in order.
            // (Note: here we only sort 3 data, it does not means the 1st data is the
            // least one of the array. The 1st one is only the least one of these 3 data.)

            // Separate the array into 2 arrays, the value to separate them is the
            // 2nd data.
            left = low + 1;
            right = high;
            separate_value = get_value(data, left, NULL); 
            separate_value_for_compare = get_value(data, left, key_fn);

            while (1) {
                // Search the whole range forward to find the first position whose value is
                // greater than or equal to the SeparateValue, and assign the position into
                // 'left'. Since Last data >= SeparateValue, we are guaranteed to have
                // one valid position.
                while ( !compare(data, ++left, separate_value_for_compare, op, key_fn) ) {
                };

                // Search the whole range backword to find the first position whose value is
                // less than or equal to the SeparateValue, and assign it into 'right'.
                // We can at least find 2 (i.e., 1st and 2nd).
                while ( compare(data, --right, separate_value_for_compare, op, key_fn) ) {
                };

                if (left < right) {
                    // since data at 'left' is larger than or equal to data at 'right', swap them
                    // to make sure smaller value is before the larger value.
                    swap_data(data, left, right);
                } else {
                    // Finished searching the whole array.
                    break;
                }
            }

            // At this point, all values before (and at) right should <= SeparateValue, and
            // all values after it should >= SeparateValue.

            // Swap the 2nd position and right so that the data at right will
            // be the largest value from low to right, and it also will be the smallest
            // value from right to high.
            data[low + 1] = data[right];
            data[right] = separate_value;


            // Therefore, we can separate the array into 2 arrays. First is from low to right - 1,
            // and the second is from right + 1 to high. right itself needs not be included
            // in these 2 arrays.

            // Always sort the shorter segment first to saves stack space.
              if ( (right - low) < (high - right) ) {
                stack[stack_top++] = right + 1;
                stack[stack_top++] = high;
                stack[stack_top++] = low;
                stack[stack_top++] = right - 1;
            } else {
                stack[stack_top++] = low;
                stack[stack_top++] = right - 1;
                stack[stack_top++] = right + 1;
                stack[stack_top++] = high;
            }
        }
    }
    
    m_free(stack, stack_size * sizeof(int));
}

mp_obj_t mp_obj_list_sort(uint n_args, const mp_obj_t *args, mp_map_t *kwargs) {
    assert(n_args >= 1);
    assert(MP_OBJ_IS_TYPE(args[0], &mp_type_list));
    if (n_args > 1) {
        nlr_raise(mp_obj_new_exception_msg(&mp_type_TypeError,
                                          "list.sort takes no positional arguments"));
    }
    mp_obj_list_t *self = args[0];
    if (self->len > 1) {
        mp_map_elem_t *keyfun = mp_map_lookup(kwargs, MP_OBJ_NEW_QSTR(MP_QSTR_key), MP_MAP_LOOKUP);
        mp_map_elem_t *reverse = mp_map_lookup(kwargs, MP_OBJ_NEW_QSTR(MP_QSTR_reverse), MP_MAP_LOOKUP);
        mp_quicksort(self->items, self->items + self->len - 1,
                     keyfun ? keyfun->value : NULL,
                     reverse && reverse->value ? mp_obj_is_true(reverse->value) : false);
    }
    return mp_const_none; // return None, as per CPython
}

STATIC mp_obj_t list_clear(mp_obj_t self_in) {
    assert(MP_OBJ_IS_TYPE(self_in, &mp_type_list));
    mp_obj_list_t *self = self_in;
    self->len = 0;
    self->items = m_renew(mp_obj_t, self->items, self->alloc, LIST_MIN_ALLOC);
    self->alloc = LIST_MIN_ALLOC;
    mp_seq_clear(self->items, 0, self->alloc, sizeof(*self->items));
    return mp_const_none;
}

STATIC mp_obj_t list_copy(mp_obj_t self_in) {
    assert(MP_OBJ_IS_TYPE(self_in, &mp_type_list));
    mp_obj_list_t *self = self_in;
    return mp_obj_new_list(self->len, self->items);
}

STATIC mp_obj_t list_count(mp_obj_t self_in, mp_obj_t value) {
    assert(MP_OBJ_IS_TYPE(self_in, &mp_type_list));
    mp_obj_list_t *self = self_in;
    return mp_seq_count_obj(self->items, self->len, value);
}

STATIC mp_obj_t list_index(uint n_args, const mp_obj_t *args) {
    assert(2 <= n_args && n_args <= 4);
    assert(MP_OBJ_IS_TYPE(args[0], &mp_type_list));
    mp_obj_list_t *self = args[0];
    return mp_seq_index_obj(self->items, self->len, n_args, args);
}

STATIC mp_obj_t list_insert(mp_obj_t self_in, mp_obj_t idx, mp_obj_t obj) {
    assert(MP_OBJ_IS_TYPE(self_in, &mp_type_list));
    mp_obj_list_t *self = self_in;
    // insert has its own strange index logic
    int index = MP_OBJ_SMALL_INT_VALUE(idx);
    if (index < 0) {
         index += self->len;
    }
    if (index < 0) {
         index = 0;
    }
    if (index > self->len) {
         index = self->len;
    }

    mp_obj_list_append(self_in, mp_const_none);

    for (int i = self->len-1; i > index; i--) {
         self->items[i] = self->items[i-1];
    }
    self->items[index] = obj;

    return mp_const_none;
}

STATIC mp_obj_t list_remove(mp_obj_t self_in, mp_obj_t value) {
    assert(MP_OBJ_IS_TYPE(self_in, &mp_type_list));
    mp_obj_t args[] = {self_in, value};
    args[1] = list_index(2, args);
    list_pop(2, args);

    return mp_const_none;
}

STATIC mp_obj_t list_reverse(mp_obj_t self_in) {
    assert(MP_OBJ_IS_TYPE(self_in, &mp_type_list));
    mp_obj_list_t *self = self_in;

    int len = self->len;
    for (int i = 0; i < len/2; i++) {
         mp_obj_t *a = self->items[i];
         self->items[i] = self->items[len-i-1];
         self->items[len-i-1] = a;
    }

    return mp_const_none;
}

STATIC MP_DEFINE_CONST_FUN_OBJ_2(list_append_obj, mp_obj_list_append);
STATIC MP_DEFINE_CONST_FUN_OBJ_2(list_extend_obj, list_extend);
STATIC MP_DEFINE_CONST_FUN_OBJ_1(list_clear_obj, list_clear);
STATIC MP_DEFINE_CONST_FUN_OBJ_1(list_copy_obj, list_copy);
STATIC MP_DEFINE_CONST_FUN_OBJ_2(list_count_obj, list_count);
STATIC MP_DEFINE_CONST_FUN_OBJ_VAR_BETWEEN(list_index_obj, 2, 4, list_index);
STATIC MP_DEFINE_CONST_FUN_OBJ_3(list_insert_obj, list_insert);
STATIC MP_DEFINE_CONST_FUN_OBJ_VAR_BETWEEN(list_pop_obj, 1, 2, list_pop);
STATIC MP_DEFINE_CONST_FUN_OBJ_2(list_remove_obj, list_remove);
STATIC MP_DEFINE_CONST_FUN_OBJ_1(list_reverse_obj, list_reverse);
STATIC MP_DEFINE_CONST_FUN_OBJ_KW(list_sort_obj, 0, mp_obj_list_sort);

STATIC const mp_map_elem_t list_locals_dict_table[] = {
    { MP_OBJ_NEW_QSTR(MP_QSTR_append), (mp_obj_t)&list_append_obj },
    { MP_OBJ_NEW_QSTR(MP_QSTR_clear), (mp_obj_t)&list_clear_obj },
    { MP_OBJ_NEW_QSTR(MP_QSTR_copy), (mp_obj_t)&list_copy_obj },
    { MP_OBJ_NEW_QSTR(MP_QSTR_count), (mp_obj_t)&list_count_obj },
    { MP_OBJ_NEW_QSTR(MP_QSTR_extend), (mp_obj_t)&list_extend_obj },
    { MP_OBJ_NEW_QSTR(MP_QSTR_index), (mp_obj_t)&list_index_obj },
    { MP_OBJ_NEW_QSTR(MP_QSTR_insert), (mp_obj_t)&list_insert_obj },
    { MP_OBJ_NEW_QSTR(MP_QSTR_pop), (mp_obj_t)&list_pop_obj },
    { MP_OBJ_NEW_QSTR(MP_QSTR_remove), (mp_obj_t)&list_remove_obj },
    { MP_OBJ_NEW_QSTR(MP_QSTR_reverse), (mp_obj_t)&list_reverse_obj },
    { MP_OBJ_NEW_QSTR(MP_QSTR_sort), (mp_obj_t)&list_sort_obj },
};

STATIC MP_DEFINE_CONST_DICT(list_locals_dict, list_locals_dict_table);

const mp_obj_type_t mp_type_list = {
    { &mp_type_type },
    .name = MP_QSTR_list,
    .print = list_print,
    .make_new = list_make_new,
    .unary_op = list_unary_op,
    .binary_op = list_binary_op,
    .subscr = list_subscr,
    .getiter = list_getiter,
    .locals_dict = (mp_obj_t)&list_locals_dict,
};

void mp_obj_list_init(mp_obj_list_t *o, uint n) {
    o->base.type = &mp_type_list;
    o->alloc = n < LIST_MIN_ALLOC ? LIST_MIN_ALLOC : n;
    o->len = n;
    o->items = m_new(mp_obj_t, o->alloc);
    mp_seq_clear(o->items, n, o->alloc, sizeof(*o->items));
}

STATIC mp_obj_list_t *list_new(uint n) {
    mp_obj_list_t *o = m_new_obj(mp_obj_list_t);
    mp_obj_list_init(o, n);
    return o;
}

mp_obj_t mp_obj_new_list(uint n, mp_obj_t *items) {
    mp_obj_list_t *o = list_new(n);
    if (items != NULL) {
        for (int i = 0; i < n; i++) {
            o->items[i] = items[i];
        }
    }
    return o;
}

void mp_obj_list_get(mp_obj_t self_in, uint *len, mp_obj_t **items) {
    mp_obj_list_t *self = self_in;
    *len = self->len;
    *items = self->items;
}

void mp_obj_list_set_len(mp_obj_t self_in, uint len) {
    // trust that the caller knows what it's doing
    // TODO realloc if len got much smaller than alloc
    mp_obj_list_t *self = self_in;
    self->len = len;
}

void mp_obj_list_store(mp_obj_t self_in, mp_obj_t index, mp_obj_t value) {
    mp_obj_list_t *self = self_in;
    uint i = mp_get_index(self->base.type, self->len, index, false);
    self->items[i] = value;
}

/******************************************************************************/
/* list iterator                                                              */

typedef struct _mp_obj_list_it_t {
    mp_obj_base_t base;
    mp_obj_list_t *list;
    machine_uint_t cur;
} mp_obj_list_it_t;

mp_obj_t list_it_iternext(mp_obj_t self_in) {
    mp_obj_list_it_t *self = self_in;
    if (self->cur < self->list->len) {
        mp_obj_t o_out = self->list->items[self->cur];
        self->cur += 1;
        return o_out;
    } else {
        return MP_OBJ_STOP_ITERATION;
    }
}

STATIC const mp_obj_type_t mp_type_list_it = {
    { &mp_type_type },
    .name = MP_QSTR_iterator,
    .getiter = mp_identity,
    .iternext = list_it_iternext,
};

mp_obj_t mp_obj_new_list_iterator(mp_obj_list_t *list, int cur) {
    mp_obj_list_it_t *o = m_new_obj(mp_obj_list_it_t);
    o->base.type = &mp_type_list_it;
    o->list = list;
    o->cur = cur;
    return o;
}<|MERGE_RESOLUTION|>--- conflicted
+++ resolved
@@ -1,6 +1,3 @@
-<<<<<<< HEAD
-#include <stdint.h>
-=======
 /*
  * This file is part of the Micro Python project, http://micropython.org/
  *
@@ -26,8 +23,7 @@
  * OUT OF OR IN CONNECTION WITH THE SOFTWARE OR THE USE OR OTHER DEALINGS IN
  * THE SOFTWARE.
  */
-
->>>>>>> 33b3a690
+#include <stdint.h>
 #include <string.h>
 #include <assert.h>
 
