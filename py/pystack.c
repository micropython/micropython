--- conflicted
+++ resolved
@@ -43,12 +43,7 @@
     #endif
     if (MP_STATE_THREAD(pystack_cur) + n_bytes > MP_STATE_THREAD(pystack_end)) {
         // out of memory in the pystack
-<<<<<<< HEAD
-        mp_raise_arg1(&mp_type_RuntimeError,
-            MP_OBJ_NEW_QSTR(MP_QSTR_pystack_space_exhausted));
-=======
         mp_raise_type_arg(&mp_type_RuntimeError, MP_OBJ_NEW_QSTR(MP_QSTR_pystack_space_exhausted));
->>>>>>> 7c54b642
     }
     void *ptr = MP_STATE_THREAD(pystack_cur);
     MP_STATE_THREAD(pystack_cur) += n_bytes;
