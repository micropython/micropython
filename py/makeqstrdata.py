"""
Process raw qstr file and output qstr data with length, hash and data bytes.

This script works with Python 2.7, 3.3 and 3.4.

CIRCUITPY-CHANGE:
For documentation about the format of compressed translated strings, see
supervisor/shared/translate/translate.h
"""

from __future__ import print_function

import bisect
import re
import sys

import collections
import gettext
import os.path

if hasattr(sys.stdout, "reconfigure"):
    sys.stdout.reconfigure(encoding="utf-8")
    sys.stderr.reconfigure(errors="backslashreplace")

py = os.path.dirname(sys.argv[0])
top = os.path.dirname(py)

# Python 2/3 compatibility:
#   - iterating through bytes is different
#   - codepoint2name lives in a different module
import platform

if platform.python_version_tuple()[0] == "2":
    bytes_cons = lambda val, enc=None: bytearray(val)
    from htmlentitydefs import codepoint2name
elif platform.python_version_tuple()[0] == "3":
    bytes_cons = bytes
    from html.entities import codepoint2name
# end compatibility code

codepoint2name[ord("-")] = "hyphen"

# add some custom names to map characters that aren't in HTML
codepoint2name[ord(" ")] = "space"
codepoint2name[ord("'")] = "squot"
codepoint2name[ord(",")] = "comma"
codepoint2name[ord(".")] = "dot"
codepoint2name[ord(":")] = "colon"
codepoint2name[ord(";")] = "semicolon"
codepoint2name[ord("/")] = "slash"
codepoint2name[ord("%")] = "percent"
codepoint2name[ord("#")] = "hash"
codepoint2name[ord("(")] = "paren_open"
codepoint2name[ord(")")] = "paren_close"
codepoint2name[ord("[")] = "bracket_open"
codepoint2name[ord("]")] = "bracket_close"
codepoint2name[ord("{")] = "brace_open"
codepoint2name[ord("}")] = "brace_close"
codepoint2name[ord("*")] = "star"
codepoint2name[ord("!")] = "bang"
codepoint2name[ord("\\")] = "backslash"
codepoint2name[ord("+")] = "plus"
codepoint2name[ord("$")] = "dollar"
codepoint2name[ord("=")] = "equals"
codepoint2name[ord("?")] = "question"
codepoint2name[ord("@")] = "at_sign"
codepoint2name[ord("^")] = "caret"
codepoint2name[ord("|")] = "pipe"
codepoint2name[ord("~")] = "tilde"

<<<<<<< HEAD
C_ESCAPES = {
    "\a": "\\a",
    "\b": "\\b",
    "\f": "\\f",
    "\n": "\\n",
    "\r": "\\r",
    "\t": "\\t",
    "\v": "\\v",
    "'": "\\'",
    '"': '\\"',
}
=======
# static qstrs, these must maintain a specific order for .mpy compatibility
# See QSTR_LAST_STATIC at the top of py/persistentcode.c
>>>>>>> 8cd15829

# static qstrs, should be sorted
# These are qstrs that are always included and always have the same number. It allows mpy files to omit them.
static_qstr_list = [
    "",
    "__dir__",  # Put __dir__ after empty qstr for builtin dir() to work
    "\n",
    " ",
    "*",
    "/",
    "<module>",
    "_",
    "__call__",
    "__class__",
    "__delitem__",
    "__enter__",
    "__exit__",
    "__getattr__",
    "__getitem__",
    "__hash__",
    "__init__",
    "__int__",
    "__iter__",
    "__len__",
    "__main__",
    "__module__",
    "__name__",
    "__new__",
    "__next__",
    "__qualname__",
    "__repr__",
    "__setitem__",
    "__str__",
    "ArithmeticError",
    "AssertionError",
    "AttributeError",
    "BaseException",
    "EOFError",
    "Ellipsis",
    "Exception",
    "GeneratorExit",
    "ImportError",
    "IndentationError",
    "IndexError",
    "KeyError",
    "KeyboardInterrupt",
    "LookupError",
    "MemoryError",
    "NameError",
    "NoneType",
    "NotImplementedError",
    "OSError",
    "OverflowError",
    "RuntimeError",
    "StopIteration",
    "SyntaxError",
    "SystemExit",
    "TypeError",
    "ValueError",
    "ZeroDivisionError",
    "abs",
    "all",
    "any",
    "append",
    "args",
    "bool",
    "builtins",
    "bytearray",
    "bytecode",
    "bytes",
    "callable",
    "chr",
    "classmethod",
    "clear",
    "close",
    "const",
    "copy",
    "count",
    "dict",
    "dir",
    "divmod",
    "end",
    "endswith",
    "eval",
    "exec",
    "extend",
    "find",
    "format",
    "from_bytes",
    "get",
    "getattr",
    "globals",
    "hasattr",
    "hash",
    "id",
    "index",
    "insert",
    "int",
    "isalpha",
    "isdigit",
    "isinstance",
    "islower",
    "isspace",
    "issubclass",
    "isupper",
    "items",
    "iter",
    "join",
    "key",
    "keys",
    "len",
    "list",
    "little",
    "locals",
    "lower",
    "lstrip",
    "main",
    "map",
    "micropython",
    "next",
    "object",
    "open",
    "ord",
    "pop",
    "popitem",
    "pow",
    "print",
    "range",
    "read",
    "readinto",
    "readline",
    "remove",
    "replace",
    "repr",
    "reverse",
    "rfind",
    "rindex",
    "round",
    "rsplit",
    "rstrip",
    "self",
    "send",
    "sep",
    "set",
    "setattr",
    "setdefault",
    "sort",
    "sorted",
    "split",
    "start",
    "startswith",
    "staticmethod",
    "step",
    "stop",
    "str",
    "strip",
    "sum",
    "super",
    "throw",
    "to_bytes",
    "tuple",
    "type",
    "update",
    "upper",
    "utf-8",
    "value",
    "values",
    "write",
    "zip",
]

<<<<<<< HEAD
# CIRCUITPY-CHANGE
# When taking the next merge from Micropython, prefer upstream's way of ensuring these appear in the "QSTR0" pool.
# These qstrs have to be sorted early (preferably right after static_qstr_list) because they are required to fit in 8-bit values
# however they should never be *forced* to appear
# repeats len, hash, int from the static qstr list, but this doesn't hurt anything.
eightbit_qstr_list = [
    "__abs__",
    "__add__",
    "__and__",
    "__bool__",
    "__complex__",
    "__contains__",
    "__delete__",
    "__divmod__",
    "__eq__",
    "__float__",
    "__floordiv__",
    "__ge__",
    "__get__",
    "__gt__",
    "__hash__",
    "__iadd__",
    "__iand__",
    "__ifloordiv__",
    "__ilshift__",
    "__imatmul__",
    "__imod__",
    "__imul__",
    "__int__",
    "__invert__",
    "__ior__",
    "__ipow__",
    "__irshift__",
    "__isub__",
    "__itruediv__",
    "__ixor__",
    "__le__",
    "__len__",
    "__lshift__",
    "__lt__",
    "__matmul__",
    "__mod__",
    "__mul__",
    "__ne__",
    "__neg__",
    "__or__",
    "__pos__",
    "__pow__",
    "__radd__",
    "__rand__",
    "__rfloordiv__",
    "__rlshift__",
    "__rmatmul__",
    "__rmod__",
    "__rmul__",
    "__ror__",
    "__rpow__",
    "__rrshift__",
    "__rshift__",
    "__rsub__",
    "__rtruediv__",
    "__rxor__",
    "__set__",
    "__sizeof__",
    "__sub__",
    "__truediv__",
    "__xor__",
]
=======
# Additional QSTRs that must have index <255 because they are stored in
# `mp_binary_op_method_name` and `mp_unary_op_method_name` (see py/objtype.c).
# These are not part of the .mpy compatibility list, but we place them in the
# fixed unsorted pool (i.e. QDEF0) to ensure their indices are small.
operator_qstr_list = {
    "__bool__",
    "__pos__",
    "__neg__",
    "__invert__",
    "__abs__",
    "__float__",
    "__complex__",
    "__sizeof__",
    "__lt__",
    "__gt__",
    "__eq__",
    "__le__",
    "__ge__",
    "__ne__",
    "__contains__",
    "__iadd__",
    "__isub__",
    "__imul__",
    "__imatmul__",
    "__ifloordiv__",
    "__itruediv__",
    "__imod__",
    "__ipow__",
    "__ior__",
    "__ixor__",
    "__iand__",
    "__ilshift__",
    "__irshift__",
    "__add__",
    "__sub__",
    "__mul__",
    "__matmul__",
    "__floordiv__",
    "__truediv__",
    "__mod__",
    "__divmod__",
    "__pow__",
    "__or__",
    "__xor__",
    "__and__",
    "__lshift__",
    "__rshift__",
    "__radd__",
    "__rsub__",
    "__rmul__",
    "__rmatmul__",
    "__rfloordiv__",
    "__rtruediv__",
    "__rmod__",
    "__rpow__",
    "__ror__",
    "__rxor__",
    "__rand__",
    "__rlshift__",
    "__rrshift__",
    "__get__",
    "__set__",
    "__delete__",
}
>>>>>>> 8cd15829


# this must match the equivalent function in qstr.c
def compute_hash(qstr, bytes_hash):
    hash = 5381
    for b in qstr:
        hash = (hash * 33) ^ b
    # Make sure that valid hash is never zero, zero means "hash not computed"
    return (hash & ((1 << (8 * bytes_hash)) - 1)) or 1


def qstr_escape(qst):
    def esc_char(m):
        c = ord(m.group(0))
        try:
            name = codepoint2name[c]
        except KeyError:
            name = "0x%02x" % c
        return "_" + name + "_"

    return re.sub(r"[^A-Za-z0-9_]", esc_char, qst)


<<<<<<< HEAD
# CIRCUITPY-CHANGE: add translations handling
def parse_input_headers_with_translations(infiles):
=======
static_qstr_list_ident = list(map(qstr_escape, static_qstr_list))


def parse_input_headers(infiles):
>>>>>>> 8cd15829
    qcfgs = {}
    qstrs = {}
    translations = set()

    # read the qstrs in from the input files
    for infile in infiles:
        with open(infile, "rt") as f:
            for line in f:
                line = line.strip()

                # is this a config line?
                match = re.match(r"^QCFG\((.+), (.+)\)", line)
                if match:
                    value = match.group(2)
                    if value[0] == "(" and value[-1] == ")":
                        # strip parenthesis from config value
                        value = value[1:-1]
                    qcfgs[match.group(1)] = value
                    continue

                # CIRCUITPY-CHANGE
                match = re.match(r'^TRANSLATE\("(.*)"\)$', line)
                if match:
                    translations.add(match.group(1))
                    continue

                # is this a QSTR line?
                match = re.match(r"^Q\((.*)\)$", line)
                if not match:
                    continue

                # get the qstr value
                qstr = match.group(1)

                # special cases to specify control characters
                if qstr == "\\n":
                    qstr = "\n"
                elif qstr == "\\r\\n":
                    qstr = "\r\n"

                # work out the corresponding qstr name
                ident = qstr_escape(qstr)

                # don't add duplicates
                if ident in static_qstr_list_ident:
                    continue
                if ident in qstrs:
                    continue

<<<<<<< HEAD
                # add the qstr to the list, with order number to retain original order in file
                order = len(qstrs)
                # but put special method names like __add__ at the top of list, so
                # that their id's fit into a byte
                if ident in eightbit_qstr_list:
                    order -= 100000
                qstrs[ident] = (order, ident, qstr)
=======
                qstrs[ident] = (ident, qstr)
>>>>>>> 8cd15829

    if not qcfgs and qstrs:
        sys.stderr.write("ERROR: Empty preprocessor output - check for errors above\n")
        sys.exit(1)

    return qcfgs, qstrs, translations


# CIRCUITPY-CHANGE: Used externally by mpy-tool.py. Don't pass back translations.
def parse_input_headers(infiles):
    qcfgs, qstrs, translations = parse_input_headers_with_translations(infiles)
    return (qcfgs, qstrs)


def escape_bytes(qstr, qbytes):
    if all(32 <= ord(c) <= 126 and c != "\\" and c != '"' for c in qstr):
        # qstr is all printable ASCII so render it as-is (for easier debugging)
        return qstr
    else:
        # qstr contains non-printable codes so render entire thing as hex pairs
        return "".join(("\\x%02x" % b) for b in qbytes)


def make_bytes(cfg_bytes_len, cfg_bytes_hash, qstr):
    qbytes = bytes_cons(qstr, "utf8")
    qlen = len(qbytes)
    qhash = compute_hash(qbytes, cfg_bytes_hash)
    if qlen >= (1 << (8 * cfg_bytes_len)):
        print("qstr is too long:", qstr)
        assert False
    qdata = escape_bytes(qstr, qbytes)
    return '%d, %d, "%s"' % (qhash, qlen, qdata)


# CIRCUITPY-CHANGE: add translations
def print_qstr_data(qcfgs, qstrs, translations):
    # get config variables
    cfg_bytes_len = int(qcfgs["BYTES_IN_LEN"])
    cfg_bytes_hash = int(qcfgs["BYTES_IN_HASH"])

    # print out the starter of the generated C header file
    print("// This file was automatically generated by makeqstrdata.py")
    print("")

    # add NULL qstr with no hash or data
    print('QDEF0(MP_QSTRnull, 0, 0, "")')

    # add static qstrs to the first unsorted pool
    for qstr in static_qstr_list:
        qbytes = make_bytes(cfg_bytes_len, cfg_bytes_hash, qstr)
        print("QDEF0(MP_QSTR_%s, %s)" % (qstr_escape(qstr), qbytes))

<<<<<<< HEAD
    total_qstr_size = 0
    # go through each qstr and print it out
    for order, ident, qstr in sorted(qstrs.values(), key=lambda x: x[0]):
=======
    # add remaining qstrs to the sorted (by value) pool (unless they're in
    # operator_qstr_list, in which case add them to the unsorted pool)
    for ident, qstr in sorted(qstrs.values(), key=lambda x: x[1]):
>>>>>>> 8cd15829
        qbytes = make_bytes(cfg_bytes_len, cfg_bytes_hash, qstr)
        pool = 0 if qstr in operator_qstr_list else 1
        print("QDEF%d(MP_QSTR_%s, %s)" % (pool, ident, qbytes))

        total_qstr_size += len(qstr)

    print(
        "// Enumerate translated texts but don't actually include translations. Instead, the linker will link them in."
    )
    for i, original in enumerate(sorted(translations)):
        print('TRANSLATION("{}", {})'.format(original, i))

    print()
    print("// {} bytes worth of qstr".format(total_qstr_size))


def do_work(infiles):
    qcfgs, qstrs, translations = parse_input_headers_with_translations(infiles)
    print_qstr_data(qcfgs, qstrs, translations)


if __name__ == "__main__":
    import argparse

    parser = argparse.ArgumentParser(
        description="Process QSTR definitions into headers for compilation"
    )
    parser.add_argument(
        "infiles", metavar="N", type=str, nargs="+", help="an integer for the accumulator"
    )

    args = parser.parse_args()

    do_work(args.infiles)<|MERGE_RESOLUTION|>--- conflicted
+++ resolved
@@ -10,20 +10,14 @@
 
 from __future__ import print_function
 
-import bisect
+
 import re
 import sys
 
-import collections
-import gettext
-import os.path
-
+# CIRCUITPY-CHANGE
 if hasattr(sys.stdout, "reconfigure"):
     sys.stdout.reconfigure(encoding="utf-8")
     sys.stderr.reconfigure(errors="backslashreplace")
-
-py = os.path.dirname(sys.argv[0])
-top = os.path.dirname(py)
 
 # Python 2/3 compatibility:
 #   - iterating through bytes is different
@@ -68,25 +62,9 @@
 codepoint2name[ord("|")] = "pipe"
 codepoint2name[ord("~")] = "tilde"
 
-<<<<<<< HEAD
-C_ESCAPES = {
-    "\a": "\\a",
-    "\b": "\\b",
-    "\f": "\\f",
-    "\n": "\\n",
-    "\r": "\\r",
-    "\t": "\\t",
-    "\v": "\\v",
-    "'": "\\'",
-    '"': '\\"',
-}
-=======
 # static qstrs, these must maintain a specific order for .mpy compatibility
 # See QSTR_LAST_STATIC at the top of py/persistentcode.c
->>>>>>> 8cd15829
-
-# static qstrs, should be sorted
-# These are qstrs that are always included and always have the same number. It allows mpy files to omit them.
+
 static_qstr_list = [
     "",
     "__dir__",  # Put __dir__ after empty qstr for builtin dir() to work
@@ -255,76 +233,6 @@
     "zip",
 ]
 
-<<<<<<< HEAD
-# CIRCUITPY-CHANGE
-# When taking the next merge from Micropython, prefer upstream's way of ensuring these appear in the "QSTR0" pool.
-# These qstrs have to be sorted early (preferably right after static_qstr_list) because they are required to fit in 8-bit values
-# however they should never be *forced* to appear
-# repeats len, hash, int from the static qstr list, but this doesn't hurt anything.
-eightbit_qstr_list = [
-    "__abs__",
-    "__add__",
-    "__and__",
-    "__bool__",
-    "__complex__",
-    "__contains__",
-    "__delete__",
-    "__divmod__",
-    "__eq__",
-    "__float__",
-    "__floordiv__",
-    "__ge__",
-    "__get__",
-    "__gt__",
-    "__hash__",
-    "__iadd__",
-    "__iand__",
-    "__ifloordiv__",
-    "__ilshift__",
-    "__imatmul__",
-    "__imod__",
-    "__imul__",
-    "__int__",
-    "__invert__",
-    "__ior__",
-    "__ipow__",
-    "__irshift__",
-    "__isub__",
-    "__itruediv__",
-    "__ixor__",
-    "__le__",
-    "__len__",
-    "__lshift__",
-    "__lt__",
-    "__matmul__",
-    "__mod__",
-    "__mul__",
-    "__ne__",
-    "__neg__",
-    "__or__",
-    "__pos__",
-    "__pow__",
-    "__radd__",
-    "__rand__",
-    "__rfloordiv__",
-    "__rlshift__",
-    "__rmatmul__",
-    "__rmod__",
-    "__rmul__",
-    "__ror__",
-    "__rpow__",
-    "__rrshift__",
-    "__rshift__",
-    "__rsub__",
-    "__rtruediv__",
-    "__rxor__",
-    "__set__",
-    "__sizeof__",
-    "__sub__",
-    "__truediv__",
-    "__xor__",
-]
-=======
 # Additional QSTRs that must have index <255 because they are stored in
 # `mp_binary_op_method_name` and `mp_unary_op_method_name` (see py/objtype.c).
 # These are not part of the .mpy compatibility list, but we place them in the
@@ -389,7 +297,6 @@
     "__set__",
     "__delete__",
 }
->>>>>>> 8cd15829
 
 
 # this must match the equivalent function in qstr.c
@@ -413,17 +320,13 @@
     return re.sub(r"[^A-Za-z0-9_]", esc_char, qst)
 
 
-<<<<<<< HEAD
-# CIRCUITPY-CHANGE: add translations handling
-def parse_input_headers_with_translations(infiles):
-=======
 static_qstr_list_ident = list(map(qstr_escape, static_qstr_list))
 
 
 def parse_input_headers(infiles):
->>>>>>> 8cd15829
     qcfgs = {}
     qstrs = {}
+    # CIRCUITPY-CHANGE: add translations
     translations = set()
 
     # read the qstrs in from the input files
@@ -471,22 +374,13 @@
                 if ident in qstrs:
                     continue
 
-<<<<<<< HEAD
-                # add the qstr to the list, with order number to retain original order in file
-                order = len(qstrs)
-                # but put special method names like __add__ at the top of list, so
-                # that their id's fit into a byte
-                if ident in eightbit_qstr_list:
-                    order -= 100000
-                qstrs[ident] = (order, ident, qstr)
-=======
                 qstrs[ident] = (ident, qstr)
->>>>>>> 8cd15829
-
-    if not qcfgs and qstrs:
+
+    if not qcfgs:
         sys.stderr.write("ERROR: Empty preprocessor output - check for errors above\n")
         sys.exit(1)
 
+    # CIRCUITPY-CHANGE
     return qcfgs, qstrs, translations
 
 
@@ -534,21 +428,14 @@
         qbytes = make_bytes(cfg_bytes_len, cfg_bytes_hash, qstr)
         print("QDEF0(MP_QSTR_%s, %s)" % (qstr_escape(qstr), qbytes))
 
-<<<<<<< HEAD
-    total_qstr_size = 0
-    # go through each qstr and print it out
-    for order, ident, qstr in sorted(qstrs.values(), key=lambda x: x[0]):
-=======
     # add remaining qstrs to the sorted (by value) pool (unless they're in
     # operator_qstr_list, in which case add them to the unsorted pool)
     for ident, qstr in sorted(qstrs.values(), key=lambda x: x[1]):
->>>>>>> 8cd15829
         qbytes = make_bytes(cfg_bytes_len, cfg_bytes_hash, qstr)
         pool = 0 if qstr in operator_qstr_list else 1
         print("QDEF%d(MP_QSTR_%s, %s)" % (pool, ident, qbytes))
 
-        total_qstr_size += len(qstr)
-
+    # CIRCUITPY-CHANGE: translations
     print(
         "// Enumerate translated texts but don't actually include translations. Instead, the linker will link them in."
     )
@@ -559,21 +446,12 @@
     print("// {} bytes worth of qstr".format(total_qstr_size))
 
 
+
 def do_work(infiles):
+    # CIRCUITPY-CHANGE: include translations
     qcfgs, qstrs, translations = parse_input_headers_with_translations(infiles)
     print_qstr_data(qcfgs, qstrs, translations)
 
 
 if __name__ == "__main__":
-    import argparse
-
-    parser = argparse.ArgumentParser(
-        description="Process QSTR definitions into headers for compilation"
-    )
-    parser.add_argument(
-        "infiles", metavar="N", type=str, nargs="+", help="an integer for the accumulator"
-    )
-
-    args = parser.parse_args()
-
-    do_work(args.infiles)+    do_work(sys.argv[1:])