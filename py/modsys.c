/*
 * This file is part of the MicroPython project, http://micropython.org/
 *
 * The MIT License (MIT)
 *
 * Copyright (c) 2013, 2014 Damien P. George
 * Copyright (c) 2014-2017 Paul Sokolovsky
 *
 * Permission is hereby granted, free of charge, to any person obtaining a copy
 * of this software and associated documentation files (the "Software"), to deal
 * in the Software without restriction, including without limitation the rights
 * to use, copy, modify, merge, publish, distribute, sublicense, and/or sell
 * copies of the Software, and to permit persons to whom the Software is
 * furnished to do so, subject to the following conditions:
 *
 * The above copyright notice and this permission notice shall be included in
 * all copies or substantial portions of the Software.
 *
 * THE SOFTWARE IS PROVIDED "AS IS", WITHOUT WARRANTY OF ANY KIND, EXPRESS OR
 * IMPLIED, INCLUDING BUT NOT LIMITED TO THE WARRANTIES OF MERCHANTABILITY,
 * FITNESS FOR A PARTICULAR PURPOSE AND NONINFRINGEMENT. IN NO EVENT SHALL THE
 * AUTHORS OR COPYRIGHT HOLDERS BE LIABLE FOR ANY CLAIM, DAMAGES OR OTHER
 * LIABILITY, WHETHER IN AN ACTION OF CONTRACT, TORT OR OTHERWISE, ARISING FROM,
 * OUT OF OR IN CONNECTION WITH THE SOFTWARE OR THE USE OR OTHER DEALINGS IN
 * THE SOFTWARE.
 */

#include "py/builtin.h"
#include "py/objlist.h"
#include "py/objmodule.h"
#include "py/objtuple.h"
#include "py/objstr.h"
#include "py/objint.h"
#include "py/objtype.h"
#include "py/stream.h"
#include "py/smallint.h"
#include "py/runtime.h"
#include "py/persistentcode.h"
#include "extmod/modplatform.h"
#include "genhdr/mpversion.h"

#if MICROPY_PY_SYS_SETTRACE
#include "py/objmodule.h"
#include "py/profile.h"
#endif

#if MICROPY_PY_SYS

#include "genhdr/mpversion.h"

// defined per port; type of these is irrelevant, just need pointer
extern struct _mp_dummy_t mp_sys_stdin_obj;
extern struct _mp_dummy_t mp_sys_stdout_obj;
extern struct _mp_dummy_t mp_sys_stderr_obj;

#if MICROPY_PY_IO && MICROPY_PY_SYS_STDFILES
const mp_print_t mp_sys_stdout_print = {&mp_sys_stdout_obj, mp_stream_write_adaptor};
#endif

// version - Python language version that this implementation conforms to, as a string
STATIC const MP_DEFINE_STR_OBJ(mp_sys_version_obj, "3.4.0; " MICROPY_BANNER_NAME_AND_VERSION);

// version_info - Python language version that this implementation conforms to, as a tuple of ints
// TODO: CPython is now at 5-element array (major, minor, micro, releaselevel, serial), but save 2 els so far...
STATIC const mp_rom_obj_tuple_t mp_sys_version_info_obj = {{&mp_type_tuple}, 3, {MP_ROM_INT(3), MP_ROM_INT(4), MP_ROM_INT(0)}};

// sys.implementation object
// this holds the MicroPython version
STATIC const mp_rom_obj_tuple_t mp_sys_implementation_version_info_obj = {
    {&mp_type_tuple},
    4,
    {
        MP_ROM_INT(MICROPY_VERSION_MAJOR),
        MP_ROM_INT(MICROPY_VERSION_MINOR),
        MP_ROM_INT(MICROPY_VERSION_MICRO),
        #if MICROPY_VERSION_PRERELEASE
        MP_ROM_QSTR(MP_QSTR_preview),
        #else
        MP_ROM_QSTR(MP_QSTR_),
        #endif
    }
};
STATIC const MP_DEFINE_STR_OBJ(mp_sys_implementation_machine_obj, MICROPY_BANNER_MACHINE);
<<<<<<< HEAD
#if MICROPY_PERSISTENT_CODE_LOAD
#define SYS_IMPLEMENTATION_ELEMS \
    MP_ROM_QSTR(MP_QSTR_circuitpython), \
    MP_ROM_PTR(&mp_sys_implementation_version_info_obj), \
    MP_ROM_PTR(&mp_sys_implementation_machine_obj), \
    MP_ROM_INT(MPY_FILE_HEADER_INT)
#else
#define SYS_IMPLEMENTATION_ELEMS \
    MP_ROM_QSTR(MP_QSTR_circuitpython), \
=======
#define SYS_IMPLEMENTATION_ELEMS_BASE \
    MP_ROM_QSTR(MP_QSTR_micropython), \
>>>>>>> 8cd15829
    MP_ROM_PTR(&mp_sys_implementation_version_info_obj), \
    MP_ROM_PTR(&mp_sys_implementation_machine_obj)

#if MICROPY_PERSISTENT_CODE_LOAD
#define SYS_IMPLEMENTATION_ELEMS__MPY \
    , MP_ROM_INT(MPY_FILE_HEADER_INT)
#else
#define SYS_IMPLEMENTATION_ELEMS__MPY
#endif

#if MICROPY_PY_ATTRTUPLE
#if MICROPY_PREVIEW_VERSION_2
#define SYS_IMPLEMENTATION_ELEMS__V2 \
    , MP_ROM_TRUE
#else
#define SYS_IMPLEMENTATION_ELEMS__V2
#endif

STATIC const qstr impl_fields[] = {
    MP_QSTR_name,
    MP_QSTR_version,
    MP_QSTR__machine,
    #if MICROPY_PERSISTENT_CODE_LOAD
    MP_QSTR__mpy,
    #endif
    #if MICROPY_PREVIEW_VERSION_2
    MP_QSTR__v2,
    #endif
};
STATIC MP_DEFINE_ATTRTUPLE(
    mp_sys_implementation_obj,
    impl_fields,
    3 + MICROPY_PERSISTENT_CODE_LOAD + MICROPY_PREVIEW_VERSION_2,
    SYS_IMPLEMENTATION_ELEMS_BASE
    SYS_IMPLEMENTATION_ELEMS__MPY
    SYS_IMPLEMENTATION_ELEMS__V2
    );
#else
STATIC const mp_rom_obj_tuple_t mp_sys_implementation_obj = {
    {&mp_type_tuple},
    3 + MICROPY_PERSISTENT_CODE_LOAD,
    // Do not include SYS_IMPLEMENTATION_ELEMS__V2 because
    // SYS_IMPLEMENTATION_ELEMS__MPY may be empty if
    // MICROPY_PERSISTENT_CODE_LOAD is disabled, which means they'll share
    // the same index. Cannot query _v2 if MICROPY_PY_ATTRTUPLE is
    // disabled.
    {
        SYS_IMPLEMENTATION_ELEMS_BASE
                                SYS_IMPLEMENTATION_ELEMS__MPY
    }
};
#endif

#undef I

#ifdef MICROPY_PY_SYS_PLATFORM
// platform - the platform that MicroPython is running on
STATIC const MP_DEFINE_STR_OBJ(mp_sys_platform_obj, MICROPY_PY_SYS_PLATFORM);
#endif

#ifdef MICROPY_PY_SYS_EXECUTABLE
// executable - the path to the micropython binary
// This object is non-const and is populated at startup in main()
MP_DEFINE_STR_OBJ(mp_sys_executable_obj, "");
#endif

#if MICROPY_PY_SYS_INTERN
MP_DEFINE_CONST_FUN_OBJ_1(mp_sys_intern_obj, mp_obj_str_intern_checked);
#endif

// exit([retval]): raise SystemExit, with optional argument given to the exception
STATIC mp_obj_t mp_sys_exit(size_t n_args, const mp_obj_t *args) {
    if (n_args == 0) {
        mp_raise_type(&mp_type_SystemExit);
    } else {
        mp_raise_type_arg(&mp_type_SystemExit, args[0]);
    }
}
MP_DEFINE_CONST_FUN_OBJ_VAR_BETWEEN(mp_sys_exit_obj, 0, 1, mp_sys_exit);

STATIC mp_obj_t mp_sys_print_exception(size_t n_args, const mp_obj_t *args) {
    #if MICROPY_PY_IO && MICROPY_PY_SYS_STDFILES
    void *stream_obj = &mp_sys_stdout_obj;
    if (n_args > 1) {
        mp_get_stream_raise(args[1], MP_STREAM_OP_WRITE);
        stream_obj = MP_OBJ_TO_PTR(args[1]);
    }

    mp_print_t print = {stream_obj, mp_stream_write_adaptor};
    mp_obj_print_exception(&print, args[0]);
    #else
    (void)n_args;
    mp_obj_print_exception(&mp_plat_print, args[0]);
    #endif

    return mp_const_none;
}
MP_DEFINE_CONST_FUN_OBJ_VAR_BETWEEN(mp_sys_print_exception_obj, 1, 2, mp_sys_print_exception);

#if MICROPY_PY_SYS_EXC_INFO
STATIC mp_obj_t mp_sys_exc_info(void) {
    mp_obj_t cur_exc = MP_OBJ_FROM_PTR(MP_STATE_VM(cur_exception));
    mp_obj_tuple_t *t = MP_OBJ_TO_PTR(mp_obj_new_tuple(3, NULL));

    if (cur_exc == MP_OBJ_NULL) {
        t->items[0] = mp_const_none;
        t->items[1] = mp_const_none;
        t->items[2] = mp_const_none;
        return MP_OBJ_FROM_PTR(t);
    }

    t->items[0] = MP_OBJ_FROM_PTR(mp_obj_get_type(cur_exc));
    t->items[1] = cur_exc;
    // CIRCUITPY-CHANGE: has traceback obj
    t->items[2] = mp_obj_exception_get_traceback_obj(cur_exc);
    return MP_OBJ_FROM_PTR(t);
}
MP_DEFINE_CONST_FUN_OBJ_0(mp_sys_exc_info_obj, mp_sys_exc_info);
#endif

#if MICROPY_PY_SYS_GETSIZEOF
STATIC mp_obj_t mp_sys_getsizeof(mp_obj_t obj) {
    return mp_unary_op(MP_UNARY_OP_SIZEOF, obj);
}
STATIC MP_DEFINE_CONST_FUN_OBJ_1(mp_sys_getsizeof_obj, mp_sys_getsizeof);
#endif

#if MICROPY_PY_SYS_ATEXIT
// atexit(callback): Callback is called when sys.exit is called.
STATIC mp_obj_t mp_sys_atexit(mp_obj_t obj) {
    mp_obj_t old = MP_STATE_VM(sys_exitfunc);
    MP_STATE_VM(sys_exitfunc) = obj;
    return old;
}
STATIC MP_DEFINE_CONST_FUN_OBJ_1(mp_sys_atexit_obj, mp_sys_atexit);
#endif

#if MICROPY_PY_SYS_SETTRACE
// settrace(tracefunc): Set the system's trace function.
STATIC mp_obj_t mp_sys_settrace(mp_obj_t obj) {
    return mp_prof_settrace(obj);
}
MP_DEFINE_CONST_FUN_OBJ_1(mp_sys_settrace_obj, mp_sys_settrace);
#endif // MICROPY_PY_SYS_SETTRACE

#if MICROPY_PY_SYS_PATH && !MICROPY_PY_SYS_ATTR_DELEGATION
#error "MICROPY_PY_SYS_PATH requires MICROPY_PY_SYS_ATTR_DELEGATION"
#endif

#if MICROPY_PY_SYS_PS1_PS2 && !MICROPY_PY_SYS_ATTR_DELEGATION
#error "MICROPY_PY_SYS_PS1_PS2 requires MICROPY_PY_SYS_ATTR_DELEGATION"
#endif

#if MICROPY_PY_SYS_TRACEBACKLIMIT && !MICROPY_PY_SYS_ATTR_DELEGATION
#error "MICROPY_PY_SYS_TRACEBACKLIMIT requires MICROPY_PY_SYS_ATTR_DELEGATION"
#endif

#if MICROPY_PY_SYS_ATTR_DELEGATION && !MICROPY_MODULE_ATTR_DELEGATION
#error "MICROPY_PY_SYS_ATTR_DELEGATION requires MICROPY_MODULE_ATTR_DELEGATION"
#endif

#if MICROPY_PY_SYS_ATTR_DELEGATION
// Must be kept in sync with the enum at the top of mpstate.h.
STATIC const uint16_t sys_mutable_keys[] = {
    #if MICROPY_PY_SYS_PATH
    // Code should access this (as an mp_obj_t) for use with e.g.
    // mp_obj_list_append by using the `mp_sys_path` macro defined in runtime.h.
    MP_QSTR_path,
    #endif
    #if MICROPY_PY_SYS_PS1_PS2
    MP_QSTR_ps1,
    MP_QSTR_ps2,
    #endif
    #if MICROPY_PY_SYS_TRACEBACKLIMIT
    MP_QSTR_tracebacklimit,
    #endif
    MP_QSTRnull,
};

void mp_module_sys_attr(mp_obj_t self_in, qstr attr, mp_obj_t *dest) {
    MP_STATIC_ASSERT(MP_ARRAY_SIZE(sys_mutable_keys) == MP_SYS_MUTABLE_NUM + 1);
    MP_STATIC_ASSERT(MP_ARRAY_SIZE(MP_STATE_VM(sys_mutable)) == MP_SYS_MUTABLE_NUM);
    mp_module_generic_attr(attr, dest, sys_mutable_keys, MP_STATE_VM(sys_mutable));
}
#endif

STATIC const mp_rom_map_elem_t mp_module_sys_globals_table[] = {
    { MP_ROM_QSTR(MP_QSTR___name__), MP_ROM_QSTR(MP_QSTR_sys) },

    #if MICROPY_PY_SYS_ARGV
    { MP_ROM_QSTR(MP_QSTR_argv), MP_ROM_PTR(&MP_STATE_VM(mp_sys_argv_obj)) },
    #endif
    { MP_ROM_QSTR(MP_QSTR_version), MP_ROM_PTR(&mp_sys_version_obj) },
    { MP_ROM_QSTR(MP_QSTR_version_info), MP_ROM_PTR(&mp_sys_version_info_obj) },
    { MP_ROM_QSTR(MP_QSTR_implementation), MP_ROM_PTR(&mp_sys_implementation_obj) },
    #ifdef MICROPY_PY_SYS_PLATFORM
    { MP_ROM_QSTR(MP_QSTR_platform), MP_ROM_PTR(&mp_sys_platform_obj) },
    #endif
    #if MP_ENDIANNESS_LITTLE
    { MP_ROM_QSTR(MP_QSTR_byteorder), MP_ROM_QSTR(MP_QSTR_little) },
    #else
    { MP_ROM_QSTR(MP_QSTR_byteorder), MP_ROM_QSTR(MP_QSTR_big) },
    #endif

    #if MICROPY_PY_SYS_MAXSIZE
    #if MICROPY_LONGINT_IMPL == MICROPY_LONGINT_IMPL_NONE
    // Maximum mp_int_t value is not representable as small int, so we have
    // little choice but to use MP_SMALL_INT_MAX. Apps also should be careful
    // to not try to compare sys.maxsize to some literal number (as this
    // number might not fit in available int size), but instead count number
    // of "one" bits in sys.maxsize.
    { MP_ROM_QSTR(MP_QSTR_maxsize), MP_ROM_INT(MP_SMALL_INT_MAX) },
    #else
    { MP_ROM_QSTR(MP_QSTR_maxsize), MP_ROM_PTR(&mp_sys_maxsize_obj) },
    #endif
    #endif

    #if MICROPY_PY_SYS_INTERN
    { MP_ROM_QSTR(MP_QSTR_intern), MP_ROM_PTR(&mp_sys_intern_obj) },
    #endif

    #if MICROPY_PY_SYS_EXIT
    { MP_ROM_QSTR(MP_QSTR_exit), MP_ROM_PTR(&mp_sys_exit_obj) },
    #endif

    #if MICROPY_PY_SYS_SETTRACE
    { MP_ROM_QSTR(MP_QSTR_settrace), MP_ROM_PTR(&mp_sys_settrace_obj) },
    #endif

    #if MICROPY_PY_SYS_STDFILES
    { MP_ROM_QSTR(MP_QSTR_stdin), MP_ROM_PTR(&mp_sys_stdin_obj) },
    { MP_ROM_QSTR(MP_QSTR_stdout), MP_ROM_PTR(&mp_sys_stdout_obj) },
    { MP_ROM_QSTR(MP_QSTR_stderr), MP_ROM_PTR(&mp_sys_stderr_obj) },
    #endif

    #if MICROPY_PY_SYS_MODULES
    { MP_ROM_QSTR(MP_QSTR_modules), MP_ROM_PTR(&MP_STATE_VM(mp_loaded_modules_dict)) },
    #endif
    #if MICROPY_PY_SYS_EXC_INFO
    { MP_ROM_QSTR(MP_QSTR_exc_info), MP_ROM_PTR(&mp_sys_exc_info_obj) },
    #endif
    #if MICROPY_PY_SYS_GETSIZEOF
    { MP_ROM_QSTR(MP_QSTR_getsizeof), MP_ROM_PTR(&mp_sys_getsizeof_obj) },
    #endif

    #if MICROPY_PY_SYS_EXECUTABLE
    { MP_ROM_QSTR(MP_QSTR_executable), MP_ROM_PTR(&mp_sys_executable_obj) },
    #endif

    /*
     * Extensions to CPython
     */

    { MP_ROM_QSTR(MP_QSTR_print_exception), MP_ROM_PTR(&mp_sys_print_exception_obj) },
    #if MICROPY_PY_SYS_ATEXIT
    { MP_ROM_QSTR(MP_QSTR_atexit), MP_ROM_PTR(&mp_sys_atexit_obj) },
    #endif
};

STATIC MP_DEFINE_CONST_DICT(mp_module_sys_globals, mp_module_sys_globals_table);

const mp_obj_module_t mp_module_sys = {
    .base = { &mp_type_module },
    .globals = (mp_obj_dict_t *)&mp_module_sys_globals,
};

// Unlike the other CPython-compatible modules, sys is not extensible from the
// filesystem. We rely on it to work so that things like sys.path are always
// available.
MP_REGISTER_MODULE(MP_QSTR_sys, mp_module_sys);

#if MICROPY_PY_SYS_ARGV
// Code should access this (as an mp_obj_t) for use with e.g.
// mp_obj_list_append by using the `mp_sys_argv` macro defined in runtime.h.
MP_REGISTER_ROOT_POINTER(mp_obj_list_t mp_sys_argv_obj);
#endif

#if MICROPY_PY_SYS_EXC_INFO
// current exception being handled, for sys.exc_info()
MP_REGISTER_ROOT_POINTER(mp_obj_base_t * cur_exception);
#endif

#if MICROPY_PY_SYS_ATEXIT
// exposed through sys.atexit function
MP_REGISTER_ROOT_POINTER(mp_obj_t sys_exitfunc);
#endif

#if MICROPY_PY_SYS_ATTR_DELEGATION
// Contains mutable sys attributes.
MP_REGISTER_ROOT_POINTER(mp_obj_t sys_mutable[MP_SYS_MUTABLE_NUM]);
MP_REGISTER_MODULE_DELEGATION(mp_module_sys, mp_module_sys_attr);
#endif

#endif // MICROPY_PY_SYS<|MERGE_RESOLUTION|>--- conflicted
+++ resolved
@@ -46,6 +46,7 @@
 
 #if MICROPY_PY_SYS
 
+// CIRCUITPY-CHANGE
 #include "genhdr/mpversion.h"
 
 // defined per port; type of these is irrelevant, just need pointer
@@ -81,20 +82,17 @@
     }
 };
 STATIC const MP_DEFINE_STR_OBJ(mp_sys_implementation_machine_obj, MICROPY_BANNER_MACHINE);
-<<<<<<< HEAD
-#if MICROPY_PERSISTENT_CODE_LOAD
-#define SYS_IMPLEMENTATION_ELEMS \
+#define SYS_IMPLEMENTATION_ELEMS_BASE \
     MP_ROM_QSTR(MP_QSTR_circuitpython), \
     MP_ROM_PTR(&mp_sys_implementation_version_info_obj), \
-    MP_ROM_PTR(&mp_sys_implementation_machine_obj), \
-    MP_ROM_INT(MPY_FILE_HEADER_INT)
+    MP_ROM_PTR(&mp_sys_implementation_machine_obj)
+
+#if MICROPY_PERSISTENT_CODE_LOAD
+#define SYS_IMPLEMENTATION_ELEMS__MPY \
+    , MP_ROM_INT(MPY_FILE_HEADER_INT)
 #else
 #define SYS_IMPLEMENTATION_ELEMS \
-    MP_ROM_QSTR(MP_QSTR_circuitpython), \
-=======
-#define SYS_IMPLEMENTATION_ELEMS_BASE \
     MP_ROM_QSTR(MP_QSTR_micropython), \
->>>>>>> 8cd15829
     MP_ROM_PTR(&mp_sys_implementation_version_info_obj), \
     MP_ROM_PTR(&mp_sys_implementation_machine_obj)
 
