/*
 * This file is part of the MicroPython project, http://micropython.org/
 *
 * The MIT License (MIT)
 *
 * SPDX-FileCopyrightText: Copyright (c) 2013, 2014 Damien P. George
 *
 * Permission is hereby granted, free of charge, to any person obtaining a copy
 * of this software and associated documentation files (the "Software"), to deal
 * in the Software without restriction, including without limitation the rights
 * to use, copy, modify, merge, publish, distribute, sublicense, and/or sell
 * copies of the Software, and to permit persons to whom the Software is
 * furnished to do so, subject to the following conditions:
 *
 * The above copyright notice and this permission notice shall be included in
 * all copies or substantial portions of the Software.
 *
 * THE SOFTWARE IS PROVIDED "AS IS", WITHOUT WARRANTY OF ANY KIND, EXPRESS OR
 * IMPLIED, INCLUDING BUT NOT LIMITED TO THE WARRANTIES OF MERCHANTABILITY,
 * FITNESS FOR A PARTICULAR PURPOSE AND NONINFRINGEMENT. IN NO EVENT SHALL THE
 * AUTHORS OR COPYRIGHT HOLDERS BE LIABLE FOR ANY CLAIM, DAMAGES OR OTHER
 * LIABILITY, WHETHER IN AN ACTION OF CONTRACT, TORT OR OTHERWISE, ARISING FROM,
 * OUT OF OR IN CONNECTION WITH THE SOFTWARE OR THE USE OR OTHER DEALINGS IN
 * THE SOFTWARE.
 */
#ifndef MICROPY_INCLUDED_PY_BC0_H
#define MICROPY_INCLUDED_PY_BC0_H

// MicroPython bytecode opcodes, grouped based on the format of the opcode

#define MP_BC_MASK_FORMAT                   (0xf0)
#define MP_BC_MASK_EXTRA_BYTE               (0x9e)

#define MP_BC_FORMAT_BYTE                   (0)
#define MP_BC_FORMAT_QSTR                   (1)
#define MP_BC_FORMAT_VAR_UINT               (2)
#define MP_BC_FORMAT_OFFSET                 (3)

// Nibbles in magic number are: BB BB BB BB BB BO VV QU
#define MP_BC_FORMAT(op) ((0x000003a4 >> (2 * ((op) >> 4))) & 3)

// Load, Store, Delete, Import, Make, Build, Unpack, Call, Jump, Exception, For, sTack, Return, Yield, Op
#define MP_BC_BASE_RESERVED                 (0x00) // ----------------
#define MP_BC_BASE_QSTR_O                   (0x10) // LLLLLLSSSDDII---
#define MP_BC_BASE_VINT_E                   (0x20) // MMLLLLSSDDBBBBBB
#define MP_BC_BASE_VINT_O                   (0x30) // UUMMCCCC--------
#define MP_BC_BASE_JUMP_E                   (0x40) // J-JJJJJEEEEF----
#define MP_BC_BASE_BYTE_O                   (0x50) // LLLLSSDTTTTTEEFF
#define MP_BC_BASE_BYTE_E                   (0x60) // --BREEEYYI------
#define MP_BC_LOAD_CONST_SMALL_INT_MULTI    (0x70) // LLLLLLLLLLLLLLLL
<<<<<<< HEAD
// (0x80) // LLLLLLLLLLLLLLLL
// (0x90) // LLLLLLLLLLLLLLLL
// (0xa0) // LLLLLLLLLLLLLLLL
=======
//                                          (0x80) // LLLLLLLLLLLLLLLL
//                                          (0x90) // LLLLLLLLLLLLLLLL
//                                          (0xa0) // LLLLLLLLLLLLLLLL
>>>>>>> b0932fcf
#define MP_BC_LOAD_FAST_MULTI               (0xb0) // LLLLLLLLLLLLLLLL
#define MP_BC_STORE_FAST_MULTI              (0xc0) // SSSSSSSSSSSSSSSS
#define MP_BC_UNARY_OP_MULTI                (0xd0) // OOOOOOO
#define MP_BC_BINARY_OP_MULTI               (0xd7) //        OOOOOOOOO
<<<<<<< HEAD
// (0xe0) // OOOOOOOOOOOOOOOO
// (0xf0) // OOOOOOOOOO------
=======
//                                          (0xe0) // OOOOOOOOOOOOOOOO
//                                          (0xf0) // OOOOOOOOOO------
>>>>>>> b0932fcf

#define MP_BC_LOAD_CONST_SMALL_INT_MULTI_NUM (64)
#define MP_BC_LOAD_CONST_SMALL_INT_MULTI_EXCESS (16)
#define MP_BC_LOAD_FAST_MULTI_NUM           (16)
#define MP_BC_STORE_FAST_MULTI_NUM          (16)
#define MP_BC_UNARY_OP_MULTI_NUM            (MP_UNARY_OP_NUM_BYTECODE)
#define MP_BC_BINARY_OP_MULTI_NUM           (MP_BINARY_OP_NUM_BYTECODE)

#define MP_BC_LOAD_CONST_FALSE              (MP_BC_BASE_BYTE_O + 0x00)
#define MP_BC_LOAD_CONST_NONE               (MP_BC_BASE_BYTE_O + 0x01)
#define MP_BC_LOAD_CONST_TRUE               (MP_BC_BASE_BYTE_O + 0x02)
#define MP_BC_LOAD_CONST_SMALL_INT          (MP_BC_BASE_VINT_E + 0x02) // signed var-int
#define MP_BC_LOAD_CONST_STRING             (MP_BC_BASE_QSTR_O + 0x00) // qstr
#define MP_BC_LOAD_CONST_OBJ                (MP_BC_BASE_VINT_E + 0x03) // ptr
#define MP_BC_LOAD_NULL                     (MP_BC_BASE_BYTE_O + 0x03)

#define MP_BC_LOAD_FAST_N                   (MP_BC_BASE_VINT_E + 0x04) // uint
#define MP_BC_LOAD_DEREF                    (MP_BC_BASE_VINT_E + 0x05) // uint
#define MP_BC_LOAD_NAME                     (MP_BC_BASE_QSTR_O + 0x01) // qstr
#define MP_BC_LOAD_GLOBAL                   (MP_BC_BASE_QSTR_O + 0x02) // qstr
#define MP_BC_LOAD_ATTR                     (MP_BC_BASE_QSTR_O + 0x03) // qstr
#define MP_BC_LOAD_METHOD                   (MP_BC_BASE_QSTR_O + 0x04) // qstr
#define MP_BC_LOAD_SUPER_METHOD             (MP_BC_BASE_QSTR_O + 0x05) // qstr
#define MP_BC_LOAD_BUILD_CLASS              (MP_BC_BASE_BYTE_O + 0x04)
#define MP_BC_LOAD_SUBSCR                   (MP_BC_BASE_BYTE_O + 0x05)

#define MP_BC_STORE_FAST_N                  (MP_BC_BASE_VINT_E + 0x06) // uint
#define MP_BC_STORE_DEREF                   (MP_BC_BASE_VINT_E + 0x07) // uint
#define MP_BC_STORE_NAME                    (MP_BC_BASE_QSTR_O + 0x06) // qstr
#define MP_BC_STORE_GLOBAL                  (MP_BC_BASE_QSTR_O + 0x07) // qstr
#define MP_BC_STORE_ATTR                    (MP_BC_BASE_QSTR_O + 0x08) // qstr
#define MP_BC_STORE_SUBSCR                  (MP_BC_BASE_BYTE_O + 0x06)

#define MP_BC_DELETE_FAST                   (MP_BC_BASE_VINT_E + 0x08) // uint
#define MP_BC_DELETE_DEREF                  (MP_BC_BASE_VINT_E + 0x09) // uint
#define MP_BC_DELETE_NAME                   (MP_BC_BASE_QSTR_O + 0x09) // qstr
#define MP_BC_DELETE_GLOBAL                 (MP_BC_BASE_QSTR_O + 0x0a) // qstr

#define MP_BC_DUP_TOP                       (MP_BC_BASE_BYTE_O + 0x07)
#define MP_BC_DUP_TOP_TWO                   (MP_BC_BASE_BYTE_O + 0x08)
#define MP_BC_POP_TOP                       (MP_BC_BASE_BYTE_O + 0x09)
#define MP_BC_ROT_TWO                       (MP_BC_BASE_BYTE_O + 0x0a)
#define MP_BC_ROT_THREE                     (MP_BC_BASE_BYTE_O + 0x0b)

#define MP_BC_JUMP                          (MP_BC_BASE_JUMP_E + 0x02) // rel byte code offset, 16-bit signed, in excess
#define MP_BC_POP_JUMP_IF_TRUE              (MP_BC_BASE_JUMP_E + 0x03) // rel byte code offset, 16-bit signed, in excess
#define MP_BC_POP_JUMP_IF_FALSE             (MP_BC_BASE_JUMP_E + 0x04) // rel byte code offset, 16-bit signed, in excess
#define MP_BC_JUMP_IF_TRUE_OR_POP           (MP_BC_BASE_JUMP_E + 0x05) // rel byte code offset, 16-bit signed, in excess
#define MP_BC_JUMP_IF_FALSE_OR_POP          (MP_BC_BASE_JUMP_E + 0x06) // rel byte code offset, 16-bit signed, in excess
#define MP_BC_UNWIND_JUMP                   (MP_BC_BASE_JUMP_E + 0x00) // rel byte code offset, 16-bit signed, in excess; then a byte
#define MP_BC_SETUP_WITH                    (MP_BC_BASE_JUMP_E + 0x07) // rel byte code offset, 16-bit unsigned
#define MP_BC_SETUP_EXCEPT                  (MP_BC_BASE_JUMP_E + 0x08) // rel byte code offset, 16-bit unsigned
#define MP_BC_SETUP_FINALLY                 (MP_BC_BASE_JUMP_E + 0x09) // rel byte code offset, 16-bit unsigned
#define MP_BC_POP_EXCEPT_JUMP               (MP_BC_BASE_JUMP_E + 0x0a) // rel byte code offset, 16-bit unsigned
#define MP_BC_FOR_ITER                      (MP_BC_BASE_JUMP_E + 0x0b) // rel byte code offset, 16-bit unsigned
#define MP_BC_WITH_CLEANUP                  (MP_BC_BASE_BYTE_O + 0x0c)
#define MP_BC_END_FINALLY                   (MP_BC_BASE_BYTE_O + 0x0d)
#define MP_BC_GET_ITER                      (MP_BC_BASE_BYTE_O + 0x0e)
#define MP_BC_GET_ITER_STACK                (MP_BC_BASE_BYTE_O + 0x0f)

#define MP_BC_BUILD_TUPLE                   (MP_BC_BASE_VINT_E + 0x0a) // uint
#define MP_BC_BUILD_LIST                    (MP_BC_BASE_VINT_E + 0x0b) // uint
#define MP_BC_BUILD_MAP                     (MP_BC_BASE_VINT_E + 0x0c) // uint
#define MP_BC_STORE_MAP                     (MP_BC_BASE_BYTE_E + 0x02)
#define MP_BC_BUILD_SET                     (MP_BC_BASE_VINT_E + 0x0d) // uint
#define MP_BC_BUILD_SLICE                   (MP_BC_BASE_VINT_E + 0x0e) // uint
#define MP_BC_STORE_COMP                    (MP_BC_BASE_VINT_E + 0x0f) // uint
#define MP_BC_UNPACK_SEQUENCE               (MP_BC_BASE_VINT_O + 0x00) // uint
#define MP_BC_UNPACK_EX                     (MP_BC_BASE_VINT_O + 0x01) // uint

#define MP_BC_RETURN_VALUE                  (MP_BC_BASE_BYTE_E + 0x03)
#define MP_BC_RAISE_LAST                    (MP_BC_BASE_BYTE_E + 0x04)
#define MP_BC_RAISE_OBJ                     (MP_BC_BASE_BYTE_E + 0x05)
#define MP_BC_RAISE_FROM                    (MP_BC_BASE_BYTE_E + 0x06)
#define MP_BC_YIELD_VALUE                   (MP_BC_BASE_BYTE_E + 0x07)
#define MP_BC_YIELD_FROM                    (MP_BC_BASE_BYTE_E + 0x08)

#define MP_BC_MAKE_FUNCTION                 (MP_BC_BASE_VINT_O + 0x02) // uint
#define MP_BC_MAKE_FUNCTION_DEFARGS         (MP_BC_BASE_VINT_O + 0x03) // uint
#define MP_BC_MAKE_CLOSURE                  (MP_BC_BASE_VINT_E + 0x00) // uint; extra byte
#define MP_BC_MAKE_CLOSURE_DEFARGS          (MP_BC_BASE_VINT_E + 0x01) // uint; extra byte
#define MP_BC_CALL_FUNCTION                 (MP_BC_BASE_VINT_O + 0x04) // uint
#define MP_BC_CALL_FUNCTION_VAR_KW          (MP_BC_BASE_VINT_O + 0x05) // uint
#define MP_BC_CALL_METHOD                   (MP_BC_BASE_VINT_O + 0x06) // uint
#define MP_BC_CALL_METHOD_VAR_KW            (MP_BC_BASE_VINT_O + 0x07) // uint

#define MP_BC_IMPORT_NAME                   (MP_BC_BASE_QSTR_O + 0x0b) // qstr
#define MP_BC_IMPORT_FROM                   (MP_BC_BASE_QSTR_O + 0x0c) // qstr
#define MP_BC_IMPORT_STAR                   (MP_BC_BASE_BYTE_E + 0x09)

#endif // MICROPY_INCLUDED_PY_BC0_H<|MERGE_RESOLUTION|>--- conflicted
+++ resolved
@@ -48,26 +48,15 @@
 #define MP_BC_BASE_BYTE_O                   (0x50) // LLLLSSDTTTTTEEFF
 #define MP_BC_BASE_BYTE_E                   (0x60) // --BREEEYYI------
 #define MP_BC_LOAD_CONST_SMALL_INT_MULTI    (0x70) // LLLLLLLLLLLLLLLL
-<<<<<<< HEAD
-// (0x80) // LLLLLLLLLLLLLLLL
-// (0x90) // LLLLLLLLLLLLLLLL
-// (0xa0) // LLLLLLLLLLLLLLLL
-=======
 //                                          (0x80) // LLLLLLLLLLLLLLLL
 //                                          (0x90) // LLLLLLLLLLLLLLLL
 //                                          (0xa0) // LLLLLLLLLLLLLLLL
->>>>>>> b0932fcf
 #define MP_BC_LOAD_FAST_MULTI               (0xb0) // LLLLLLLLLLLLLLLL
 #define MP_BC_STORE_FAST_MULTI              (0xc0) // SSSSSSSSSSSSSSSS
 #define MP_BC_UNARY_OP_MULTI                (0xd0) // OOOOOOO
 #define MP_BC_BINARY_OP_MULTI               (0xd7) //        OOOOOOOOO
-<<<<<<< HEAD
-// (0xe0) // OOOOOOOOOOOOOOOO
-// (0xf0) // OOOOOOOOOO------
-=======
 //                                          (0xe0) // OOOOOOOOOOOOOOOO
 //                                          (0xf0) // OOOOOOOOOO------
->>>>>>> b0932fcf
 
 #define MP_BC_LOAD_CONST_SMALL_INT_MULTI_NUM (64)
 #define MP_BC_LOAD_CONST_SMALL_INT_MULTI_EXCESS (16)
