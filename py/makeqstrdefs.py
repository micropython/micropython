"""
This script processes the output from the C preprocessor and extracts all
qstr. Each qstr is transformed into a qstr definition of the form 'Q(...)'.

This script works with Python 3.x
"""

from __future__ import print_function

import io
import os
import re
import subprocess
import sys
import multiprocessing, multiprocessing.dummy


from html.entities import name2codepoint

# Blocklist of qstrings that are specially handled in further
# processing and should be ignored
QSTRING_BLOCK_LIST = set(["NULL", "number_of"])

# add some custom names to map characters that aren't in HTML
name2codepoint["hyphen"] = ord("-")
name2codepoint["space"] = ord(" ")
name2codepoint["squot"] = ord("'")
name2codepoint["comma"] = ord(",")
name2codepoint["dot"] = ord(".")
name2codepoint["colon"] = ord(":")
name2codepoint["semicolon"] = ord(";")
name2codepoint["slash"] = ord("/")
name2codepoint["percent"] = ord("%")
name2codepoint["hash"] = ord("#")
name2codepoint["paren_open"] = ord("(")
name2codepoint["paren_close"] = ord(")")
name2codepoint["bracket_open"] = ord("[")
name2codepoint["bracket_close"] = ord("]")
name2codepoint["brace_open"] = ord("{")
name2codepoint["brace_close"] = ord("}")
name2codepoint["star"] = ord("*")
name2codepoint["bang"] = ord("!")
name2codepoint["backslash"] = ord("\\")
name2codepoint["plus"] = ord("+")
name2codepoint["dollar"] = ord("$")
name2codepoint["equals"] = ord("=")
name2codepoint["question"] = ord("?")
name2codepoint["at_sign"] = ord("@")
name2codepoint["caret"] = ord("^")
name2codepoint["pipe"] = ord("|")
name2codepoint["tilde"] = ord("~")

# These are just vexing!
del name2codepoint["and"]
del name2codepoint["or"]
del name2codepoint["not"]

# Extract MP_QSTR_FOO macros.
_MODE_QSTR = "qstr"

# Extract MP_COMPRESSED_ROM_TEXT("") macros.  (Which come from MP_ERROR_TEXT)
_MODE_COMPRESS = "compress"

# Extract MP_REGISTER_MODULE(...) macros.
_MODE_MODULE = "module"

# Extract MP_REGISTER_ROOT_POINTER(...) macros.
_MODE_ROOT_POINTER = "root_pointer"


def is_c_source(fname):
    return os.path.splitext(fname)[1] in [".c"]


def is_cxx_source(fname):
    return os.path.splitext(fname)[1] in [".cc", ".cp", ".cxx", ".cpp", ".CPP", ".c++", ".C"]


def preprocess():
    if any(src in args.dependencies for src in args.changed_sources):
        sources = args.sources
    elif any(args.changed_sources):
        sources = args.changed_sources
    else:
        sources = args.sources
    csources = []
    cxxsources = []
    for source in sources:
        if is_cxx_source(source):
            cxxsources.append(source)
        elif is_c_source(source):
            csources.append(source)
    try:
        os.makedirs(os.path.dirname(args.output[0]))
    except OSError:
        pass

    def pp(flags):
        def run(files):
            return subprocess.check_output(args.pp + flags + files)

        return run

    try:
        cpus = multiprocessing.cpu_count()
    except NotImplementedError:
        cpus = 1
    p = multiprocessing.dummy.Pool(cpus)
    with open(args.output[0], "wb") as out_file:
        for flags, sources in (
            (args.cflags, csources),
            (args.cxxflags, cxxsources),
        ):
            batch_size = (len(sources) + cpus - 1) // cpus
            chunks = [sources[i : i + batch_size] for i in range(0, len(sources), batch_size or 1)]
            for output in p.imap(pp(flags), chunks):
                out_file.write(output)


def write_out(fname, output):
    if output:
        for m, r in [("/", "__"), ("\\", "__"), (":", "@"), ("..", "@@")]:
            fname = fname.replace(m, r)
        with open(args.output_dir + "/" + fname + "." + args.mode, "w") as f:
            f.write("\n".join(output) + "\n")


def qstr_unescape(qstr):
    for name in name2codepoint:
        if "__" + name + "__" in qstr:
            continue
        if "_" + name + "_" in qstr:
            qstr = qstr.replace("_" + name + "_", str(chr(name2codepoint[name])))
    return qstr


def process_file(f):
    # match gcc-like output (# n "file") and msvc-like output (#line n "file")
    re_line = re.compile(r"^#(?:line)?\s+\d+\s\"([^\"]+)\"")
    if args.mode == _MODE_QSTR:
        re_match = re.compile(r"MP_QSTR_[_a-zA-Z0-9]+")
    elif args.mode == _MODE_COMPRESS:
        re_match = re.compile(r'MP_COMPRESSED_ROM_TEXT\("([^"]*)"\)')
    elif args.mode == _MODE_MODULE:
        re_match = re.compile(r"MP_REGISTER_MODULE\(.*?,\s*.*?\);")
<<<<<<< HEAD
    re_translate = re.compile(r"translate\(\"((?:(?=(\\?))\2.)*?)\"\)")
=======
    elif args.mode == _MODE_ROOT_POINTER:
        re_match = re.compile(r"MP_REGISTER_ROOT_POINTER\(.*?\);")
>>>>>>> 294baf52
    output = []
    last_fname = None
    for line in f:
        if line.isspace():
            continue
        m = re_line.match(line)
        if m:
            fname = m.group(1)
            if os.path.splitext(fname)[1] not in [".c", ".cpp"]:
                continue
            if fname != last_fname:
                write_out(last_fname, output)
                output = []
                last_fname = fname
            continue
        for match in re_match.findall(line):
            if args.mode == _MODE_QSTR:
                name = match.replace("MP_QSTR_", "")
<<<<<<< HEAD
                if name not in QSTRING_BLOCK_LIST:
                    output.append("Q(" + qstr_unescape(name) + ")")
            elif args.mode in (_MODE_COMPRESS, _MODE_MODULE):
=======
                output.append("Q(" + name + ")")
            elif args.mode in (_MODE_COMPRESS, _MODE_MODULE, _MODE_ROOT_POINTER):
>>>>>>> 294baf52
                output.append(match)

        for match in re_translate.findall(line):
            output.append('TRANSLATE("' + match[0] + '")')

    if last_fname:
        write_out(last_fname, output)
    return ""


def cat_together():
    import glob
    import hashlib

    hasher = hashlib.md5()
    all_lines = []
    outf = open(args.output_dir + "/out", "wb")
    for fname in glob.glob(args.output_dir + "/*." + args.mode):
        with open(fname, "rb") as f:
            lines = f.readlines()
            all_lines += lines
    all_lines.sort()
    all_lines = b"\n".join(all_lines)
    outf.write(all_lines)
    outf.close()
    hasher.update(all_lines)
    new_hash = hasher.hexdigest()
    # print(new_hash)
    old_hash = None
    try:
        with open(args.output_file + ".hash") as f:
            old_hash = f.read()
    except IOError:
        pass
    mode_full = "QSTR"
    if args.mode == _MODE_COMPRESS:
        mode_full = "Compressed data"
    elif args.mode == _MODE_MODULE:
        mode_full = "Module registrations"
    elif args.mode == _MODE_ROOT_POINTER:
        mode_full = "Root pointer registrations"
    if old_hash != new_hash:
        print(mode_full, "updated")
        try:
            # rename below might fail if file exists
            os.remove(args.output_file)
        except:
            pass
        os.rename(args.output_dir + "/out", args.output_file)
        with open(args.output_file + ".hash", "w") as f:
            f.write(new_hash)
    else:
        print(mode_full, "not updated")


if __name__ == "__main__":
    if len(sys.argv) < 6:
        print("usage: %s command mode input_filename output_dir output_file" % sys.argv[0])
        sys.exit(2)

    class Args:
        pass

    args = Args()
    args.command = sys.argv[1]

    if args.command == "pp":
        named_args = {
            s: []
            for s in [
                "pp",
                "output",
                "cflags",
                "cxxflags",
                "sources",
                "changed_sources",
                "dependencies",
            ]
        }

        for arg in sys.argv[1:]:
            if arg in named_args:
                current_tok = arg
            else:
                named_args[current_tok].append(arg)

        if not named_args["pp"] or len(named_args["output"]) != 1:
            print("usage: %s %s ..." % (sys.argv[0], " ... ".join(named_args)))
            sys.exit(2)

        for k, v in named_args.items():
            setattr(args, k, v)

        preprocess()
        sys.exit(0)

    args.mode = sys.argv[2]
    args.input_filename = sys.argv[3]  # Unused for command=cat
    args.output_dir = sys.argv[4]
    args.output_file = None if len(sys.argv) == 5 else sys.argv[5]  # Unused for command=split

    if args.mode not in (_MODE_QSTR, _MODE_COMPRESS, _MODE_MODULE, _MODE_ROOT_POINTER):
        print("error: mode %s unrecognised" % sys.argv[2])
        sys.exit(2)

    try:
        os.makedirs(args.output_dir)
    except OSError:
        pass

    if args.command == "split":
        with io.open(args.input_filename, encoding="utf-8") as infile:
            process_file(infile)

    if args.command == "cat":
        cat_together()<|MERGE_RESOLUTION|>--- conflicted
+++ resolved
@@ -2,7 +2,7 @@
 This script processes the output from the C preprocessor and extracts all
 qstr. Each qstr is transformed into a qstr definition of the form 'Q(...)'.
 
-This script works with Python 3.x
+This script works with Python 3.x (CIRCUITPY: not 2.x)
 """
 
 from __future__ import print_function
@@ -16,10 +16,6 @@
 
 
 from html.entities import name2codepoint
-
-# Blocklist of qstrings that are specially handled in further
-# processing and should be ignored
-QSTRING_BLOCK_LIST = set(["NULL", "number_of"])
 
 # add some custom names to map characters that aren't in HTML
 name2codepoint["hyphen"] = ord("-")
@@ -143,12 +139,9 @@
         re_match = re.compile(r'MP_COMPRESSED_ROM_TEXT\("([^"]*)"\)')
     elif args.mode == _MODE_MODULE:
         re_match = re.compile(r"MP_REGISTER_MODULE\(.*?,\s*.*?\);")
-<<<<<<< HEAD
-    re_translate = re.compile(r"translate\(\"((?:(?=(\\?))\2.)*?)\"\)")
-=======
     elif args.mode == _MODE_ROOT_POINTER:
         re_match = re.compile(r"MP_REGISTER_ROOT_POINTER\(.*?\);")
->>>>>>> 294baf52
+    re_translate = re.compile(r"translate\(\"((?:(?=(\\?))\2.)*?)\"\)")
     output = []
     last_fname = None
     for line in f:
@@ -157,7 +150,7 @@
         m = re_line.match(line)
         if m:
             fname = m.group(1)
-            if os.path.splitext(fname)[1] not in [".c", ".cpp"]:
+            if not is_c_source(fname) and not is_cxx_source(fname):
                 continue
             if fname != last_fname:
                 write_out(last_fname, output)
@@ -167,14 +160,8 @@
         for match in re_match.findall(line):
             if args.mode == _MODE_QSTR:
                 name = match.replace("MP_QSTR_", "")
-<<<<<<< HEAD
-                if name not in QSTRING_BLOCK_LIST:
-                    output.append("Q(" + qstr_unescape(name) + ")")
-            elif args.mode in (_MODE_COMPRESS, _MODE_MODULE):
-=======
                 output.append("Q(" + name + ")")
             elif args.mode in (_MODE_COMPRESS, _MODE_MODULE, _MODE_ROOT_POINTER):
->>>>>>> 294baf52
                 output.append(match)
 
         for match in re_translate.findall(line):
