"""
This script processes the output from the C preprocessor and extracts all
qstr. Each qstr is transformed into a qstr definition of the form 'Q(...)'.

This script works with Python 2.6, 2.7, 3.3 and 3.4.
"""

from __future__ import print_function

import io
import os
import re
import subprocess
import sys
import multiprocessing, multiprocessing.dummy

# Python 2/3 compatibility:
#   - iterating through bytes is different
#   - codepoint2name lives in a different module
import platform

if platform.python_version_tuple()[0] == "2":
    bytes_cons = lambda val, enc=None: bytearray(val)
    from htmlentitydefs import name2codepoint
elif platform.python_version_tuple()[0] == "3":
    bytes_cons = bytes
    from html.entities import name2codepoint

    unichr = chr
# end compatibility code

# Blocklist of qstrings that are specially handled in further
# processing and should be ignored
QSTRING_BLOCK_LIST = set(["NULL", "number_of"])

# add some custom names to map characters that aren't in HTML
name2codepoint["hyphen"] = ord("-")
name2codepoint["space"] = ord(" ")
name2codepoint["squot"] = ord("'")
name2codepoint["comma"] = ord(",")
name2codepoint["dot"] = ord(".")
name2codepoint["colon"] = ord(":")
name2codepoint["semicolon"] = ord(";")
name2codepoint["slash"] = ord("/")
name2codepoint["percent"] = ord("%")
name2codepoint["hash"] = ord("#")
name2codepoint["paren_open"] = ord("(")
name2codepoint["paren_close"] = ord(")")
name2codepoint["bracket_open"] = ord("[")
name2codepoint["bracket_close"] = ord("]")
name2codepoint["brace_open"] = ord("{")
name2codepoint["brace_close"] = ord("}")
name2codepoint["star"] = ord("*")
name2codepoint["bang"] = ord("!")
name2codepoint["backslash"] = ord("\\")
name2codepoint["plus"] = ord("+")
name2codepoint["dollar"] = ord("$")
name2codepoint["equals"] = ord("=")
name2codepoint["question"] = ord("?")
name2codepoint["at_sign"] = ord("@")
name2codepoint["caret"] = ord("^")
name2codepoint["pipe"] = ord("|")
name2codepoint["tilde"] = ord("~")

# These are just vexing!
del name2codepoint["and"]
del name2codepoint["or"]
del name2codepoint["not"]

# Extract MP_REGISTER_MODULE(...) macros.
_MODE_MODULE = "module"


def is_c_source(fname):
    return os.path.splitext(fname)[1] in [".c"]


def is_cxx_source(fname):
    return os.path.splitext(fname)[1] in [".cc", ".cp", ".cxx", ".cpp", ".CPP", ".c++", ".C"]


def preprocess():
    if any(src in args.dependencies for src in args.changed_sources):
        sources = args.sources
    elif any(args.changed_sources):
        sources = args.changed_sources
    else:
        sources = args.sources
    csources = []
    cxxsources = []
    for source in sources:
        if is_cxx_source(source):
            cxxsources.append(source)
        elif is_c_source(source):
            csources.append(source)
    try:
        os.makedirs(os.path.dirname(args.output[0]))
    except OSError:
        pass

    def pp(flags):
        def run(files):
            return subprocess.check_output(args.pp + flags + files)

        return run

    try:
        cpus = multiprocessing.cpu_count()
    except NotImplementedError:
        cpus = 1
    p = multiprocessing.dummy.Pool(cpus)
    with open(args.output[0], "wb") as out_file:
        for flags, sources in (
            (args.cflags, csources),
            (args.cxxflags, cxxsources),
        ):
            batch_size = (len(sources) + cpus - 1) // cpus
            chunks = [sources[i : i + batch_size] for i in range(0, len(sources), batch_size or 1)]
            for output in p.imap(pp(flags), chunks):
                out_file.write(output)


def write_out(fname, output):
    if output:
        for m, r in [("/", "__"), ("\\", "__"), (":", "@"), ("..", "@@")]:
            fname = fname.replace(m, r)
        with open(args.output_dir + "/" + fname + ".qstr", "w") as f:
            f.write("\n".join(output) + "\n")


def qstr_unescape(qstr):
    for name in name2codepoint:
        if "__" + name + "__" in qstr:
            continue
        if "_" + name + "_" in qstr:
            qstr = qstr.replace("_" + name + "_", str(unichr(name2codepoint[name])))
    return qstr


def process_file(f):
<<<<<<< HEAD
    re_line = re.compile(r"#[line]*\s(\d+)\s\"([^\"]+)\"")
    re_qstr = re.compile(r"MP_QSTR_[_a-zA-Z0-9]+")
    re_translate = re.compile(r"translate\(\"((?:(?=(\\?))\2.)*?)\"\)")
=======
    re_line = re.compile(r"#[line]*\s\d+\s\"([^\"]+)\"")
    if args.mode == _MODE_QSTR:
        re_match = re.compile(r"MP_QSTR_[_a-zA-Z0-9]+")
    elif args.mode == _MODE_COMPRESS:
        re_match = re.compile(r'MP_COMPRESSED_ROM_TEXT\("([^"]*)"\)')
    elif args.mode == _MODE_MODULE:
        re_match = re.compile(r"MP_REGISTER_MODULE\(.*?,\s*.*?\);")
>>>>>>> 9b486340
    output = []
    last_fname = None
    lineno = 0
    for line in f:
        if line.isspace():
            continue
        # match gcc-like output (# n "file") and msvc-like output (#line n "file")
        if line.startswith(("# ", "#line")):
            m = re_line.match(line)
            assert m is not None
<<<<<<< HEAD
            lineno = int(m.group(1))
            fname = m.group(2)
            if os.path.splitext(fname)[1] not in [".c", ".cpp"]:
=======
            fname = m.group(1)
            if not is_c_source(fname) and not is_cxx_source(fname):
>>>>>>> 9b486340
                continue
            if fname != last_fname:
                write_out(last_fname, output)
                output = []
                last_fname = fname
            continue
<<<<<<< HEAD
        for match in re_qstr.findall(line):
            name = match.replace("MP_QSTR_", "")
            if name not in QSTRING_BLOCK_LIST:
                output.append("Q(" + qstr_unescape(name) + ")")
        for match in re_translate.findall(line):
            output.append('TRANSLATE("' + match[0] + '")')
        lineno += 1
=======
        for match in re_match.findall(line):
            if args.mode == _MODE_QSTR:
                name = match.replace("MP_QSTR_", "")
                output.append("Q(" + name + ")")
            elif args.mode in (_MODE_COMPRESS, _MODE_MODULE):
                output.append(match)
>>>>>>> 9b486340

    if last_fname:
        write_out(last_fname, output)
    return ""


def cat_together():
    import glob
    import hashlib

    hasher = hashlib.md5()
    all_lines = []
    outf = open(args.output_dir + "/out", "wb")
    for fname in glob.glob(args.output_dir + "/*.qstr"):
        with open(fname, "rb") as f:
            lines = f.readlines()
            all_lines += lines
    all_lines.sort()
    all_lines = b"\n".join(all_lines)
    outf.write(all_lines)
    outf.close()
    hasher.update(all_lines)
    new_hash = hasher.hexdigest()
    # print(new_hash)
    old_hash = None
    try:
        with open(args.output_file + ".hash") as f:
            old_hash = f.read()
    except IOError:
        pass
<<<<<<< HEAD
=======
    mode_full = "QSTR"
    if args.mode == _MODE_COMPRESS:
        mode_full = "Compressed data"
    elif args.mode == _MODE_MODULE:
        mode_full = "Module registrations"
>>>>>>> 9b486340
    if old_hash != new_hash:
        print("QSTR updated")
        try:
            # rename below might fail if file exists
            os.remove(args.output_file)
        except:
            pass
        os.rename(args.output_dir + "/out", args.output_file)
        with open(args.output_file + ".hash", "w") as f:
            f.write(new_hash)
    else:
        print("QSTR not updated")


if __name__ == "__main__":
    if len(sys.argv) != 5:
        print("usage: %s command input_filename output_dir output_file" % sys.argv[0])
        sys.exit(2)

    class Args:
        pass

    args = Args()
    args.command = sys.argv[1]
<<<<<<< HEAD
    args.input_filename = sys.argv[2]
    args.output_dir = sys.argv[3]
    args.output_file = sys.argv[4]
=======

    if args.command == "pp":
        named_args = {
            s: []
            for s in [
                "pp",
                "output",
                "cflags",
                "cxxflags",
                "sources",
                "changed_sources",
                "dependencies",
            ]
        }

        for arg in sys.argv[1:]:
            if arg in named_args:
                current_tok = arg
            else:
                named_args[current_tok].append(arg)

        if not named_args["pp"] or len(named_args["output"]) != 1:
            print("usage: %s %s ..." % (sys.argv[0], " ... ".join(named_args)))
            sys.exit(2)

        for k, v in named_args.items():
            setattr(args, k, v)

        preprocess()
        sys.exit(0)

    args.mode = sys.argv[2]
    args.input_filename = sys.argv[3]  # Unused for command=cat
    args.output_dir = sys.argv[4]
    args.output_file = None if len(sys.argv) == 5 else sys.argv[5]  # Unused for command=split

    if args.mode not in (_MODE_QSTR, _MODE_COMPRESS, _MODE_MODULE):
        print("error: mode %s unrecognised" % sys.argv[2])
        sys.exit(2)
>>>>>>> 9b486340

    try:
        os.makedirs(args.output_dir)
    except OSError:
        pass

    if args.command == "split":
        with io.open(args.input_filename, encoding="utf-8") as infile:
            process_file(infile)

    if args.command == "cat":
        cat_together()<|MERGE_RESOLUTION|>--- conflicted
+++ resolved
@@ -2,7 +2,7 @@
 This script processes the output from the C preprocessor and extracts all
 qstr. Each qstr is transformed into a qstr definition of the form 'Q(...)'.
 
-This script works with Python 2.6, 2.7, 3.3 and 3.4.
+This script works with Python 3.x
 """
 
 from __future__ import print_function
@@ -14,20 +14,8 @@
 import sys
 import multiprocessing, multiprocessing.dummy
 
-# Python 2/3 compatibility:
-#   - iterating through bytes is different
-#   - codepoint2name lives in a different module
-import platform
-
-if platform.python_version_tuple()[0] == "2":
-    bytes_cons = lambda val, enc=None: bytearray(val)
-    from htmlentitydefs import name2codepoint
-elif platform.python_version_tuple()[0] == "3":
-    bytes_cons = bytes
-    from html.entities import name2codepoint
-
-    unichr = chr
-# end compatibility code
+
+from html.entities import name2codepoint
 
 # Blocklist of qstrings that are specially handled in further
 # processing and should be ignored
@@ -67,6 +55,11 @@
 del name2codepoint["or"]
 del name2codepoint["not"]
 
+# Extract MP_QSTR_FOO macros.
+_MODE_QSTR = "qstr"
+
+# Extract MP_COMPRESSED_ROM_TEXT("") macros.  (Which come from MP_ERROR_TEXT)
+_MODE_COMPRESS = "compress"
 # Extract MP_REGISTER_MODULE(...) macros.
 _MODE_MODULE = "module"
 
@@ -124,7 +117,7 @@
     if output:
         for m, r in [("/", "__"), ("\\", "__"), (":", "@"), ("..", "@@")]:
             fname = fname.replace(m, r)
-        with open(args.output_dir + "/" + fname + ".qstr", "w") as f:
+        with open(args.output_dir + "/" + fname + "." + args.mode, "w") as f:
             f.write("\n".join(output) + "\n")
 
 
@@ -133,24 +126,14 @@
         if "__" + name + "__" in qstr:
             continue
         if "_" + name + "_" in qstr:
-            qstr = qstr.replace("_" + name + "_", str(unichr(name2codepoint[name])))
+            qstr = qstr.replace("_" + name + "_", str(chr(name2codepoint[name])))
     return qstr
 
 
 def process_file(f):
-<<<<<<< HEAD
     re_line = re.compile(r"#[line]*\s(\d+)\s\"([^\"]+)\"")
     re_qstr = re.compile(r"MP_QSTR_[_a-zA-Z0-9]+")
     re_translate = re.compile(r"translate\(\"((?:(?=(\\?))\2.)*?)\"\)")
-=======
-    re_line = re.compile(r"#[line]*\s\d+\s\"([^\"]+)\"")
-    if args.mode == _MODE_QSTR:
-        re_match = re.compile(r"MP_QSTR_[_a-zA-Z0-9]+")
-    elif args.mode == _MODE_COMPRESS:
-        re_match = re.compile(r'MP_COMPRESSED_ROM_TEXT\("([^"]*)"\)')
-    elif args.mode == _MODE_MODULE:
-        re_match = re.compile(r"MP_REGISTER_MODULE\(.*?,\s*.*?\);")
->>>>>>> 9b486340
     output = []
     last_fname = None
     lineno = 0
@@ -161,21 +144,15 @@
         if line.startswith(("# ", "#line")):
             m = re_line.match(line)
             assert m is not None
-<<<<<<< HEAD
             lineno = int(m.group(1))
             fname = m.group(2)
             if os.path.splitext(fname)[1] not in [".c", ".cpp"]:
-=======
-            fname = m.group(1)
-            if not is_c_source(fname) and not is_cxx_source(fname):
->>>>>>> 9b486340
                 continue
             if fname != last_fname:
                 write_out(last_fname, output)
                 output = []
                 last_fname = fname
             continue
-<<<<<<< HEAD
         for match in re_qstr.findall(line):
             name = match.replace("MP_QSTR_", "")
             if name not in QSTRING_BLOCK_LIST:
@@ -183,14 +160,6 @@
         for match in re_translate.findall(line):
             output.append('TRANSLATE("' + match[0] + '")')
         lineno += 1
-=======
-        for match in re_match.findall(line):
-            if args.mode == _MODE_QSTR:
-                name = match.replace("MP_QSTR_", "")
-                output.append("Q(" + name + ")")
-            elif args.mode in (_MODE_COMPRESS, _MODE_MODULE):
-                output.append(match)
->>>>>>> 9b486340
 
     if last_fname:
         write_out(last_fname, output)
@@ -204,7 +173,7 @@
     hasher = hashlib.md5()
     all_lines = []
     outf = open(args.output_dir + "/out", "wb")
-    for fname in glob.glob(args.output_dir + "/*.qstr"):
+    for fname in glob.glob(args.output_dir + "/*." + args.mode):
         with open(fname, "rb") as f:
             lines = f.readlines()
             all_lines += lines
@@ -221,16 +190,13 @@
             old_hash = f.read()
     except IOError:
         pass
-<<<<<<< HEAD
-=======
     mode_full = "QSTR"
     if args.mode == _MODE_COMPRESS:
         mode_full = "Compressed data"
     elif args.mode == _MODE_MODULE:
         mode_full = "Module registrations"
->>>>>>> 9b486340
     if old_hash != new_hash:
-        print("QSTR updated")
+        print(mode_full, "updated")
         try:
             # rename below might fail if file exists
             os.remove(args.output_file)
@@ -240,12 +206,12 @@
         with open(args.output_file + ".hash", "w") as f:
             f.write(new_hash)
     else:
-        print("QSTR not updated")
+        print(mode_full, "not updated")
 
 
 if __name__ == "__main__":
-    if len(sys.argv) != 5:
-        print("usage: %s command input_filename output_dir output_file" % sys.argv[0])
+    if len(sys.argv) < 6:
+        print("usage: %s command mode input_filename output_dir output_file" % sys.argv[0])
         sys.exit(2)
 
     class Args:
@@ -253,11 +219,6 @@
 
     args = Args()
     args.command = sys.argv[1]
-<<<<<<< HEAD
-    args.input_filename = sys.argv[2]
-    args.output_dir = sys.argv[3]
-    args.output_file = sys.argv[4]
-=======
 
     if args.command == "pp":
         named_args = {
@@ -297,7 +258,6 @@
     if args.mode not in (_MODE_QSTR, _MODE_COMPRESS, _MODE_MODULE):
         print("error: mode %s unrecognised" % sys.argv[2])
         sys.exit(2)
->>>>>>> 9b486340
 
     try:
         os.makedirs(args.output_dir)
