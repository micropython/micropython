/*
 * This file is part of the Micro Python project, http://micropython.org/
 *
 * The MIT License (MIT)
 *
 * Copyright (c) 2013, 2014 Damien P. George
 *
 * Permission is hereby granted, free of charge, to any person obtaining a copy
 * of this software and associated documentation files (the "Software"), to deal
 * in the Software without restriction, including without limitation the rights
 * to use, copy, modify, merge, publish, distribute, sublicense, and/or sell
 * copies of the Software, and to permit persons to whom the Software is
 * furnished to do so, subject to the following conditions:
 *
 * The above copyright notice and this permission notice shall be included in
 * all copies or substantial portions of the Software.
 *
 * THE SOFTWARE IS PROVIDED "AS IS", WITHOUT WARRANTY OF ANY KIND, EXPRESS OR
 * IMPLIED, INCLUDING BUT NOT LIMITED TO THE WARRANTIES OF MERCHANTABILITY,
 * FITNESS FOR A PARTICULAR PURPOSE AND NONINFRINGEMENT. IN NO EVENT SHALL THE
 * AUTHORS OR COPYRIGHT HOLDERS BE LIABLE FOR ANY CLAIM, DAMAGES OR OTHER
 * LIABILITY, WHETHER IN AN ACTION OF CONTRACT, TORT OR OTHERWISE, ARISING FROM,
 * OUT OF OR IN CONNECTION WITH THE SOFTWARE OR THE USE OR OTHER DEALINGS IN
 * THE SOFTWARE.
 */
#ifndef __MICROPY_INCLUDED_PY_STREAM_H__
#define __MICROPY_INCLUDED_PY_STREAM_H__

#include "py/obj.h"

MP_DECLARE_CONST_FUN_OBJ(mp_stream_read_obj);
MP_DECLARE_CONST_FUN_OBJ(mp_stream_readinto_obj);
MP_DECLARE_CONST_FUN_OBJ(mp_stream_readall_obj);
MP_DECLARE_CONST_FUN_OBJ(mp_stream_unbuffered_readline_obj);
MP_DECLARE_CONST_FUN_OBJ(mp_stream_unbuffered_readlines_obj);
MP_DECLARE_CONST_FUN_OBJ(mp_stream_write_obj);
MP_DECLARE_CONST_FUN_OBJ(mp_stream_seek_obj);
MP_DECLARE_CONST_FUN_OBJ(mp_stream_tell_obj);

// Iterator which uses mp_stream_unbuffered_readline_obj
mp_obj_t mp_stream_unbuffered_iter(mp_obj_t self);

typedef enum {
<<<<<<< HEAD
    STREAM_READ,
    STREAM_WRITE,
    STREAM_IOCTL,
} supported_stream_op_t;

mp_obj_t mp_stream_op_supported(mp_obj_t self_in, supported_stream_op_t op);
=======
    MP_STREAM_OP_READ,
    MP_STREAM_OP_WRITE,
    MP_STREAM_OP_IOCTL,
} mp_stream_op_t;

mp_obj_t mp_stream_op_supported(mp_obj_t self_in, mp_stream_op_t op);
>>>>>>> 295c99c0

mp_obj_t mp_stream_write(mp_obj_t self_in, const void *buf, mp_uint_t len);
mp_obj_t mp_stream_read(mp_obj_t self_in, void *buf, mp_uint_t len);

#if MICROPY_STREAMS_NON_BLOCK
// TODO: This is POSIX-specific (but then POSIX is the only real thing,
// and anything else just emulates it, right?)
#define mp_is_nonblocking_error(errno) ((errno) == EAGAIN || (errno) == EWOULDBLOCK)
#else
#define mp_is_nonblocking_error(errno) (0)
#endif

#endif // __MICROPY_INCLUDED_PY_STREAM_H__<|MERGE_RESOLUTION|>--- conflicted
+++ resolved
@@ -41,21 +41,12 @@
 mp_obj_t mp_stream_unbuffered_iter(mp_obj_t self);
 
 typedef enum {
-<<<<<<< HEAD
-    STREAM_READ,
-    STREAM_WRITE,
-    STREAM_IOCTL,
-} supported_stream_op_t;
-
-mp_obj_t mp_stream_op_supported(mp_obj_t self_in, supported_stream_op_t op);
-=======
     MP_STREAM_OP_READ,
     MP_STREAM_OP_WRITE,
     MP_STREAM_OP_IOCTL,
 } mp_stream_op_t;
 
 mp_obj_t mp_stream_op_supported(mp_obj_t self_in, mp_stream_op_t op);
->>>>>>> 295c99c0
 
 mp_obj_t mp_stream_write(mp_obj_t self_in, const void *buf, mp_uint_t len);
 mp_obj_t mp_stream_read(mp_obj_t self_in, void *buf, mp_uint_t len);
