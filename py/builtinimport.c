--- conflicted
+++ resolved
@@ -21,8 +21,8 @@
 
 #define PATH_SEP_CHAR '/'
 
-<<<<<<< HEAD
-mp_obj_t sys_path;
+
+mp_obj_t mp_sys_path;
 vstr_t current_path;
 char vstr_current_path_buf[MICROPY_PATH_MAX];
 
@@ -53,9 +53,7 @@
 mp_obj_t get_current_path() {
     return mp_obj_new_str((byte *)vstr_str(&current_path), current_path.len, 1);
 }
-=======
-mp_obj_t mp_sys_path;
->>>>>>> 6ded55a6
+
 
 mp_import_stat_t stat_dir_or_file(vstr_t *path) {
     //printf("stat %s\n", vstr_str(path));
@@ -101,12 +99,8 @@
     }
 
     if (path_num == 0) {
-<<<<<<< HEAD
         vstr_reset(dest);
-        // sys_path is empty, so just use the given file name
-=======
         // mp_sys_path is empty, so just use the given file name
->>>>>>> 6ded55a6
         vstr_add_strn(dest, file_str, file_len);
         return stat_dir_or_file(dest);
     } else {
@@ -183,23 +177,14 @@
         nlr_pop();
     } else {
         // exception; restore context and re-raise same exception
-<<<<<<< HEAD
         set_current_path(mp_obj_str_get_str(saved_cur_path));
-        rt_locals_set(old_locals);
-        rt_globals_set(old_globals);
-        nlr_jump(nlr.ret_val);
-    }
-    set_current_path(mp_obj_str_get_str(saved_cur_path));
-    rt_locals_set(old_locals);
-    rt_globals_set(old_globals);
-=======
         mp_locals_set(old_locals);
         mp_globals_set(old_globals);
         nlr_jump(nlr.ret_val);
     }
+    set_current_path(mp_obj_str_get_str(saved_cur_path));
     mp_locals_set(old_locals);
     mp_globals_set(old_globals);
->>>>>>> 6ded55a6
 }
 
 mp_obj_t mp_builtin___import__(uint n_args, mp_obj_t *args) {
