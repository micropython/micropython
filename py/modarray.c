/*
 * This file is part of the MicroPython project, http://micropython.org/
 *
 * The MIT License (MIT)
 *
 * SPDX-FileCopyrightText: Copyright (c) 2013, 2014 Damien P. George
 *
 * Permission is hereby granted, free of charge, to any person obtaining a copy
 * of this software and associated documentation files (the "Software"), to deal
 * in the Software without restriction, including without limitation the rights
 * to use, copy, modify, merge, publish, distribute, sublicense, and/or sell
 * copies of the Software, and to permit persons to whom the Software is
 * furnished to do so, subject to the following conditions:
 *
 * The above copyright notice and this permission notice shall be included in
 * all copies or substantial portions of the Software.
 *
 * THE SOFTWARE IS PROVIDED "AS IS", WITHOUT WARRANTY OF ANY KIND, EXPRESS OR
 * IMPLIED, INCLUDING BUT NOT LIMITED TO THE WARRANTIES OF MERCHANTABILITY,
 * FITNESS FOR A PARTICULAR PURPOSE AND NONINFRINGEMENT. IN NO EVENT SHALL THE
 * AUTHORS OR COPYRIGHT HOLDERS BE LIABLE FOR ANY CLAIM, DAMAGES OR OTHER
 * LIABILITY, WHETHER IN AN ACTION OF CONTRACT, TORT OR OTHERWISE, ARISING FROM,
 * OUT OF OR IN CONNECTION WITH THE SOFTWARE OR THE USE OR OTHER DEALINGS IN
 * THE SOFTWARE.
 */

#include "py/builtin.h"

#if MICROPY_PY_ARRAY

STATIC const mp_rom_map_elem_t mp_module_array_globals_table[] = {
    { MP_ROM_QSTR(MP_QSTR___name__), MP_ROM_QSTR(MP_QSTR_array) },
    { MP_ROM_QSTR(MP_QSTR_array), MP_ROM_PTR(&mp_type_array) },
};

STATIC MP_DEFINE_CONST_DICT(mp_module_array_globals, mp_module_array_globals_table);

const mp_obj_module_t mp_module_array = {
    .base = { &mp_type_module },
    .globals = (mp_obj_dict_t *)&mp_module_array_globals,
};

<<<<<<< HEAD
MP_REGISTER_MODULE(MP_QSTR_array, mp_module_array, MICROPY_PY_ARRAY);
=======
MP_REGISTER_MODULE(MP_QSTR_uarray, mp_module_uarray);
>>>>>>> 9b486340

#endif<|MERGE_RESOLUTION|>--- conflicted
+++ resolved
@@ -3,7 +3,7 @@
  *
  * The MIT License (MIT)
  *
- * SPDX-FileCopyrightText: Copyright (c) 2013, 2014 Damien P. George
+ * Copyright (c) 2013, 2014 Damien P. George
  *
  * Permission is hereby granted, free of charge, to any person obtaining a copy
  * of this software and associated documentation files (the "Software"), to deal
@@ -40,10 +40,6 @@
     .globals = (mp_obj_dict_t *)&mp_module_array_globals,
 };
 
-<<<<<<< HEAD
-MP_REGISTER_MODULE(MP_QSTR_array, mp_module_array, MICROPY_PY_ARRAY);
-=======
-MP_REGISTER_MODULE(MP_QSTR_uarray, mp_module_uarray);
->>>>>>> 9b486340
+MP_REGISTER_MODULE(MP_QSTR_array, mp_module_array);
 
 #endif