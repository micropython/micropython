--- conflicted
+++ resolved
@@ -81,21 +81,14 @@
 // extra printing method specifically for mp_obj_t's which are integral type
 int mp_print_mp_int(const mp_print_t *print, mp_obj_t x, int base, int base_char, int flags, char fill, int width, int prec);
 
-<<<<<<< HEAD
+void mp_arg_check_num_sig(size_t n_args, size_t n_kw, uint32_t sig);
 void mp_arg_check_num(size_t n_args, mp_map_t *kw_args, size_t n_args_min, size_t n_args_max, bool takes_kw);
-=======
-void mp_arg_check_num_sig(size_t n_args, size_t n_kw, uint32_t sig);
-static inline void mp_arg_check_num(size_t n_args, size_t n_kw, size_t n_args_min, size_t n_args_max, bool takes_kw) {
-    mp_arg_check_num_sig(n_args, n_kw, MP_OBJ_FUN_MAKE_SIG(n_args_min, n_args_max, takes_kw));
-}
->>>>>>> b057fb8a
+void mp_arg_check_num_kw_array(size_t n_args, size_t n_kw, size_t n_args_min, size_t n_args_max, bool takes_kw);
 void mp_arg_parse_all(size_t n_pos, const mp_obj_t *pos, mp_map_t *kws, size_t n_allowed, const mp_arg_t *allowed, mp_arg_val_t *out_vals);
-void mp_arg_check_num_kw_array(size_t n_args, size_t n_kw, size_t n_args_min, size_t n_args_max, bool takes_kw);
 void mp_arg_parse_all_kw_array(size_t n_pos, size_t n_kw, const mp_obj_t *args, size_t n_allowed, const mp_arg_t *allowed, mp_arg_val_t *out_vals);
 NORETURN void mp_arg_error_terse_mismatch(void);
 NORETURN void mp_arg_error_unimpl_kw(void);
 
-<<<<<<< HEAD
 static inline mp_obj_dict_t *PLACE_IN_ITCM(mp_locals_get)(void) {
     return MP_STATE_THREAD(dict_locals);
 }
@@ -106,18 +99,6 @@
     return MP_STATE_THREAD(dict_globals);
 }
 static inline void PLACE_IN_ITCM(mp_globals_set)(mp_obj_dict_t * d) {
-=======
-static inline mp_obj_dict_t *mp_locals_get(void) {
-    return MP_STATE_THREAD(dict_locals);
-}
-static inline void mp_locals_set(mp_obj_dict_t *d) {
-    MP_STATE_THREAD(dict_locals) = d;
-}
-static inline mp_obj_dict_t *mp_globals_get(void) {
-    return MP_STATE_THREAD(dict_globals);
-}
-static inline void mp_globals_set(mp_obj_dict_t *d) {
->>>>>>> b057fb8a
     MP_STATE_THREAD(dict_globals) = d;
 }
 
@@ -180,7 +161,6 @@
 mp_obj_t mp_import_from(mp_obj_t module, qstr name);
 void mp_import_all(mp_obj_t module);
 
-<<<<<<< HEAD
 NORETURN void mp_raise_arg1(const mp_obj_type_t *exc_type, mp_obj_t arg);
 NORETURN void mp_raise_msg(const mp_obj_type_t *exc_type, const compressed_string_t *msg);
 NORETURN void mp_raise_msg_varg(const mp_obj_type_t *exc_type, const compressed_string_t *fmt, ...);
@@ -194,13 +174,6 @@
 NORETURN void mp_raise_ImportError(const compressed_string_t *msg);
 NORETURN void mp_raise_IndexError(const compressed_string_t *msg);
 NORETURN void mp_raise_IndexError_varg(const compressed_string_t *msg, ...);
-=======
-NORETURN void mp_raise_msg(const mp_obj_type_t *exc_type, const char *msg);
-// NORETURN void nlr_raise_msg_varg(const mp_obj_type_t *exc_type, const char *fmt, ...);
-NORETURN void mp_raise_ValueError(const char *msg);
-NORETURN void mp_raise_TypeError(const char *msg);
-NORETURN void mp_raise_NotImplementedError(const char *msg);
->>>>>>> b057fb8a
 NORETURN void mp_raise_OSError(int errno_);
 NORETURN void mp_raise_OSError_errno_str(int errno_, mp_obj_t str);
 NORETURN void mp_raise_OSError_msg(const compressed_string_t *msg);
