--- conflicted
+++ resolved
@@ -57,11 +57,7 @@
     // check radix base
     if ((base != 0 && base < 2) || base > 36) {
         // this won't be reached if lex!=NULL
-<<<<<<< HEAD
-        mp_raise_ValueError(translate("int() arg 2 must be >= 2 and <= 36"));
-=======
         mp_raise_ValueError(MP_ERROR_TEXT("int() arg 2 must be >= 2 and <= 36"));
->>>>>>> b0932fcf
     }
 
     // skip leading space
@@ -149,27 +145,6 @@
         goto have_ret_val;
     }
 
-<<<<<<< HEAD
-value_error:;
-    #if MICROPY_ERROR_REPORTING == MICROPY_ERROR_REPORTING_TERSE
-    mp_obj_t exc = mp_obj_new_exception_msg(&mp_type_ValueError,
-        translate("invalid syntax for integer"));
-    raise_exc(exc, lex);
-    #elif MICROPY_ERROR_REPORTING == MICROPY_ERROR_REPORTING_NORMAL
-    mp_obj_t exc = mp_obj_new_exception_msg_varg(&mp_type_ValueError,
-        translate("invalid syntax for integer with base %d"), base);
-    raise_exc(exc, lex);
-    #else
-    vstr_t vstr;
-    mp_print_t print;
-    vstr_init_print(&vstr, 50, &print);
-    mp_printf(&print, "invalid syntax for integer with base %d: ", base);
-    mp_str_print_quoted(&print, str_val_start, top - str_val_start, true);
-    mp_obj_t exc = mp_obj_new_exception_arg1(&mp_type_ValueError,
-        mp_obj_new_str_from_vstr(&mp_type_str, &vstr));
-    raise_exc(exc, lex);
-    #endif
-=======
 value_error:
     {
         #if MICROPY_ERROR_REPORTING == MICROPY_ERROR_REPORTING_TERSE
@@ -191,7 +166,6 @@
         raise_exc(exc, lex);
         #endif
     }
->>>>>>> b0932fcf
 }
 
 typedef enum {
@@ -372,11 +346,7 @@
     }
     #else
     if (imag || force_complex) {
-<<<<<<< HEAD
-        raise_exc(mp_obj_new_exception_msg(&mp_type_ValueError, translate("complex values not supported")), lex);
-=======
         raise_exc(mp_obj_new_exception_msg(&mp_type_ValueError, MP_ERROR_TEXT("complex values not supported")), lex);
->>>>>>> b0932fcf
     }
     #endif
     else {
@@ -384,16 +354,9 @@
     }
 
 value_error:
-<<<<<<< HEAD
-    raise_exc(mp_obj_new_exception_msg(&mp_type_ValueError, translate("invalid syntax for number")), lex);
-
-    #else
-    raise_exc(mp_obj_new_exception_msg(&mp_type_ValueError, translate("decimal numbers not supported")), lex);
-=======
     raise_exc(mp_obj_new_exception_msg(&mp_type_ValueError, MP_ERROR_TEXT("invalid syntax for number")), lex);
 
     #else
     raise_exc(mp_obj_new_exception_msg(&mp_type_ValueError, MP_ERROR_TEXT("decimal numbers not supported")), lex);
->>>>>>> b0932fcf
     #endif
 }