--- conflicted
+++ resolved
@@ -241,10 +241,7 @@
 typedef struct _mp_obj_type_t mp_obj_type_t;
 
 // Constant types, globally accessible
-<<<<<<< HEAD
 extern const mp_obj_type_t mp_type_object;
-=======
->>>>>>> 6ded55a6
 extern const mp_obj_type_t mp_type_type;
 extern const mp_obj_type_t mp_type_object;
 extern const mp_obj_type_t mp_type_NoneType;
