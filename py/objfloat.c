/*
 * This file is part of the MicroPython project, http://micropython.org/
 *
 * The MIT License (MIT)
 *
 * Copyright (c) 2013, 2014 Damien P. George
 *
 * Permission is hereby granted, free of charge, to any person obtaining a copy
 * of this software and associated documentation files (the "Software"), to deal
 * in the Software without restriction, including without limitation the rights
 * to use, copy, modify, merge, publish, distribute, sublicense, and/or sell
 * copies of the Software, and to permit persons to whom the Software is
 * furnished to do so, subject to the following conditions:
 *
 * The above copyright notice and this permission notice shall be included in
 * all copies or substantial portions of the Software.
 *
 * THE SOFTWARE IS PROVIDED "AS IS", WITHOUT WARRANTY OF ANY KIND, EXPRESS OR
 * IMPLIED, INCLUDING BUT NOT LIMITED TO THE WARRANTIES OF MERCHANTABILITY,
 * FITNESS FOR A PARTICULAR PURPOSE AND NONINFRINGEMENT. IN NO EVENT SHALL THE
 * AUTHORS OR COPYRIGHT HOLDERS BE LIABLE FOR ANY CLAIM, DAMAGES OR OTHER
 * LIABILITY, WHETHER IN AN ACTION OF CONTRACT, TORT OR OTHERWISE, ARISING FROM,
 * OUT OF OR IN CONNECTION WITH THE SOFTWARE OR THE USE OR OTHER DEALINGS IN
 * THE SOFTWARE.
 */

#include <stdlib.h>
#include <stdio.h>
#include <string.h>
#include <assert.h>

#include "py/parsenum.h"
#include "py/runtime.h"

#include "supervisor/shared/translate/translate.h"

#if MICROPY_PY_BUILTINS_FLOAT

#include <math.h>
#include "py/formatfloat.h"

#pragma GCC diagnostic push
#pragma GCC diagnostic ignored "-Wfloat-equal"

#if MICROPY_OBJ_REPR != MICROPY_OBJ_REPR_C && MICROPY_OBJ_REPR != MICROPY_OBJ_REPR_D

// M_E and M_PI are not part of the math.h standard and may not be defined
#ifndef M_E
#define M_E (2.7182818284590452354)
#endif
#ifndef M_PI
#define M_PI (3.14159265358979323846)
#endif

typedef struct _mp_obj_float_t {
    mp_obj_base_t base;
    mp_float_t value;
} mp_obj_float_t;

const mp_obj_float_t mp_const_float_e_obj = {{&mp_type_float}, (mp_float_t)M_E};
const mp_obj_float_t mp_const_float_pi_obj = {{&mp_type_float}, (mp_float_t)M_PI};
#if MICROPY_PY_MATH_CONSTANTS
#ifndef NAN
#error NAN macro is not defined
#endif
const mp_obj_float_t mp_const_float_tau_obj = {{&mp_type_float}, (mp_float_t)(2.0 * M_PI)};
const mp_obj_float_t mp_const_float_inf_obj = {{&mp_type_float}, (mp_float_t)INFINITY};
const mp_obj_float_t mp_const_float_nan_obj = {{&mp_type_float}, (mp_float_t)NAN};
#endif

#endif

#define MICROPY_FLOAT_ZERO MICROPY_FLOAT_CONST(0.0)

#if MICROPY_FLOAT_HIGH_QUALITY_HASH
// must return actual integer value if it fits in mp_int_t
mp_int_t mp_float_hash(mp_float_t src) {
    mp_float_union_t u = {.f = src};
    mp_int_t val;
    const int adj_exp = (int)u.p.exp - MP_FLOAT_EXP_BIAS;
    if (adj_exp < 0) {
        // value < 1; must be sure to handle 0.0 correctly (ie return 0)
        val = u.i;
    } else {
        // if adj_exp is max then: u.p.frc==0 indicates inf, else NaN
        // else: 1 <= value
        mp_float_uint_t frc = u.p.frc | ((mp_float_uint_t)1 << MP_FLOAT_FRAC_BITS);

        if (adj_exp <= MP_FLOAT_FRAC_BITS) {
            // number may have a fraction; xor the integer part with the fractional part
            val = (frc >> (MP_FLOAT_FRAC_BITS - adj_exp))
                ^ (frc & (((mp_float_uint_t)1 << (MP_FLOAT_FRAC_BITS - adj_exp)) - 1));
        } else if ((unsigned int)adj_exp < MP_BITS_PER_BYTE * sizeof(mp_int_t) - 1) {
            // the number is a (big) whole integer and will fit in val's signed-width
            val = (mp_int_t)frc << (adj_exp - MP_FLOAT_FRAC_BITS);
        } else {
            // integer part will overflow val's width so just use what bits we can
            val = frc;
        }
    }

    if (u.p.sgn) {
        val = -(mp_uint_t)val;
    }

    return val;
}
#endif

STATIC void float_print(const mp_print_t *print, mp_obj_t o_in, mp_print_kind_t kind) {
    (void)kind;
    mp_float_t o_val = mp_obj_float_get(o_in);
    #if MICROPY_FLOAT_IMPL == MICROPY_FLOAT_IMPL_FLOAT
    char buf[16];
    #if MICROPY_OBJ_REPR == MICROPY_OBJ_REPR_C
    const int precision = 6;
    #else
    const int precision = 7;
    #endif
    #else
    char buf[32];
    const int precision = 16;
    #endif
    mp_format_float(o_val, buf, sizeof(buf), 'g', precision, '\0');
    mp_print_str(print, buf);
    if (strchr(buf, '.') == NULL && strchr(buf, 'e') == NULL && strchr(buf, 'n') == NULL) {
        // Python floats always have decimal point (unless inf or nan)
        mp_print_str(print, ".0");
    }
}

STATIC mp_obj_t float_make_new(const mp_obj_type_t *type_in, size_t n_args, size_t n_kw, const mp_obj_t *args) {
    (void)type_in;
    mp_arg_check_num(n_args, n_kw, 0, 1, false);

    switch (n_args) {
        case 0:
            return mp_obj_new_float(0);

        case 1:
        default: {
            mp_buffer_info_t bufinfo;
            if (mp_get_buffer(args[0], &bufinfo, MP_BUFFER_READ)) {
                // a textual representation, parse it
                return mp_parse_num_float(bufinfo.buf, bufinfo.len, false, NULL);
            } else if (mp_obj_is_float(args[0])) {
                // a float, just return it
                return args[0];
            } else {
                // something else, try to cast it to a float
                return mp_obj_new_float(mp_obj_get_float(args[0]));
            }
        }
    }
}

STATIC mp_obj_t float_unary_op(mp_unary_op_t op, mp_obj_t o_in) {
    mp_float_t val = mp_obj_float_get(o_in);
    switch (op) {
        case MP_UNARY_OP_BOOL:
            return mp_obj_new_bool(val != 0);
        case MP_UNARY_OP_HASH:
            return MP_OBJ_NEW_SMALL_INT(mp_float_hash(val));
        case MP_UNARY_OP_POSITIVE:
            return o_in;
        case MP_UNARY_OP_NEGATIVE:
            return mp_obj_new_float(-val);
        case MP_UNARY_OP_ABS: {
            if (signbit(val)) {
                return mp_obj_new_float(-val);
            } else {
                return o_in;
            }
        }
        default:
            return MP_OBJ_NULL;      // op not supported
    }
}

STATIC mp_obj_t float_binary_op(mp_binary_op_t op, mp_obj_t lhs_in, mp_obj_t rhs_in) {
    mp_float_t lhs_val = mp_obj_float_get(lhs_in);
    #if MICROPY_PY_BUILTINS_COMPLEX
    if (mp_obj_is_type(rhs_in, &mp_type_complex)) {
        return mp_obj_complex_binary_op(op, lhs_val, 0, rhs_in);
    }
    #endif
    return mp_obj_float_binary_op(op, lhs_val, rhs_in);
}

<<<<<<< HEAD
const mp_obj_type_t mp_type_float = {
    { &mp_type_type },
    .flags = MP_TYPE_FLAG_EQ_NOT_REFLEXIVE | MP_TYPE_FLAG_EQ_CHECKS_OTHER_TYPE | MP_TYPE_FLAG_EXTENDED,
    .name = MP_QSTR_float,
    .print = float_print,
    .make_new = float_make_new,
    MP_TYPE_EXTENDED_FIELDS(
        .unary_op = float_unary_op,
        .binary_op = float_binary_op,
        ),
};
=======
MP_DEFINE_CONST_OBJ_TYPE(
    mp_type_float, MP_QSTR_float, MP_TYPE_FLAG_EQ_NOT_REFLEXIVE | MP_TYPE_FLAG_EQ_CHECKS_OTHER_TYPE,
    make_new, float_make_new,
    print, float_print,
    unary_op, float_unary_op,
    binary_op, float_binary_op
    );
>>>>>>> 294baf52

#if MICROPY_OBJ_REPR != MICROPY_OBJ_REPR_C && MICROPY_OBJ_REPR != MICROPY_OBJ_REPR_D

mp_obj_t mp_obj_new_float(mp_float_t value) {
    // Don't use mp_obj_malloc here to avoid extra function call overhead.
    mp_obj_float_t *o = m_new_obj(mp_obj_float_t);
    o->base.type = &mp_type_float;
    o->value = value;
    return MP_OBJ_FROM_PTR(o);
}

mp_float_t mp_obj_float_get(mp_obj_t self_in) {
    assert(mp_obj_is_float(self_in));
    mp_obj_float_t *self = MP_OBJ_TO_PTR(self_in);
    return self->value;
}

#endif

STATIC void mp_obj_float_divmod(mp_float_t *x, mp_float_t *y) {
    // logic here follows that of CPython
    // https://docs.python.org/3/reference/expressions.html#binary-arithmetic-operations
    // x == (x//y)*y + (x%y)
    // divmod(x, y) == (x//y, x%y)
    mp_float_t mod = MICROPY_FLOAT_C_FUN(fmod)(*x, *y);
    mp_float_t div = (*x - mod) / *y;

    // Python specs require that mod has same sign as second operand
    if (mod == MICROPY_FLOAT_ZERO) {
        mod = MICROPY_FLOAT_C_FUN(copysign)(MICROPY_FLOAT_ZERO, *y);
    } else {
        if ((mod < MICROPY_FLOAT_ZERO) != (*y < MICROPY_FLOAT_ZERO)) {
            mod += *y;
            div -= MICROPY_FLOAT_CONST(1.0);
        }
    }

    mp_float_t floordiv;
    if (div == MICROPY_FLOAT_ZERO) {
        // if division is zero, take the correct sign of zero
        floordiv = MICROPY_FLOAT_C_FUN(copysign)(MICROPY_FLOAT_ZERO, *x / *y);
    } else {
        // Python specs require that x == (x//y)*y + (x%y)
        floordiv = MICROPY_FLOAT_C_FUN(floor)(div);
        if (div - floordiv > MICROPY_FLOAT_CONST(0.5)) {
            floordiv += MICROPY_FLOAT_CONST(1.0);
        }
    }

    // return results
    *x = floordiv;
    *y = mod;
}

mp_obj_t mp_obj_float_binary_op(mp_binary_op_t op, mp_float_t lhs_val, mp_obj_t rhs_in) {
    mp_float_t rhs_val;
    if (!mp_obj_get_float_maybe(rhs_in, &rhs_val)) {
        return MP_OBJ_NULL; // op not supported
    }

    switch (op) {
        case MP_BINARY_OP_ADD:
        case MP_BINARY_OP_INPLACE_ADD:
            lhs_val += rhs_val;
            break;
        case MP_BINARY_OP_SUBTRACT:
        case MP_BINARY_OP_INPLACE_SUBTRACT:
            lhs_val -= rhs_val;
            break;
        case MP_BINARY_OP_MULTIPLY:
        case MP_BINARY_OP_INPLACE_MULTIPLY:
            lhs_val *= rhs_val;
            break;
        case MP_BINARY_OP_FLOOR_DIVIDE:
        case MP_BINARY_OP_INPLACE_FLOOR_DIVIDE:
            if (rhs_val == 0) {
            zero_division_error:
                mp_raise_ZeroDivisionError();
            }
            // Python specs require that x == (x//y)*y + (x%y) so we must
            // call divmod to compute the correct floor division, which
            // returns the floor divide in lhs_val.
            mp_obj_float_divmod(&lhs_val, &rhs_val);
            break;
        case MP_BINARY_OP_TRUE_DIVIDE:
        case MP_BINARY_OP_INPLACE_TRUE_DIVIDE:
            if (rhs_val == 0) {
                goto zero_division_error;
            }
            lhs_val /= rhs_val;
            break;
        case MP_BINARY_OP_MODULO:
        case MP_BINARY_OP_INPLACE_MODULO:
            if (rhs_val == MICROPY_FLOAT_ZERO) {
                goto zero_division_error;
            }
            lhs_val = MICROPY_FLOAT_C_FUN(fmod)(lhs_val, rhs_val);
            // Python specs require that mod has same sign as second operand
            if (lhs_val == MICROPY_FLOAT_ZERO) {
                lhs_val = MICROPY_FLOAT_C_FUN(copysign)(0.0, rhs_val);
            } else {
                if ((lhs_val < MICROPY_FLOAT_ZERO) != (rhs_val < MICROPY_FLOAT_ZERO)) {
                    lhs_val += rhs_val;
                }
            }
            break;
        case MP_BINARY_OP_POWER:
        case MP_BINARY_OP_INPLACE_POWER:
            if (lhs_val == 0 && rhs_val < 0 && !isinf(rhs_val)) {
                goto zero_division_error;
            }
            if (lhs_val < 0 && rhs_val != MICROPY_FLOAT_C_FUN(floor)(rhs_val) && !isnan(rhs_val)) {
                #if MICROPY_PY_BUILTINS_COMPLEX
                return mp_obj_complex_binary_op(MP_BINARY_OP_POWER, lhs_val, 0, rhs_in);
                #else
                mp_raise_ValueError(MP_ERROR_TEXT("complex values not supported"));
                #endif
            }
            #if MICROPY_PY_MATH_POW_FIX_NAN // Also see modmath.c.
            if (lhs_val == MICROPY_FLOAT_CONST(1.0) || rhs_val == MICROPY_FLOAT_CONST(0.0)) {
                lhs_val = MICROPY_FLOAT_CONST(1.0);
                break;
            }
            #endif
            lhs_val = MICROPY_FLOAT_C_FUN(pow)(lhs_val, rhs_val);
            break;
        case MP_BINARY_OP_DIVMOD: {
            if (rhs_val == 0) {
                goto zero_division_error;
            }
            mp_obj_float_divmod(&lhs_val, &rhs_val);
            mp_obj_t tuple[2] = {
                mp_obj_new_float(lhs_val),
                mp_obj_new_float(rhs_val),
            };
            return mp_obj_new_tuple(2, tuple);
        }
        case MP_BINARY_OP_LESS:
            return mp_obj_new_bool(lhs_val < rhs_val);
        case MP_BINARY_OP_MORE:
            return mp_obj_new_bool(lhs_val > rhs_val);
        case MP_BINARY_OP_EQUAL:
            return mp_obj_new_bool(lhs_val == rhs_val);
        case MP_BINARY_OP_LESS_EQUAL:
            return mp_obj_new_bool(lhs_val <= rhs_val);
        case MP_BINARY_OP_MORE_EQUAL:
            return mp_obj_new_bool(lhs_val >= rhs_val);

        default:
            return MP_OBJ_NULL; // op not supported
    }
    return mp_obj_new_float(lhs_val);
}

// Convert a uint64_t to a 32-bit float without invoking the double-precision math routines,
// which are large.
mp_float_t uint64_to_float(uint64_t ui64) {
    // 4294967296 = 2^32
    return (mp_float_t)((uint32_t)(ui64 >> 32) * 4294967296.0f + (uint32_t)(ui64 & 0xffffffff));
}

// Convert a uint64_t to a 32-bit float to a uint64_t without invoking extra math routines.
// which are large.
// Assume f >= 0.
uint64_t float_to_uint64(float f) {
    // 4294967296 = 2^32
    const uint32_t upper_half = (uint32_t)(f / 4294967296.0f);
    const uint32_t lower_half = (uint32_t)f;
    return (((uint64_t)upper_half) << 32) + lower_half;
}
#pragma GCC diagnostic pop

#endif // MICROPY_PY_BUILTINS_FLOAT<|MERGE_RESOLUTION|>--- conflicted
+++ resolved
@@ -31,8 +31,6 @@
 
 #include "py/parsenum.h"
 #include "py/runtime.h"
-
-#include "supervisor/shared/translate/translate.h"
 
 #if MICROPY_PY_BUILTINS_FLOAT
 
@@ -187,19 +185,6 @@
     return mp_obj_float_binary_op(op, lhs_val, rhs_in);
 }
 
-<<<<<<< HEAD
-const mp_obj_type_t mp_type_float = {
-    { &mp_type_type },
-    .flags = MP_TYPE_FLAG_EQ_NOT_REFLEXIVE | MP_TYPE_FLAG_EQ_CHECKS_OTHER_TYPE | MP_TYPE_FLAG_EXTENDED,
-    .name = MP_QSTR_float,
-    .print = float_print,
-    .make_new = float_make_new,
-    MP_TYPE_EXTENDED_FIELDS(
-        .unary_op = float_unary_op,
-        .binary_op = float_binary_op,
-        ),
-};
-=======
 MP_DEFINE_CONST_OBJ_TYPE(
     mp_type_float, MP_QSTR_float, MP_TYPE_FLAG_EQ_NOT_REFLEXIVE | MP_TYPE_FLAG_EQ_CHECKS_OTHER_TYPE,
     make_new, float_make_new,
@@ -207,7 +192,6 @@
     unary_op, float_unary_op,
     binary_op, float_binary_op
     );
->>>>>>> 294baf52
 
 #if MICROPY_OBJ_REPR != MICROPY_OBJ_REPR_C && MICROPY_OBJ_REPR != MICROPY_OBJ_REPR_D
 
@@ -362,22 +346,4 @@
     return mp_obj_new_float(lhs_val);
 }
 
-// Convert a uint64_t to a 32-bit float without invoking the double-precision math routines,
-// which are large.
-mp_float_t uint64_to_float(uint64_t ui64) {
-    // 4294967296 = 2^32
-    return (mp_float_t)((uint32_t)(ui64 >> 32) * 4294967296.0f + (uint32_t)(ui64 & 0xffffffff));
-}
-
-// Convert a uint64_t to a 32-bit float to a uint64_t without invoking extra math routines.
-// which are large.
-// Assume f >= 0.
-uint64_t float_to_uint64(float f) {
-    // 4294967296 = 2^32
-    const uint32_t upper_half = (uint32_t)(f / 4294967296.0f);
-    const uint32_t lower_half = (uint32_t)f;
-    return (((uint64_t)upper_half) << 32) + lower_half;
-}
-#pragma GCC diagnostic pop
-
 #endif // MICROPY_PY_BUILTINS_FLOAT