/*
 * This file is part of the MicroPython project, http://micropython.org/
 *
 * The MIT License (MIT)
 *
 * SPDX-FileCopyrightText: Copyright (c) 2013, 2014 Damien P. George
 * SPDX-FileCopyrightText: Copyright (c) 2014 Paul Sokolovsky
 *
 * Permission is hereby granted, free of charge, to any person obtaining a copy
 * of this software and associated documentation files (the "Software"), to deal
 * in the Software without restriction, including without limitation the rights
 * to use, copy, modify, merge, publish, distribute, sublicense, and/or sell
 * copies of the Software, and to permit persons to whom the Software is
 * furnished to do so, subject to the following conditions:
 *
 * The above copyright notice and this permission notice shall be included in
 * all copies or substantial portions of the Software.
 *
 * THE SOFTWARE IS PROVIDED "AS IS", WITHOUT WARRANTY OF ANY KIND, EXPRESS OR
 * IMPLIED, INCLUDING BUT NOT LIMITED TO THE WARRANTIES OF MERCHANTABILITY,
 * FITNESS FOR A PARTICULAR PURPOSE AND NONINFRINGEMENT. IN NO EVENT SHALL THE
 * AUTHORS OR COPYRIGHT HOLDERS BE LIABLE FOR ANY CLAIM, DAMAGES OR OTHER
 * LIABILITY, WHETHER IN AN ACTION OF CONTRACT, TORT OR OTHERWISE, ARISING FROM,
 * OUT OF OR IN CONNECTION WITH THE SOFTWARE OR THE USE OR OTHER DEALINGS IN
 * THE SOFTWARE.
 */

#include <string.h>

#include "py/objtuple.h"
#include "py/runtime.h"
#include "py/objstr.h"
#include "py/objnamedtuple.h"
#include "py/objtype.h"

#include "supervisor/shared/translate.h"

#if MICROPY_PY_COLLECTIONS

size_t mp_obj_namedtuple_find_field(const mp_obj_namedtuple_type_t *type, qstr name) {
    for (size_t i = 0; i < type->n_fields; i++) {
        if (type->fields[i] == name) {
            return i;
        }
    }
    return (size_t)-1;
}

#if MICROPY_PY_COLLECTIONS_NAMEDTUPLE__ASDICT
STATIC mp_obj_t namedtuple_asdict(mp_obj_t self_in) {
    mp_obj_namedtuple_t *self = MP_OBJ_TO_PTR(self_in);
    const qstr *fields = ((mp_obj_namedtuple_type_t *)self->tuple.base.type)->fields;
    mp_obj_t dict = mp_obj_new_dict(self->tuple.len);
<<<<<<< HEAD
=======
    // make it an OrderedDict
>>>>>>> b0932fcf
    mp_obj_dict_t *dictObj = MP_OBJ_TO_PTR(dict);
    #if MICROPY_PY_COLLECTIONS_ORDEREDDICT
    // make it an OrderedDict
    dictObj->base.type = &mp_type_ordereddict;
    dictObj->map.is_ordered = 1;
    #else
    dictObj->base.type = &mp_type_dict;
    dictObj->map.is_ordered = 0;
    #endif

    for (size_t i = 0; i < self->tuple.len; ++i) {
        mp_obj_dict_store(dict, MP_OBJ_NEW_QSTR(fields[i]), self->tuple.items[i]);
    }
    return dict;
}
MP_DEFINE_CONST_FUN_OBJ_1(namedtuple_asdict_obj, namedtuple_asdict);
#endif

void namedtuple_print(const mp_print_t *print, mp_obj_t o_in, mp_print_kind_t kind) {
    (void)kind;
    mp_obj_namedtuple_t *o = MP_OBJ_TO_PTR(o_in);
    mp_printf(print, "%q", o->tuple.base.type->name);
    const qstr *fields = ((mp_obj_namedtuple_type_t *)o->tuple.base.type)->fields;
    mp_obj_attrtuple_print_helper(print, fields, &o->tuple);
}

void namedtuple_attr(mp_obj_t self_in, qstr attr, mp_obj_t *dest) {
    if (dest[0] == MP_OBJ_NULL) {
        // load attribute
        mp_obj_namedtuple_t *self = MP_OBJ_TO_PTR(self_in);
        #if MICROPY_PY_COLLECTIONS_NAMEDTUPLE__ASDICT
        if (attr == MP_QSTR__asdict) {
            dest[0] = MP_OBJ_FROM_PTR(&namedtuple_asdict_obj);
            dest[1] = self_in;
            return;
        }
        #endif
        size_t id = mp_obj_namedtuple_find_field((mp_obj_namedtuple_type_t *)self->tuple.base.type, attr);
        if (id == (size_t)-1) {
            return;
        }
        dest[0] = self->tuple.items[id];
    } else {
        // delete/store attribute
        // provide more detailed error message than we'd get by just returning
<<<<<<< HEAD
        mp_raise_AttributeError(translate("can't set attribute"));
    }
}

mp_obj_t namedtuple_make_new(const mp_obj_type_t *type_in, size_t n_args, const mp_obj_t *args, mp_map_t *kw_args) {
=======
        mp_raise_msg(&mp_type_AttributeError, MP_ERROR_TEXT("can't set attribute"));
    }
}

STATIC mp_obj_t namedtuple_make_new(const mp_obj_type_t *type_in, size_t n_args, size_t n_kw, const mp_obj_t *args) {
>>>>>>> b0932fcf
    const mp_obj_namedtuple_type_t *type = (const mp_obj_namedtuple_type_t *)type_in;
    size_t num_fields = type->n_fields;
    size_t n_kw = 0;
    if (kw_args != NULL) {
        n_kw = kw_args->used;
    }
    if (n_args + n_kw != num_fields) {
        #if MICROPY_ERROR_REPORTING == MICROPY_ERROR_REPORTING_TERSE
        mp_arg_error_terse_mismatch();
        #elif MICROPY_ERROR_REPORTING == MICROPY_ERROR_REPORTING_NORMAL
<<<<<<< HEAD
        mp_raise_TypeError_varg(
            translate("function takes %d positional arguments but %d were given"),
            num_fields, n_args + n_kw);
        #else
        mp_raise_TypeError_varg(
            translate("%q() takes %d positional arguments but %d were given"),
=======
        mp_raise_msg_varg(&mp_type_TypeError,
            MP_ERROR_TEXT("function takes %d positional arguments but %d were given"),
            num_fields, n_args + n_kw);
        #elif MICROPY_ERROR_REPORTING == MICROPY_ERROR_REPORTING_DETAILED
        mp_raise_msg_varg(&mp_type_TypeError,
            MP_ERROR_TEXT("%q() takes %d positional arguments but %d were given"),
>>>>>>> b0932fcf
            type->base.name, num_fields, n_args + n_kw);
        #endif
    }

    // Create a tuple and set the type to this namedtuple
    mp_obj_tuple_t *tuple = MP_OBJ_TO_PTR(mp_obj_new_tuple(num_fields, NULL));
    tuple->base.type = type_in;

    // Copy the positional args into the first slots of the namedtuple
    memcpy(&tuple->items[0], args, sizeof(mp_obj_t) * n_args);

    // Fill in the remaining slots with the keyword args
    memset(&tuple->items[n_args], 0, sizeof(mp_obj_t) * n_kw);
    for (size_t i = 0; i < n_kw; i++) {
        qstr kw = mp_obj_str_get_qstr(kw_args->table[i].key);
        size_t id = mp_obj_namedtuple_find_field(type, kw);
        if (id == (size_t)-1) {
            #if MICROPY_ERROR_REPORTING == MICROPY_ERROR_REPORTING_TERSE
            mp_arg_error_terse_mismatch();
            #else
<<<<<<< HEAD
            mp_raise_TypeError_varg(
                translate("unexpected keyword argument '%q'"), kw);
=======
            mp_raise_msg_varg(&mp_type_TypeError, MP_ERROR_TEXT("unexpected keyword argument '%q'"), kw);
>>>>>>> b0932fcf
            #endif
        }
        if (tuple->items[id] != MP_OBJ_NULL) {
            #if MICROPY_ERROR_REPORTING == MICROPY_ERROR_REPORTING_TERSE
            mp_arg_error_terse_mismatch();
            #else
<<<<<<< HEAD
            mp_raise_TypeError_varg(
                translate("function got multiple values for argument '%q'"), kw);
=======
            mp_raise_msg_varg(&mp_type_TypeError,
                MP_ERROR_TEXT("function got multiple values for argument '%q'"), kw);
>>>>>>> b0932fcf
            #endif
        }
        tuple->items[id] = kw_args->table[i].value;
    }

    return MP_OBJ_FROM_PTR(tuple);
}

mp_obj_namedtuple_type_t *mp_obj_new_namedtuple_base(size_t n_fields, mp_obj_t *fields) {
    mp_obj_namedtuple_type_t *o = m_new_obj_var(mp_obj_namedtuple_type_t, qstr, n_fields);
    memset(&o->base, 0, sizeof(o->base));
    o->n_fields = n_fields;
    for (size_t i = 0; i < n_fields; i++) {
        o->fields[i] = mp_obj_str_get_qstr(fields[i]);
    }
    return o;
}

STATIC mp_obj_t mp_obj_new_namedtuple_type(qstr name, size_t n_fields, mp_obj_t *fields) {
    mp_obj_namedtuple_type_t *o = mp_obj_new_namedtuple_base(n_fields, fields);
    o->base.base.type = &mp_type_type;
    o->base.flags = MP_TYPE_FLAG_EQ_CHECKS_OTHER_TYPE; // can match tuple
    o->base.name = name;
    o->base.print = namedtuple_print;
    o->base.make_new = namedtuple_make_new;
    o->base.unary_op = mp_obj_tuple_unary_op;
    o->base.binary_op = mp_obj_tuple_binary_op;
    o->base.attr = namedtuple_attr;
    o->base.subscr = mp_obj_tuple_subscr;
    o->base.getiter = mp_obj_tuple_getiter;
    o->base.parent = &mp_type_tuple;
    return MP_OBJ_FROM_PTR(o);
}

STATIC mp_obj_t new_namedtuple_type(mp_obj_t name_in, mp_obj_t fields_in) {
    qstr name = mp_obj_str_get_qstr(name_in);
    size_t n_fields;
    mp_obj_t *fields;
    #if MICROPY_CPYTHON_COMPAT
    if (mp_obj_is_str(fields_in)) {
        fields_in = mp_obj_str_split(1, &fields_in);
    }
    #endif
    mp_obj_get_array(fields_in, &n_fields, &fields);
    return mp_obj_new_namedtuple_type(name, n_fields, fields);
}
MP_DEFINE_CONST_FUN_OBJ_2(mp_namedtuple_obj, new_namedtuple_type);

#endif // MICROPY_PY_COLLECTIONS<|MERGE_RESOLUTION|>--- conflicted
+++ resolved
@@ -51,10 +51,6 @@
     mp_obj_namedtuple_t *self = MP_OBJ_TO_PTR(self_in);
     const qstr *fields = ((mp_obj_namedtuple_type_t *)self->tuple.base.type)->fields;
     mp_obj_t dict = mp_obj_new_dict(self->tuple.len);
-<<<<<<< HEAD
-=======
-    // make it an OrderedDict
->>>>>>> b0932fcf
     mp_obj_dict_t *dictObj = MP_OBJ_TO_PTR(dict);
     #if MICROPY_PY_COLLECTIONS_ORDEREDDICT
     // make it an OrderedDict
@@ -100,19 +96,11 @@
     } else {
         // delete/store attribute
         // provide more detailed error message than we'd get by just returning
-<<<<<<< HEAD
-        mp_raise_AttributeError(translate("can't set attribute"));
+        mp_raise_AttributeError(MP_ERROR_TEXT("can't set attribute"));
     }
 }
 
 mp_obj_t namedtuple_make_new(const mp_obj_type_t *type_in, size_t n_args, const mp_obj_t *args, mp_map_t *kw_args) {
-=======
-        mp_raise_msg(&mp_type_AttributeError, MP_ERROR_TEXT("can't set attribute"));
-    }
-}
-
-STATIC mp_obj_t namedtuple_make_new(const mp_obj_type_t *type_in, size_t n_args, size_t n_kw, const mp_obj_t *args) {
->>>>>>> b0932fcf
     const mp_obj_namedtuple_type_t *type = (const mp_obj_namedtuple_type_t *)type_in;
     size_t num_fields = type->n_fields;
     size_t n_kw = 0;
@@ -123,21 +111,12 @@
         #if MICROPY_ERROR_REPORTING == MICROPY_ERROR_REPORTING_TERSE
         mp_arg_error_terse_mismatch();
         #elif MICROPY_ERROR_REPORTING == MICROPY_ERROR_REPORTING_NORMAL
-<<<<<<< HEAD
         mp_raise_TypeError_varg(
-            translate("function takes %d positional arguments but %d were given"),
+            MP_ERROR_TEXT("function takes %d positional arguments but %d were given"),
             num_fields, n_args + n_kw);
         #else
         mp_raise_TypeError_varg(
-            translate("%q() takes %d positional arguments but %d were given"),
-=======
-        mp_raise_msg_varg(&mp_type_TypeError,
-            MP_ERROR_TEXT("function takes %d positional arguments but %d were given"),
-            num_fields, n_args + n_kw);
-        #elif MICROPY_ERROR_REPORTING == MICROPY_ERROR_REPORTING_DETAILED
-        mp_raise_msg_varg(&mp_type_TypeError,
             MP_ERROR_TEXT("%q() takes %d positional arguments but %d were given"),
->>>>>>> b0932fcf
             type->base.name, num_fields, n_args + n_kw);
         #endif
     }
@@ -158,25 +137,16 @@
             #if MICROPY_ERROR_REPORTING == MICROPY_ERROR_REPORTING_TERSE
             mp_arg_error_terse_mismatch();
             #else
-<<<<<<< HEAD
             mp_raise_TypeError_varg(
-                translate("unexpected keyword argument '%q'"), kw);
-=======
-            mp_raise_msg_varg(&mp_type_TypeError, MP_ERROR_TEXT("unexpected keyword argument '%q'"), kw);
->>>>>>> b0932fcf
+                MP_ERROR_TEXT("unexpected keyword argument '%q'"), kw);
             #endif
         }
         if (tuple->items[id] != MP_OBJ_NULL) {
             #if MICROPY_ERROR_REPORTING == MICROPY_ERROR_REPORTING_TERSE
             mp_arg_error_terse_mismatch();
             #else
-<<<<<<< HEAD
             mp_raise_TypeError_varg(
-                translate("function got multiple values for argument '%q'"), kw);
-=======
-            mp_raise_msg_varg(&mp_type_TypeError,
                 MP_ERROR_TEXT("function got multiple values for argument '%q'"), kw);
->>>>>>> b0932fcf
             #endif
         }
         tuple->items[id] = kw_args->table[i].value;
