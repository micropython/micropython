--- conflicted
+++ resolved
@@ -1,4 +1,6 @@
-/* * This file is part of the Micro Python project, http://micropython.org/
+
+/*
+ * This file is part of the Micro Python project, http://micropython.org/
  *
  * The MIT License (MIT)
  *
@@ -38,7 +40,6 @@
 #if MICROPY_PY_BUILTINS_FLOAT && MICROPY_PY_MATH
 
 #include <math.h>
-#include <py/objlist.h>
 
 /// \module math - mathematical functions
 ///
@@ -186,12 +187,7 @@
 
 STATIC MP_DEFINE_CONST_FUN_OBJ_1(mp_math_degrees_obj, mp_math_degrees);
 
-<<<<<<< HEAD
-//function DFT(list)
-STATIC mp_obj_t mp_math_DFT(mp_obj_t x_obj){
-=======
 STATIC mp_obj_t mp_math_custom(mp_obj_t x_obj){
->>>>>>> 917da99e
     //implement a naive DFT algorithm x_obj is a python list, which is implememnted as a struct as follows:
     
     mp_obj_list_t *o = ((void*)x_obj); //
@@ -210,41 +206,10 @@
         mp_obj_list_append(list, mp_obj_new_float(real));
         }
     return list;
-<<<<<<< HEAD
-}
-STATIC MP_DEFINE_CONST_FUN_OBJ_1(mp_math_DFT_obj, mp_math_DFT);
-
-//function dot returns matrix vector product of a list of lists times a list
-STATIC mp_obj_t mp_math_dot(mp_obj_t matrix_obj, mp_obj_t vector_obj){
-    //implement a matrix vector dot product
-    mp_obj_list_t *M = ((void*)matrix_obj); //
-    mp_obj_list_t *v = ((void*)vector_obj); //
-    int length = v->len;
-    mp_obj_list_t *r = mp_obj_new_list(length, NULL); //list for result
-    int i;
-    int j;
-    for(i=0;i<length;i++) 
-        {
-        mp_obj_list_t *M_i = ((void*)M->items[i]);
-        //r->items[i] = mp_obj_new_float(0.0);
-        float summation = 0.0;
-        for(j=0;j<length;j++) 
-            {
-            summation += mp_obj_get_float(M_i->items[j]) * mp_obj_get_float(v->items[j]);
-            //r->items[i] += current_multiply;
-            }
-        r->items[i] = mp_obj_new_float(summation);
-        }
-    return r;
-}
-STATIC MP_DEFINE_CONST_FUN_OBJ_2(mp_math_dot_obj, mp_math_dot);
-    
-=======
     }
 
 STATIC MP_DEFINE_CONST_FUN_OBJ_1(mp_math_custom_obj, mp_math_custom);
 
->>>>>>> 917da99e
 STATIC const mp_map_elem_t mp_module_math_globals_table[] = {
     { MP_OBJ_NEW_QSTR(MP_QSTR___name__), MP_OBJ_NEW_QSTR(MP_QSTR_math) },
     { MP_OBJ_NEW_QSTR(MP_QSTR_e), (mp_obj_t)&mp_math_e_obj },
@@ -283,13 +248,7 @@
     { MP_OBJ_NEW_QSTR(MP_QSTR_trunc), (mp_obj_t)&mp_math_trunc_obj },
     { MP_OBJ_NEW_QSTR(MP_QSTR_radians), (mp_obj_t)&mp_math_radians_obj },
     { MP_OBJ_NEW_QSTR(MP_QSTR_degrees), (mp_obj_t)&mp_math_degrees_obj },
-<<<<<<< HEAD
-    { MP_OBJ_NEW_QSTR(MP_QSTR_DFT), (mp_obj_t)&mp_math_DFT_obj },
-    { MP_OBJ_NEW_QSTR(MP_QSTR_dot), (mp_obj_t)&mp_math_dot_obj },
-    #if MICROPY_PY_MATH_SPECIAL_FUNCTIONS
-=======
     { MP_OBJ_NEW_QSTR(MP_QSTR_custom), (mp_obj_t)&mp_math_custom_obj },
->>>>>>> 917da99e
     { MP_OBJ_NEW_QSTR(MP_QSTR_erf), (mp_obj_t)&mp_math_erf_obj },
     { MP_OBJ_NEW_QSTR(MP_QSTR_erfc), (mp_obj_t)&mp_math_erfc_obj },
     { MP_OBJ_NEW_QSTR(MP_QSTR_gamma), (mp_obj_t)&mp_math_gamma_obj },
