--- conflicted
+++ resolved
@@ -475,11 +475,7 @@
             size_t index = mp_get_index(o->base.type, o->len, index_in, false);
             #if MICROPY_PY_BUILTINS_MEMORYVIEW
             if (o->base.type == &mp_type_memoryview) {
-<<<<<<< HEAD
-                index += o->free;
-=======
                 index += o->memview_offset;
->>>>>>> eb446ec2
                 if (value != MP_OBJ_SENTINEL && !(o->typecode & MP_OBJ_ARRAY_TYPECODE_FLAG_RW)) {
                     // store to read-only memoryview
                     return MP_OBJ_NULL;
