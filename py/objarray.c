--- conflicted
+++ resolved
@@ -31,11 +31,8 @@
 
 #include "py/runtime.h"
 #include "py/binary.h"
-#include "py/objproperty.h"
 #include "py/objstr.h"
 #include "py/objarray.h"
-
-#include "supervisor/shared/translate/translate.h"
 
 #if MICROPY_PY_ARRAY || MICROPY_PY_BUILTINS_BYTEARRAY || MICROPY_PY_BUILTINS_MEMORYVIEW
 
@@ -191,12 +188,14 @@
 #if MICROPY_PY_BUILTINS_BYTEARRAY
 STATIC mp_obj_t bytearray_make_new(const mp_obj_type_t *type_in, size_t n_args, size_t n_kw, const mp_obj_t *args) {
     (void)type_in;
+    // Can take 2nd/3rd arg if constructs from str
     mp_arg_check_num(n_args, n_kw, 0, 3, false);
 
     if (n_args == 0) {
         // no args: construct an empty bytearray
         return MP_OBJ_FROM_PTR(array_new(BYTEARRAY_TYPECODE, 0));
     } else if (mp_obj_is_int(args[0])) {
+        // CIRCUITPY error checks this
         if (n_args > 1) {
             mp_raise_TypeError(MP_ERROR_TEXT("wrong number of arguments"));
         }
@@ -259,6 +258,7 @@
     return MP_OBJ_FROM_PTR(self);
 }
 
+// CIRCUITPY adds cast
 #if MICROPY_CPYTHON_COMPAT
 STATIC mp_obj_t memoryview_cast(const mp_obj_t self_in, const mp_obj_t typecode_in) {
     mp_obj_array_t *self = MP_OBJ_TO_PTR(self_in);
@@ -276,28 +276,27 @@
     if (self->typecode & MP_OBJ_ARRAY_TYPECODE_FLAG_RW) {
         result->typecode |= MP_OBJ_ARRAY_TYPECODE_FLAG_RW; // indicate writable buffer
     }
-<<<<<<< HEAD
     return MP_OBJ_FROM_PTR(result);
 }
 STATIC MP_DEFINE_CONST_FUN_OBJ_2(memoryview_cast_obj, memoryview_cast);
 #endif
 
 #if MICROPY_PY_BUILTINS_MEMORYVIEW_ITEMSIZE
-STATIC mp_obj_t memoryview_itemsize_get(mp_obj_t self_in) {
-    mp_obj_array_t *self = MP_OBJ_TO_PTR(self_in);
-    return MP_OBJ_NEW_SMALL_INT(mp_binary_get_size('@', self->typecode & TYPECODE_MASK, NULL));
-=======
-    #if MICROPY_PY_BUILTINS_BYTES_HEX
+STATIC void memoryview_attr(mp_obj_t self_in, qstr attr, mp_obj_t *dest) {
+    if (dest[0] != MP_OBJ_NULL) {
+        return;
+    }
+    if (attr == MP_QSTR_itemsize) {
+        mp_obj_array_t *self = MP_OBJ_TO_PTR(self_in);
+        dest[0] = MP_OBJ_NEW_SMALL_INT(mp_binary_get_size('@', self->typecode & TYPECODE_MASK, NULL));
+    }
+    #if MICROPY_PY_BUILTINS_BYTES_HEX || MICROPY_CPYTHON_COMPAT
     else {
         // Need to forward to locals dict.
         dest[1] = MP_OBJ_SENTINEL;
     }
     #endif
->>>>>>> 294baf52
-}
-MP_DEFINE_CONST_FUN_OBJ_1(memoryview_itemsize_get_obj, memoryview_itemsize_get);
-
-MP_PROPERTY_GETTER(memoryview_itemsize_obj, (mp_obj_t)&memoryview_itemsize_get_obj);
+}
 #endif
 
 #endif
@@ -328,6 +327,7 @@
 STATIC mp_obj_t array_binary_op(mp_binary_op_t op, mp_obj_t lhs_in, mp_obj_t rhs_in) {
     mp_obj_array_t *lhs = MP_OBJ_TO_PTR(lhs_in);
     switch (op) {
+        // CIRCUITPY does multiply
         case MP_BINARY_OP_MULTIPLY:
         case MP_BINARY_OP_INPLACE_MULTIPLY: {
             if (!mp_obj_is_int(rhs_in)) {
@@ -477,6 +477,7 @@
 
     // allow to extend by anything that has the buffer protocol (extension to CPython)
     mp_buffer_info_t arg_bufinfo;
+    // CIRCUITPY: allow appending an iterable
     if (mp_get_buffer(arg_in, &arg_bufinfo, MP_BUFFER_READ)) {
         size_t sz = mp_binary_get_size('@', self->typecode, NULL);
 
@@ -505,7 +506,7 @@
     }
     return mp_const_none;
 }
-MP_DEFINE_CONST_FUN_OBJ_2(mp_obj_array_extend_obj, array_extend);
+STATIC MP_DEFINE_CONST_FUN_OBJ_2(array_extend_obj, array_extend);
 #endif
 
 #if MICROPY_PY_BUILTINS_BYTEARRAY && MICROPY_CPYTHON_COMPAT
@@ -547,6 +548,7 @@
     return MP_OBJ_NEW_SMALL_INT(p - (const byte *)haystack_bufinfo.buf);
 }
 
+// CIRCUITPY provides find, rfind, index
 STATIC mp_obj_t buffer_find(size_t n_args, const mp_obj_t *args) {
     return buffer_finder(n_args, args, 1, false);
 }
@@ -589,11 +591,7 @@
                 size_t src_len;
                 void *src_items;
                 size_t item_sz = mp_binary_get_size('@', o->typecode & TYPECODE_MASK, NULL);
-<<<<<<< HEAD
-                if (mp_obj_is_obj(value) && mp_type_get_subscr_slot(((mp_obj_base_t *)MP_OBJ_TO_PTR(value))->type) == array_subscr) {
-=======
                 if (mp_obj_is_obj(value) && MP_OBJ_TYPE_GET_SLOT_OR_NULL(((mp_obj_base_t *)MP_OBJ_TO_PTR(value))->type, subscr) == array_subscr) {
->>>>>>> 294baf52
                     // value is array, bytearray or memoryview
                     mp_obj_array_t *src_slice = MP_OBJ_TO_PTR(value);
                     if (item_sz != mp_binary_get_size('@', src_slice->typecode & TYPECODE_MASK, NULL)) {
@@ -725,7 +723,6 @@
     return 0;
 }
 
-<<<<<<< HEAD
 
 #if MICROPY_CPYTHON_COMPAT && MICROPY_PY_BUILTINS_BYTEARRAY
 // Directly lifted from objstr.c
@@ -774,74 +771,6 @@
 #endif
 
 
-#if MICROPY_PY_ARRAY
-const mp_obj_type_t mp_type_array = {
-    { &mp_type_type },
-    .flags = MP_TYPE_FLAG_EXTENDED,
-    .name = MP_QSTR_array,
-    .print = array_print,
-    .make_new = array_make_new,
-    .locals_dict = (mp_obj_dict_t *)&array_locals_dict,
-    MP_TYPE_EXTENDED_FIELDS(
-        .getiter = array_iterator_new,
-        .unary_op = array_unary_op,
-        .binary_op = array_binary_op,
-        .subscr = array_subscr,
-        .buffer_p = { .get_buffer = array_get_buffer },
-        ),
-};
-#endif
-
-#if MICROPY_PY_BUILTINS_BYTEARRAY
-const mp_obj_type_t mp_type_bytearray = {
-    { &mp_type_type },
-    .flags = MP_TYPE_FLAG_EQ_CHECKS_OTHER_TYPE | MP_TYPE_FLAG_EXTENDED,
-    .name = MP_QSTR_bytearray,
-    .print = array_print,
-    .make_new = bytearray_make_new,
-    .locals_dict = (mp_obj_dict_t *)&bytearray_locals_dict,
-    MP_TYPE_EXTENDED_FIELDS(
-        .getiter = array_iterator_new,
-        .unary_op = array_unary_op,
-        .binary_op = array_binary_op,
-        .subscr = array_subscr,
-        .buffer_p = { .get_buffer = array_get_buffer },
-        ),
-};
-#endif
-
-#if MICROPY_PY_BUILTINS_MEMORYVIEW
-
-#if MICROPY_CPYTHON_COMPAT || MICROPY_PY_BUILTINS_MEMORYVIEW_ITEMSIZE
-STATIC const mp_rom_map_elem_t memoryview_locals_dict_table[] = {
-    #if MICROPY_CPYTHON_COMPAT
-    { MP_ROM_QSTR(MP_QSTR_cast), MP_ROM_PTR(&memoryview_cast_obj) },
-    #endif
-    #if MICROPY_PY_BUILTINS_MEMORYVIEW_ITEMSIZE
-    { MP_ROM_QSTR(MP_QSTR_itemsize), MP_ROM_PTR(&memoryview_itemsize_obj) },
-    #endif
-};
-
-STATIC MP_DEFINE_CONST_DICT(memoryview_locals_dict, memoryview_locals_dict_table);
-#endif
-
-const mp_obj_type_t mp_type_memoryview = {
-    { &mp_type_type },
-    .flags = MP_TYPE_FLAG_EQ_CHECKS_OTHER_TYPE | MP_TYPE_FLAG_EXTENDED,
-    .name = MP_QSTR_memoryview,
-    .make_new = memoryview_make_new,
-    #if MICROPY_CPYTHON_COMPAT || MICROPY_PY_BUILTINS_MEMORYVIEW_ITEMSIZE
-    .locals_dict = (mp_obj_dict_t *)&memoryview_locals_dict,
-    #endif
-    MP_TYPE_EXTENDED_FIELDS(
-        .getiter = array_iterator_new,
-        .unary_op = array_unary_op,
-        .binary_op = array_binary_op,
-        .subscr = array_subscr,
-        .buffer_p = { .get_buffer = array_get_buffer },
-        ),
-};
-=======
 #if MICROPY_PY_ARRAY
 MP_DEFINE_CONST_OBJ_TYPE(
     mp_type_array,
@@ -879,7 +808,6 @@
 #define MEMORYVIEW_TYPE_ATTR attr, memoryview_attr,
 #else
 #define MEMORYVIEW_TYPE_ATTR
->>>>>>> 294baf52
 #endif
 
 #if MICROPY_PY_BUILTINS_BYTES_HEX
@@ -952,24 +880,12 @@
     }
 }
 
-<<<<<<< HEAD
-STATIC const mp_obj_type_t mp_type_array_it = {
-    { &mp_type_type },
-    .flags = MP_TYPE_FLAG_EXTENDED,
-    .name = MP_QSTR_iterator,
-    MP_TYPE_EXTENDED_FIELDS(
-        .getiter = mp_identity_getiter,
-        .iternext = array_it_iternext,
-        ),
-};
-=======
 STATIC MP_DEFINE_CONST_OBJ_TYPE(
     mp_type_array_it,
     MP_QSTR_iterator,
     MP_TYPE_FLAG_ITER_IS_ITERNEXT,
     iter, array_it_iternext
     );
->>>>>>> 294baf52
 
 STATIC mp_obj_t array_iterator_new(mp_obj_t array_in, mp_obj_iter_buf_t *iter_buf) {
     assert(sizeof(mp_obj_array_t) <= sizeof(mp_obj_iter_buf_t));
