--- conflicted
+++ resolved
@@ -106,11 +106,7 @@
 $(PY_BUILD)/qstrdefs.generated.h: | $(PY_BUILD)/
 $(PY_BUILD)/qstrdefs.generated.h: $(PY_QSTR_DEFS) $(QSTR_DEFS) $(PY_SRC)/makeqstrdata.py
 	$(ECHO) "makeqstrdata $(PY_QSTR_DEFS) $(QSTR_DEFS)"
-<<<<<<< HEAD
 	$(Q)python3 $(PY_SRC)/makeqstrdata.py $(PY_QSTR_DEFS) $(QSTR_DEFS) > $@
-=======
-	$(Q)$(PYTHON) $(PY_SRC)/makeqstrdata.py $(PY_QSTR_DEFS) $(QSTR_DEFS) > $@
->>>>>>> 978607ae
 
 # We don't know which source files actually need the generated.h (since
 # it is #included from str.h). The compiler generated dependencies will cause
