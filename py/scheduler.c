--- conflicted
+++ resolved
@@ -45,16 +45,6 @@
 
 #define IDX_MASK(i) ((i) & (MICROPY_SCHEDULER_DEPTH - 1))
 
-<<<<<<< HEAD
-static inline bool mp_sched_full(void) {
-    MP_STATIC_ASSERT(MICROPY_SCHEDULER_DEPTH <= 255); // MICROPY_SCHEDULER_DEPTH must fit in 8 bits
-    MP_STATIC_ASSERT((IDX_MASK(MICROPY_SCHEDULER_DEPTH) == 0)); // MICROPY_SCHEDULER_DEPTH must be a power of 2
-
-    return mp_sched_num_pending() == MICROPY_SCHEDULER_DEPTH;
-}
-
-static inline bool mp_sched_empty(void) {
-=======
 // This is a macro so it is guaranteed to be inlined in functions like
 // mp_sched_schedule that may be located in a special memory region.
 #define mp_sched_full() (mp_sched_num_pending() == MICROPY_SCHEDULER_DEPTH)
@@ -63,7 +53,6 @@
     MP_STATIC_ASSERT(MICROPY_SCHEDULER_DEPTH <= 255); // MICROPY_SCHEDULER_DEPTH must fit in 8 bits
     MP_STATIC_ASSERT((IDX_MASK(MICROPY_SCHEDULER_DEPTH) == 0)); // MICROPY_SCHEDULER_DEPTH must be a power of 2
 
->>>>>>> b0932fcf
     return mp_sched_num_pending() == 0;
 }
 
