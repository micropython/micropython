--- conflicted
+++ resolved
@@ -1024,6 +1024,7 @@
             #if MICROPY_ERROR_REPORTING <= MICROPY_ERROR_REPORTING_TERSE
             terse_str_format_value_error();
             #else
+            // CIRCUITPY better error message
             mp_raise_ValueError_varg(MP_ERROR_TEXT("unmatched '%c' in format"), '}');
             #endif
         }
@@ -1662,15 +1663,10 @@
         }
     }
 
-<<<<<<< HEAD
-    if (arg_i != n_args) {
-        mp_raise_TypeError(MP_ERROR_TEXT("not all arguments converted during string formatting"));
-=======
     if (dict == MP_OBJ_NULL && arg_i != n_args) {
         // NOTE: if `dict` exists, then `n_args` is 1 and the dict is always consumed; either
         // positionally, or as a map of named args, even if none were actually referenced.
-        mp_raise_TypeError(MP_ERROR_TEXT("format string didn't convert all arguments"));
->>>>>>> e00a1440
+        mp_raise_TypeError(MP_ERROR_TEXT("not all arguments converted during string formatting"));
     }
 
     return mp_obj_new_str_type_from_vstr(is_bytes ? &mp_type_bytes : &mp_type_str, &vstr);
