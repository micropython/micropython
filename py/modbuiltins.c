/*
 * This file is part of the MicroPython project, http://micropython.org/
 *
 * The MIT License (MIT)
 *
 * Copyright (c) 2013, 2014 Damien P. George
 *
 * Permission is hereby granted, free of charge, to any person obtaining a copy
 * of this software and associated documentation files (the "Software"), to deal
 * in the Software without restriction, including without limitation the rights
 * to use, copy, modify, merge, publish, distribute, sublicense, and/or sell
 * copies of the Software, and to permit persons to whom the Software is
 * furnished to do so, subject to the following conditions:
 *
 * The above copyright notice and this permission notice shall be included in
 * all copies or substantial portions of the Software.
 *
 * THE SOFTWARE IS PROVIDED "AS IS", WITHOUT WARRANTY OF ANY KIND, EXPRESS OR
 * IMPLIED, INCLUDING BUT NOT LIMITED TO THE WARRANTIES OF MERCHANTABILITY,
 * FITNESS FOR A PARTICULAR PURPOSE AND NONINFRINGEMENT. IN NO EVENT SHALL THE
 * AUTHORS OR COPYRIGHT HOLDERS BE LIABLE FOR ANY CLAIM, DAMAGES OR OTHER
 * LIABILITY, WHETHER IN AN ACTION OF CONTRACT, TORT OR OTHERWISE, ARISING FROM,
 * OUT OF OR IN CONNECTION WITH THE SOFTWARE OR THE USE OR OTHER DEALINGS IN
 * THE SOFTWARE.
 */

#include <stdio.h>
#include <assert.h>

#include "py/smallint.h"
#include "py/objint.h"
#include "py/objstr.h"
#include "py/objtype.h"
#include "py/runtime.h"
#include "py/builtin.h"
#include "py/stream.h"

#include "py/modbuiltins.h"

#if ZVM_EXTMOD
#include <string.h>
#include "tvm.h"
#endif

#if ZVM_EXTMOD
const char DICT_FORMAT_C = 'd';
const char STR_FORMAT_C = 's';
const char INT_FORMAT_C = 'i';
const char SMALLINT_FORMAT_C = 'm';
const char LIST_FORMAT_C = 'l';
const char BOOL_FORMAT_C = 'b';
const char NONE_FORMAT_C = 'n';
const char BYTE_FORMAT_C = 'y';
#endif

#if MICROPY_PY_BUILTINS_FLOAT
#include <math.h>
#endif

#if MICROPY_PY_IO
extern struct _mp_dummy_t mp_sys_stdout_obj; // type is irrelevant, just need pointer
#endif

// args[0] is function from class body
// args[1] is class name
// args[2:] are base objects
STATIC mp_obj_t mp_builtin___build_class__(size_t n_args, const mp_obj_t *args) {
    assert(2 <= n_args);

    // set the new classes __locals__ object
    mp_obj_dict_t *old_locals = mp_locals_get();
    mp_obj_t class_locals = mp_obj_new_dict(0);
    mp_locals_set(MP_OBJ_TO_PTR(class_locals));

    // call the class code
    mp_obj_t cell = mp_call_function_0(args[0]);

    // restore old __locals__ object
    mp_locals_set(old_locals);

    // get the class type (meta object) from the base objects
    mp_obj_t meta;
    if (n_args == 2) {
        // no explicit bases, so use 'type'
        meta = MP_OBJ_FROM_PTR(&mp_type_type);
    } else {
        // use type of first base object
        meta = MP_OBJ_FROM_PTR(mp_obj_get_type(args[2]));
    }

    // TODO do proper metaclass resolution for multiple base objects

    // create the new class using a call to the meta object
    mp_obj_t meta_args[3];
    meta_args[0] = args[1]; // class name
    meta_args[1] = mp_obj_new_tuple(n_args - 2, args + 2); // tuple of bases
    meta_args[2] = class_locals; // dict of members
    mp_obj_t new_class = mp_call_function_n_kw(meta, 3, 0, meta_args);

    // store into cell if neede
    if (cell != mp_const_none) {
        mp_obj_cell_set(cell, new_class);
    }

    return new_class;
}
MP_DEFINE_CONST_FUN_OBJ_VAR(mp_builtin___build_class___obj, 2, mp_builtin___build_class__);

STATIC mp_obj_t mp_builtin_abs(mp_obj_t o_in) {
    return mp_unary_op(MP_UNARY_OP_ABS, o_in);
}
MP_DEFINE_CONST_FUN_OBJ_1(mp_builtin_abs_obj, mp_builtin_abs);

STATIC mp_obj_t mp_builtin_all(mp_obj_t o_in) {
    mp_obj_iter_buf_t iter_buf;
    mp_obj_t iterable = mp_getiter(o_in, &iter_buf);
    mp_obj_t item;
    while ((item = mp_iternext(iterable)) != MP_OBJ_STOP_ITERATION) {
        if (!mp_obj_is_true(item)) {
            return mp_const_false;
        }
    }
    return mp_const_true;
}
MP_DEFINE_CONST_FUN_OBJ_1(mp_builtin_all_obj, mp_builtin_all);

STATIC mp_obj_t mp_builtin_any(mp_obj_t o_in) {
    mp_obj_iter_buf_t iter_buf;
    mp_obj_t iterable = mp_getiter(o_in, &iter_buf);
    mp_obj_t item;
    while ((item = mp_iternext(iterable)) != MP_OBJ_STOP_ITERATION) {
        if (mp_obj_is_true(item)) {
            return mp_const_true;
        }
    }
    return mp_const_false;
}
MP_DEFINE_CONST_FUN_OBJ_1(mp_builtin_any_obj, mp_builtin_any);

mp_obj_t mp_builtin_bin(mp_obj_t o_in) {
    mp_obj_t args[] = { MP_OBJ_NEW_QSTR(MP_QSTR__brace_open__colon__hash_b_brace_close_), o_in };
    return mp_obj_str_format(MP_ARRAY_SIZE(args), args, NULL);
}
MP_DEFINE_CONST_FUN_OBJ_1(mp_builtin_bin_obj, mp_builtin_bin);

STATIC mp_obj_t mp_builtin_callable(mp_obj_t o_in) {
    if (mp_obj_is_callable(o_in)) {
        return mp_const_true;
    } else {
        return mp_const_false;
    }
}
MP_DEFINE_CONST_FUN_OBJ_1(mp_builtin_callable_obj, mp_builtin_callable);

STATIC mp_obj_t mp_builtin_chr(mp_obj_t o_in) {
    #if MICROPY_PY_BUILTINS_STR_UNICODE
    mp_uint_t c = mp_obj_get_int(o_in);
    uint8_t str[4];
    int len = 0;
    if (c < 0x80) {
        *str = c; len = 1;
    } else if (c < 0x800) {
        str[0] = (c >> 6) | 0xC0;
        str[1] = (c & 0x3F) | 0x80;
        len = 2;
    } else if (c < 0x10000) {
        str[0] = (c >> 12) | 0xE0;
        str[1] = ((c >> 6) & 0x3F) | 0x80;
        str[2] = (c & 0x3F) | 0x80;
        len = 3;
    } else if (c < 0x110000) {
        str[0] = (c >> 18) | 0xF0;
        str[1] = ((c >> 12) & 0x3F) | 0x80;
        str[2] = ((c >> 6) & 0x3F) | 0x80;
        str[3] = (c & 0x3F) | 0x80;
        len = 4;
    } else {
        mp_raise_ValueError("chr() arg not in range(0x110000)");
    }
    return mp_obj_new_str_via_qstr((char*)str, len);
    #else
    mp_int_t ord = mp_obj_get_int(o_in);
    if (0 <= ord && ord <= 0xff) {
        uint8_t str[1] = {ord};
        return mp_obj_new_str_via_qstr((char*)str, 1);
    } else {
        mp_raise_ValueError("chr() arg not in range(256)");
    }
    #endif
}
MP_DEFINE_CONST_FUN_OBJ_1(mp_builtin_chr_obj, mp_builtin_chr);

STATIC mp_obj_t mp_builtin_dir(size_t n_args, const mp_obj_t *args) {
    mp_obj_t dir = mp_obj_new_list(0, NULL);
    if (n_args == 0) {
        // Make a list of names in the local namespace
        mp_obj_dict_t *dict = mp_locals_get();
        for (size_t i = 0; i < dict->map.alloc; i++) {
            if (mp_map_slot_is_filled(&dict->map, i)) {
                mp_obj_list_append(dir, dict->map.table[i].key);
            }
        }
    } else { // n_args == 1
        // Make a list of names in the given object
        // Implemented by probing all possible qstrs with mp_load_method_maybe
        size_t nqstr = QSTR_TOTAL();
        for (size_t i = MP_QSTR_ + 1; i < nqstr; ++i) {
            mp_obj_t dest[2];
            mp_load_method_protected(args[0], i, dest, false);
            if (dest[0] != MP_OBJ_NULL) {
                #if MICROPY_PY_ALL_SPECIAL_METHODS
                // Support for __dir__: see if we can dispatch to this special method
                // This relies on MP_QSTR__dir__ being first after MP_QSTR_
                if (i == MP_QSTR___dir__ && dest[1] != MP_OBJ_NULL) {
                    return mp_call_method_n_kw(0, 0, dest);
                }
                #endif
                mp_obj_list_append(dir, MP_OBJ_NEW_QSTR(i));
            }
        }
    }
    return dir;
}
MP_DEFINE_CONST_FUN_OBJ_VAR_BETWEEN(mp_builtin_dir_obj, 0, 1, mp_builtin_dir);

STATIC mp_obj_t mp_builtin_divmod(mp_obj_t o1_in, mp_obj_t o2_in) {
    return mp_binary_op(MP_BINARY_OP_DIVMOD, o1_in, o2_in);
}
MP_DEFINE_CONST_FUN_OBJ_2(mp_builtin_divmod_obj, mp_builtin_divmod);

STATIC mp_obj_t mp_builtin_hash(mp_obj_t o_in) {
    // result is guaranteed to be a (small) int
    return mp_unary_op(MP_UNARY_OP_HASH, o_in);
}
MP_DEFINE_CONST_FUN_OBJ_1(mp_builtin_hash_obj, mp_builtin_hash);

STATIC mp_obj_t mp_builtin_hex(mp_obj_t o_in) {
    #if MICROPY_PY_BUILTINS_STR_OP_MODULO
    return mp_binary_op(MP_BINARY_OP_MODULO, MP_OBJ_NEW_QSTR(MP_QSTR__percent__hash_x), o_in);
    #else
    mp_obj_t args[] = { MP_OBJ_NEW_QSTR(MP_QSTR__brace_open__colon__hash_x_brace_close_), o_in };
    return mp_obj_str_format(MP_ARRAY_SIZE(args), args, NULL);
    #endif
}
MP_DEFINE_CONST_FUN_OBJ_1(mp_builtin_hex_obj, mp_builtin_hex);

#if MICROPY_PY_BUILTINS_INPUT

#include "py/mphal.h"
#include "lib/mp-readline/readline.h"

// A port can define mp_hal_readline if they want to use a custom function here
#ifndef mp_hal_readline
#define mp_hal_readline readline
#endif

STATIC mp_obj_t mp_builtin_input(size_t n_args, const mp_obj_t *args) {
    if (n_args == 1) {
        mp_obj_print(args[0], PRINT_STR);
    }
    vstr_t line;
    vstr_init(&line, 16);
    int ret = mp_hal_readline(&line, "");
    if (ret == CHAR_CTRL_C) {
        nlr_raise(mp_obj_new_exception(&mp_type_KeyboardInterrupt));
    }
    if (line.len == 0 && ret == CHAR_CTRL_D) {
        nlr_raise(mp_obj_new_exception(&mp_type_EOFError));
    }
    return mp_obj_new_str_from_vstr(&mp_type_str, &line);
}
MP_DEFINE_CONST_FUN_OBJ_VAR_BETWEEN(mp_builtin_input_obj, 0, 1, mp_builtin_input);

#endif

STATIC mp_obj_t mp_builtin_iter(mp_obj_t o_in) {
    return mp_getiter(o_in, NULL);
}
MP_DEFINE_CONST_FUN_OBJ_1(mp_builtin_iter_obj, mp_builtin_iter);

#if MICROPY_PY_BUILTINS_MIN_MAX

STATIC mp_obj_t mp_builtin_min_max(size_t n_args, const mp_obj_t *args, mp_map_t *kwargs, mp_uint_t op) {
    mp_map_elem_t *key_elem = mp_map_lookup(kwargs, MP_OBJ_NEW_QSTR(MP_QSTR_key), MP_MAP_LOOKUP);
    mp_map_elem_t *default_elem;
    mp_obj_t key_fn = key_elem == NULL ? MP_OBJ_NULL : key_elem->value;
    if (n_args == 1) {
        // given an iterable
        mp_obj_iter_buf_t iter_buf;
        mp_obj_t iterable = mp_getiter(args[0], &iter_buf);
        mp_obj_t best_key = MP_OBJ_NULL;
        mp_obj_t best_obj = MP_OBJ_NULL;
        mp_obj_t item;
        while ((item = mp_iternext(iterable)) != MP_OBJ_STOP_ITERATION) {
            mp_obj_t key = key_fn == MP_OBJ_NULL ? item : mp_call_function_1(key_fn, item);
            if (best_obj == MP_OBJ_NULL || (mp_binary_op(op, key, best_key) == mp_const_true)) {
                best_key = key;
                best_obj = item;
            }
        }
        if (best_obj == MP_OBJ_NULL) {
            default_elem = mp_map_lookup(kwargs, MP_OBJ_NEW_QSTR(MP_QSTR_default), MP_MAP_LOOKUP);
            if (default_elem != NULL) {
                best_obj = default_elem->value;
            } else {
                mp_raise_ValueError("arg is an empty sequence");
            }
        }
        return best_obj;
    } else {
        // given many args
        mp_obj_t best_key = MP_OBJ_NULL;
        mp_obj_t best_obj = MP_OBJ_NULL;
        for (size_t i = 0; i < n_args; i++) {
            mp_obj_t key = key_fn == MP_OBJ_NULL ? args[i] : mp_call_function_1(key_fn, args[i]);
            if (best_obj == MP_OBJ_NULL || (mp_binary_op(op, key, best_key) == mp_const_true)) {
                best_key = key;
                best_obj = args[i];
            }
        }
        return best_obj;
    }
}

STATIC mp_obj_t mp_builtin_max(size_t n_args, const mp_obj_t *args, mp_map_t *kwargs) {
    return mp_builtin_min_max(n_args, args, kwargs, MP_BINARY_OP_MORE);
}
MP_DEFINE_CONST_FUN_OBJ_KW(mp_builtin_max_obj, 1, mp_builtin_max);

STATIC mp_obj_t mp_builtin_min(size_t n_args, const mp_obj_t *args, mp_map_t *kwargs) {
    return mp_builtin_min_max(n_args, args, kwargs, MP_BINARY_OP_LESS);
}
MP_DEFINE_CONST_FUN_OBJ_KW(mp_builtin_min_obj, 1, mp_builtin_min);

#endif

#if MICROPY_PY_BUILTINS_NEXT2
STATIC mp_obj_t mp_builtin_next(size_t n_args, const mp_obj_t *args) {
    if (n_args == 1) {
        mp_obj_t ret = mp_iternext_allow_raise(args[0]);
        if (ret == MP_OBJ_STOP_ITERATION) {
            nlr_raise(mp_obj_new_exception(&mp_type_StopIteration));
        } else {
            return ret;
        }
    } else {
        mp_obj_t ret = mp_iternext(args[0]);
        return ret == MP_OBJ_STOP_ITERATION ? args[1] : ret;
    }
}
MP_DEFINE_CONST_FUN_OBJ_VAR_BETWEEN(mp_builtin_next_obj, 1, 2, mp_builtin_next);
#else
STATIC mp_obj_t mp_builtin_next(mp_obj_t o) {
    mp_obj_t ret = mp_iternext_allow_raise(o);
    if (ret == MP_OBJ_STOP_ITERATION) {
        nlr_raise(mp_obj_new_exception(&mp_type_StopIteration));
    } else {
        return ret;
    }
}
MP_DEFINE_CONST_FUN_OBJ_1(mp_builtin_next_obj, mp_builtin_next);
#endif

STATIC mp_obj_t mp_builtin_oct(mp_obj_t o_in) {
    #if MICROPY_PY_BUILTINS_STR_OP_MODULO
    return mp_binary_op(MP_BINARY_OP_MODULO, MP_OBJ_NEW_QSTR(MP_QSTR__percent__hash_o), o_in);
    #else
    mp_obj_t args[] = { MP_OBJ_NEW_QSTR(MP_QSTR__brace_open__colon__hash_o_brace_close_), o_in };
    return mp_obj_str_format(MP_ARRAY_SIZE(args), args, NULL);
    #endif
}
MP_DEFINE_CONST_FUN_OBJ_1(mp_builtin_oct_obj, mp_builtin_oct);

STATIC mp_obj_t mp_builtin_ord(mp_obj_t o_in) {
    size_t len;
    const byte *str = (const byte*)mp_obj_str_get_data(o_in, &len);
    #if MICROPY_PY_BUILTINS_STR_UNICODE
    if (mp_obj_is_str(o_in)) {
        len = utf8_charlen(str, len);
        if (len == 1) {
            return mp_obj_new_int(utf8_get_char(str));
        }
    } else
    #endif
    {
        // a bytes object, or a str without unicode support (don't sign extend the char)
        if (len == 1) {
            return MP_OBJ_NEW_SMALL_INT(str[0]);
        }
    }

    if (MICROPY_ERROR_REPORTING == MICROPY_ERROR_REPORTING_TERSE) {
        mp_raise_TypeError("ord expects a character");
    } else {
        nlr_raise(mp_obj_new_exception_msg_varg(&mp_type_TypeError,
            "ord() expected a character, but string of length %d found", (int)len));
    }
}
MP_DEFINE_CONST_FUN_OBJ_1(mp_builtin_ord_obj, mp_builtin_ord);

STATIC mp_obj_t mp_builtin_pow(size_t n_args, const mp_obj_t *args) {
    switch (n_args) {
        case 2: return mp_binary_op(MP_BINARY_OP_POWER, args[0], args[1]);
        default:
#if !MICROPY_PY_BUILTINS_POW3
            mp_raise_msg(&mp_type_NotImplementedError, "3-arg pow() not supported");
#elif MICROPY_LONGINT_IMPL != MICROPY_LONGINT_IMPL_MPZ
            return mp_binary_op(MP_BINARY_OP_MODULO, mp_binary_op(MP_BINARY_OP_POWER, args[0], args[1]), args[2]);
#else
            return mp_obj_int_pow3(args[0], args[1], args[2]);
#endif
    }
}
MP_DEFINE_CONST_FUN_OBJ_VAR_BETWEEN(mp_builtin_pow_obj, 2, 3, mp_builtin_pow);

STATIC mp_obj_t mp_builtin_print(size_t n_args, const mp_obj_t *pos_args, mp_map_t *kw_args) {
    enum { ARG_sep, ARG_end, ARG_file };
    static const mp_arg_t allowed_args[] = {
        { MP_QSTR_sep, MP_ARG_KW_ONLY | MP_ARG_OBJ, {.u_rom_obj = MP_ROM_QSTR(MP_QSTR__space_)} },
        { MP_QSTR_end, MP_ARG_KW_ONLY | MP_ARG_OBJ, {.u_rom_obj = MP_ROM_QSTR(MP_QSTR__0x0a_)} },
        #if MICROPY_PY_IO && MICROPY_PY_SYS_STDFILES
        { MP_QSTR_file, MP_ARG_KW_ONLY | MP_ARG_OBJ, {.u_rom_obj = MP_ROM_PTR(&mp_sys_stdout_obj)} },
        #endif
    };

    // parse args (a union is used to reduce the amount of C stack that is needed)
    union {
        mp_arg_val_t args[MP_ARRAY_SIZE(allowed_args)];
        size_t len[2];
    } u;
    mp_arg_parse_all(0, NULL, kw_args, MP_ARRAY_SIZE(allowed_args), allowed_args, u.args);

    #if MICROPY_PY_IO && MICROPY_PY_SYS_STDFILES
    mp_get_stream_raise(u.args[ARG_file].u_obj, MP_STREAM_OP_WRITE);
    mp_print_t print = {MP_OBJ_TO_PTR(u.args[ARG_file].u_obj), mp_stream_write_adaptor};
    #endif

    // extract the objects first because we are going to use the other part of the union
    mp_obj_t sep = u.args[ARG_sep].u_obj;
    mp_obj_t end = u.args[ARG_end].u_obj;
    const char *sep_data = mp_obj_str_get_data(sep, &u.len[0]);
    const char *end_data = mp_obj_str_get_data(end, &u.len[1]);

    for (size_t i = 0; i < n_args; i++) {
        if (i > 0) {
            #if MICROPY_PY_IO && MICROPY_PY_SYS_STDFILES
            mp_stream_write_adaptor(print.data, sep_data, u.len[0]);
            #else
            mp_print_strn(&mp_plat_print, sep_data, u.len[0], 0, 0, 0);
            #endif
        }
        #if MICROPY_PY_IO && MICROPY_PY_SYS_STDFILES
        mp_obj_print_helper(&print, pos_args[i], PRINT_STR);
        #else
        mp_obj_print_helper(&mp_plat_print, pos_args[i], PRINT_STR);
        #endif
    }
    #if MICROPY_PY_IO && MICROPY_PY_SYS_STDFILES
    mp_stream_write_adaptor(print.data, end_data, u.len[1]);
    #else
    mp_print_strn(&mp_plat_print, end_data, u.len[1], 0, 0, 0);
    #endif
    return mp_const_none;
}
MP_DEFINE_CONST_FUN_OBJ_KW(mp_builtin_print_obj, 0, mp_builtin_print);

STATIC mp_obj_t mp_builtin___repl_print__(mp_obj_t o) {
    if (o != mp_const_none) {
        mp_obj_print_helper(MP_PYTHON_PRINTER, o, PRINT_REPR);
        mp_print_str(MP_PYTHON_PRINTER, "\n");
        #if MICROPY_CAN_OVERRIDE_BUILTINS
        // Set "_" special variable
        mp_obj_t dest[2] = {MP_OBJ_SENTINEL, o};
        mp_type_module.attr(MP_OBJ_FROM_PTR(&mp_module_builtins), MP_QSTR__, dest);
        #endif
    }
    return mp_const_none;
}
MP_DEFINE_CONST_FUN_OBJ_1(mp_builtin___repl_print___obj, mp_builtin___repl_print__);

STATIC mp_obj_t mp_builtin_repr(mp_obj_t o_in) {
    vstr_t vstr;
    mp_print_t print;
    vstr_init_print(&vstr, 16, &print);
    mp_obj_print_helper(&print, o_in, PRINT_REPR);
    return mp_obj_new_str_from_vstr(&mp_type_str, &vstr);
}
MP_DEFINE_CONST_FUN_OBJ_1(mp_builtin_repr_obj, mp_builtin_repr);

STATIC mp_obj_t mp_builtin_round(size_t n_args, const mp_obj_t *args) {
    mp_obj_t o_in = args[0];
    if (mp_obj_is_int(o_in)) {
        if (n_args <= 1) {
            return o_in;
        }

        #if !MICROPY_PY_BUILTINS_ROUND_INT
        mp_raise_NotImplementedError(NULL);
        #else
        mp_int_t num_dig = mp_obj_get_int(args[1]);
        if (num_dig >= 0) {
            return o_in;
        }

        mp_obj_t mult = mp_binary_op(MP_BINARY_OP_POWER, MP_OBJ_NEW_SMALL_INT(10), MP_OBJ_NEW_SMALL_INT(-num_dig));
        mp_obj_t half_mult =  mp_binary_op(MP_BINARY_OP_FLOOR_DIVIDE, mult, MP_OBJ_NEW_SMALL_INT(2));
        mp_obj_t modulo = mp_binary_op(MP_BINARY_OP_MODULO, o_in, mult);
        mp_obj_t rounded = mp_binary_op(MP_BINARY_OP_SUBTRACT, o_in, modulo);
        if (mp_obj_is_true(mp_binary_op(MP_BINARY_OP_MORE, half_mult, modulo))) {
            return rounded;
        } else if (mp_obj_is_true(mp_binary_op(MP_BINARY_OP_MORE, modulo, half_mult))) {
            return mp_binary_op(MP_BINARY_OP_ADD, rounded, mult);
        } else {
            // round to even number
            mp_obj_t floor = mp_binary_op(MP_BINARY_OP_FLOOR_DIVIDE, o_in, mult);
            if (mp_obj_is_true(mp_binary_op(MP_BINARY_OP_AND, floor, MP_OBJ_NEW_SMALL_INT(1)))) {
                return mp_binary_op(MP_BINARY_OP_ADD, rounded, mult);
            } else {
                return rounded;
            }
        }
        #endif
    }
#if MICROPY_PY_BUILTINS_FLOAT
    mp_float_t val = mp_obj_get_float(o_in);
    if (n_args > 1) {
        mp_int_t num_dig = mp_obj_get_int(args[1]);
        mp_float_t mult = MICROPY_FLOAT_C_FUN(pow)(10, num_dig);
        // TODO may lead to overflow
        mp_float_t rounded = MICROPY_FLOAT_C_FUN(nearbyint)(val * mult) / mult;
        return mp_obj_new_float(rounded);
    }
    mp_float_t rounded = MICROPY_FLOAT_C_FUN(nearbyint)(val);
    return mp_obj_new_int_from_float(rounded);
#else
    mp_int_t r = mp_obj_get_int(o_in);
    return mp_obj_new_int(r);
#endif
}
MP_DEFINE_CONST_FUN_OBJ_VAR_BETWEEN(mp_builtin_round_obj, 1, 2, mp_builtin_round);

STATIC mp_obj_t mp_builtin_sum(size_t n_args, const mp_obj_t *args) {
    mp_obj_t value;
    switch (n_args) {
        case 1: value = MP_OBJ_NEW_SMALL_INT(0); break;
        default: value = args[1]; break;
    }
    mp_obj_iter_buf_t iter_buf;
    mp_obj_t iterable = mp_getiter(args[0], &iter_buf);
    mp_obj_t item;
    while ((item = mp_iternext(iterable)) != MP_OBJ_STOP_ITERATION) {
        value = mp_binary_op(MP_BINARY_OP_ADD, value, item);
    }
    return value;
}
MP_DEFINE_CONST_FUN_OBJ_VAR_BETWEEN(mp_builtin_sum_obj, 1, 2, mp_builtin_sum);

STATIC mp_obj_t mp_builtin_sorted(size_t n_args, const mp_obj_t *args, mp_map_t *kwargs) {
    if (n_args > 1) {
        mp_raise_TypeError("must use keyword argument for key function");
    }
    mp_obj_t self = mp_type_list.make_new(&mp_type_list, 1, 0, args);
    mp_obj_list_sort(1, &self, kwargs);

    return self;
}
MP_DEFINE_CONST_FUN_OBJ_KW(mp_builtin_sorted_obj, 1, mp_builtin_sorted);

// See mp_load_attr() if making any changes
static inline mp_obj_t mp_load_attr_default(mp_obj_t base, qstr attr, mp_obj_t defval) {
    mp_obj_t dest[2];
    // use load_method, raising or not raising exception
    ((defval == MP_OBJ_NULL) ? mp_load_method : mp_load_method_maybe)(base, attr, dest);
    if (dest[0] == MP_OBJ_NULL) {
        return defval;
    } else if (dest[1] == MP_OBJ_NULL) {
        // load_method returned just a normal attribute
        return dest[0];
    } else {
        // load_method returned a method, so build a bound method object
        return mp_obj_new_bound_meth(dest[0], dest[1]);
    }
}

STATIC mp_obj_t mp_builtin_getattr(size_t n_args, const mp_obj_t *args) {
    mp_obj_t defval = MP_OBJ_NULL;
    if (n_args > 2) {
        defval = args[2];
    }
    return mp_load_attr_default(args[0], mp_obj_str_get_qstr(args[1]), defval);
}
MP_DEFINE_CONST_FUN_OBJ_VAR_BETWEEN(mp_builtin_getattr_obj, 2, 3, mp_builtin_getattr);

STATIC mp_obj_t mp_builtin_setattr(mp_obj_t base, mp_obj_t attr, mp_obj_t value) {
    mp_store_attr(base, mp_obj_str_get_qstr(attr), value);
    return mp_const_none;
}
MP_DEFINE_CONST_FUN_OBJ_3(mp_builtin_setattr_obj, mp_builtin_setattr);

#if MICROPY_CPYTHON_COMPAT
STATIC mp_obj_t mp_builtin_delattr(mp_obj_t base, mp_obj_t attr) {
    return mp_builtin_setattr(base, attr, MP_OBJ_NULL);
}
MP_DEFINE_CONST_FUN_OBJ_2(mp_builtin_delattr_obj, mp_builtin_delattr);
#endif

STATIC mp_obj_t mp_builtin_hasattr(mp_obj_t object_in, mp_obj_t attr_in) {
    qstr attr = mp_obj_str_get_qstr(attr_in);
    mp_obj_t dest[2];
    mp_load_method_protected(object_in, attr, dest, false);
    return mp_obj_new_bool(dest[0] != MP_OBJ_NULL);
}
MP_DEFINE_CONST_FUN_OBJ_2(mp_builtin_hasattr_obj, mp_builtin_hasattr);

STATIC mp_obj_t mp_builtin_globals(void) {
    return MP_OBJ_FROM_PTR(mp_globals_get());
}
MP_DEFINE_CONST_FUN_OBJ_0(mp_builtin_globals_obj, mp_builtin_globals);

STATIC mp_obj_t mp_builtin_locals(void) {
    return MP_OBJ_FROM_PTR(mp_locals_get());
}
MP_DEFINE_CONST_FUN_OBJ_0(mp_builtin_locals_obj, mp_builtin_locals);

#if ZVM_EXTMOD
char* g_pAbi = NULL;

char* mystrstr(char* p1, char* p2)
{
	if (p1 == NULL || p2 == NULL)
	{
		return NULL;
	}
	int iLen1 = strlen(p1);
	int iLen2 = strlen(p2);
	if (iLen1 < iLen2)
	{
		return NULL;
	}

	for (int i = 0; i < iLen1- iLen2; i++)
	{
		if (0 == memcmp(p1+i,p2,iLen2))
		{
			return p1+i;
		}
	}

	return NULL;
}

void formatabistr(char* pstr)
{
	if(pstr == NULL)
	{
		return;
	}

	int iLen = strlen(pstr)-13;
	char* p = pstr;

	char* pTobeFound = "<class 'int'>";
	for(int i = 0 ; i < iLen; i++)
	{
		char* p1 = mystrstr(p + i, pTobeFound);
		if (p1)
		{
			char szTmp[4096];
			memset(szTmp,0,sizeof(szTmp));
			memcpy(szTmp,"'int'",5);
			memcpy(szTmp + 5, p1 + strlen(pTobeFound), strlen(pstr) - (p1 - p) - strlen(pTobeFound));
			memcpy(p1, szTmp , strlen(szTmp)+1);

			//memcpy(p1, "int          ",strlen("int          "));
			//i = (p1-p) + (strlen("int          ")-1);
		}
	}

	p = pstr;
	pTobeFound = "<class 'str'>";
	for (int i = 0; i < iLen; i++)
	{
		char* p1 = mystrstr(p + i, pTobeFound);
		if (p1)
		{
			char szTmp[4096];
			memset(szTmp, 0, sizeof(szTmp));
			memcpy(szTmp, "'str'",5);
			memcpy(szTmp + 5, p1 + strlen(pTobeFound), strlen(pstr) - (p1 - p) - strlen(pTobeFound));
			memcpy(p1, szTmp, strlen(szTmp) + 1);
		}
	}

	p = pstr;
	pTobeFound = "<class 'dict'>";
	for (int i = 0; i < iLen; i++)
	{
		char* p1 = mystrstr(p + i, pTobeFound);
		if (p1)
		{
			char szTmp[4096];
			memset(szTmp, 0, sizeof(szTmp));
			memcpy(szTmp, "'dict'", 6);
			memcpy(szTmp + 6, p1 + strlen(pTobeFound), strlen(pstr) - (p1 - p) - strlen(pTobeFound));
			memcpy(p1, szTmp, strlen(szTmp) + 1);
		}
	}

	p = pstr;
	pTobeFound = "<class 'list'>";
	for (int i = 0; i < iLen; i++)
	{
		char* p1 = mystrstr(p + i, pTobeFound);
		if (p1)
		{
			char szTmp[4096];
			memset(szTmp, 0, sizeof(szTmp));
			memcpy(szTmp, "'list'", 6);
			memcpy(szTmp + 6, p1 + strlen(pTobeFound), strlen(pstr) - (p1 - p) - strlen(pTobeFound));
			memcpy(p1, szTmp, strlen(szTmp) + 1);
		}
	}

	p = pstr;
	pTobeFound = "<class 'bool'>";
	for (int i = 0; i < iLen; i++)
	{
		char* p1 = mystrstr(p + i, pTobeFound);
		if (p1)
		{
			char szTmp[4096];
			memset(szTmp, 0, sizeof(szTmp));
			memcpy(szTmp, "'bool'", 6);
			memcpy(szTmp + 6, p1 + strlen(pTobeFound), strlen(pstr) - (p1 - p) - strlen(pTobeFound));
			memcpy(p1, szTmp, strlen(szTmp) + 1);
		}
	}

//	p = pstr;
//	for (int i = strlen(pstr)-2 ; i >= 0 ; i--)
//	{
//		if (p[i] == ' ' && p[i + 1] == ' ')
//		{
//			char szTmp[4096];
//			memset(szTmp,0,sizeof(szTmp));
//			memcpy(szTmp, p + i + 1, strlen(pstr) - i - 1);
//			memcpy(p+i, szTmp , strlen(pstr) - i);
//		}
//	}
}

STATIC mp_obj_t mp_builtin_abiexport(size_t n_args, const mp_obj_t *pos_args, mp_map_t *kw_args) {
    if (n_args != 1 || pos_args == NULL)
    {
        return mp_const_none;
    }

    enum { ARG_sep, ARG_end, ARG_file };
    static const mp_arg_t allowed_args[] = {
            { MP_QSTR_sep, MP_ARG_KW_ONLY | MP_ARG_OBJ,{ .u_rom_obj = MP_ROM_QSTR(MP_QSTR__space_) } },
            { MP_QSTR_end, MP_ARG_KW_ONLY | MP_ARG_OBJ,{ .u_rom_obj = MP_ROM_QSTR(MP_QSTR__0x0a_) } },
            #if MICROPY_PY_IO && MICROPY_PY_SYS_STDFILES
            { MP_QSTR_file, MP_ARG_KW_ONLY | MP_ARG_OBJ,{ .u_rom_obj = MP_ROM_PTR(&mp_sys_stdout_obj) } },
            #endif
            };

    // parse args (a union is used to reduce the amount of C stack that is needed)
    union {
        mp_arg_val_t args[MP_ARRAY_SIZE(allowed_args)];
        size_t len[2];
    } u;
    mp_arg_parse_all(0, NULL, kw_args, MP_ARRAY_SIZE(allowed_args), allowed_args, u.args);

    #if MICROPY_PY_IO && MICROPY_PY_SYS_STDFILES
    mp_get_stream_raise(u.args[ARG_file].u_obj, MP_STREAM_OP_WRITE);
    mp_print_t print = { MP_OBJ_TO_PTR(u.args[ARG_file].u_obj), mp_stream_write_adaptor };
    #endif

    // extract the objects first because we are going to use the other part of the union
    // 	mp_obj_t sep = u.args[ARG_sep].u_obj;
    //	mp_obj_t end = u.args[ARG_end].u_obj;
    //	const char *sep_data = mp_obj_str_get_data(sep, &u.len[0]);
    //	const char *end_data = mp_obj_str_get_data(end, &u.len[1]);

    GET_STR_DATA_LEN(pos_args[0], str_data, str_len);
    char* pTmp = malloc(str_len+1);
    memset(pTmp, 0, str_len + 1);
    strcpy(pTmp, (char*)str_data);
    formatabistr(pTmp);

    if (g_pAbi)
    {
        free(g_pAbi);
        g_pAbi = NULL;
    }
    g_pAbi = malloc(strlen(pTmp)+1);
    memset(g_pAbi,0, strlen(pTmp) + 1);

    strcpy(g_pAbi, pTmp);

    free(pTmp);

    return mp_const_none;
}
MP_DEFINE_CONST_FUN_OBJ_KW(mp_builtin_abiexport_obj, 0, mp_builtin_abiexport);

//zdict
mp_obj_t mp_obj_new_storage_value(mp_obj_t self_in, const char* storage_key, size_t storage_key_len) {
    mp_obj_t r = NULL;
    char *data = NULL;
    int data_len = 0;
    storage_get_data_fn(storage_key, storage_key_len, &data, &data_len);
    if (data == NULL) {
        return r;
    }
    if (data[0] == SMALLINT_FORMAT_C) {
        r = mp_obj_new_int(*(mp_int_t*)(data+1));
    } else if (data[0] == INT_FORMAT_C) {
        r = mp_obj_int_from_bytes_impl(MP_ENDIANNESS_LITTLE, data_len-1, (byte*)(data+1));
    } else if (data[0] == STR_FORMAT_C) {
        r = mp_obj_new_str(data+1, data_len-1);
    } else if (data[0] == NONE_FORMAT_C) {
        r = mp_const_none;
    } else if (data[0] == BOOL_FORMAT_C) {
        if (data[1] == '0') {
            r = mp_obj_new_bool(0);
        } else {
            r = mp_obj_new_bool(1);
        }
    } else if (data[0] == DICT_FORMAT_C) {
        mp_obj_t class = mp_load_name(qstr_from_str("zdict"));
        mp_obj_t object = mp_call_function_0(class);
        mp_obj_zdict_t *o = MP_OBJ_TO_PTR(object);
        o->storage_key = storage_key;
        o->storage_key_len = storage_key_len;
        r = object;
    } else if (data[0] == BYTE_FORMAT_C) {
        r = mp_obj_new_bytes((byte*)(data+1), data_len-1);
    } else {
        assert(false);
    }
    free(data);
    return r;
}

void mp_obj_storage_value(const mp_obj_t value, byte** storage_value, size_t *storage_value_len) {
    if (mp_obj_is_int(value)) {
        if (mp_obj_is_small_int(value)) {
            byte *buf = malloc(sizeof(mp_int_t) + 1);
            memset(buf, 0, sizeof(mp_int_t) + 1);
            memset(buf, SMALLINT_FORMAT_C, 1);
            mp_int_t value_in = MP_OBJ_SMALL_INT_VALUE(value);
            memcpy(buf+1, &value_in, sizeof(mp_int_t));

            *storage_value = buf;
            *storage_value_len = sizeof(mp_int_t) + 1;
        } else {
            mp_obj_t bin = mp_builtin_bin(value);
            mp_obj_t len = mp_obj_len(bin);
            mp_int_t len_in = MP_OBJ_SMALL_INT_VALUE(len);
            len_in = ((len_in - 2) / 8 + 1) + 1;
            byte *buf = malloc(len_in);
            memset(buf, 0, len_in);
            memset(buf, INT_FORMAT_C, 1);
            mp_obj_int_to_bytes_impl(value, MP_ENDIANNESS_LITTLE, len_in - 1, buf+1);

            *storage_value = buf;
            *storage_value_len = len_in;
        }
    } else if (value == mp_const_none) {
        byte *buf = malloc(1);
        memset(buf, NONE_FORMAT_C, 1);
        *storage_value = buf;
        *storage_value_len = 1;
    } else if (value == mp_const_false) {
        byte *buf = malloc(2);
        memset(buf, BOOL_FORMAT_C, 1);
        memset(buf+1, '0', 1);
        *storage_value = buf;
        *storage_value_len = 2;
    } else if (value == mp_const_true) {
        byte *buf = malloc(2);
        memset(buf, BOOL_FORMAT_C, 1);
        memset(buf+1, '1', 1);
        *storage_value = buf;
        *storage_value_len = 2;
    } else if (mp_obj_is_type(value, &mp_builtin_zdict_type)) {
        byte *buf = malloc(1);
        memset(buf, DICT_FORMAT_C, 1);
        *storage_value = buf;
        *storage_value_len = 1;
    } else if (mp_obj_is_str_or_bytes(value)) {
        size_t len = 0;
        const char *data = mp_obj_str_get_data(value, &len);
        byte *buf = malloc(len + 1);
        memset(buf, 0, len + 1);
        if (mp_obj_is_str(value)) {
            memset(buf, STR_FORMAT_C, 1);
        } else {//byte
            memset(buf, BYTE_FORMAT_C, 1);
        }
        memcpy(buf + 1, data, len);
        *storage_value = buf;
        *storage_value_len = len + 1;
    }else {
        nlr_raise(mp_obj_new_exception_arg1(&mp_type_TypeError, value));
    }
}

STATIC mp_obj_t mp_builtin_zdict_make_new(const mp_obj_type_t *type, size_t n_args, size_t n_kw, const mp_obj_t *args) {
    mp_obj_zdict_t *o = m_new_obj(mp_obj_zdict_t);
    o->base.type = type;
    o->storage_key = NULL;
    o->storage_key_len = 0;
    return MP_OBJ_FROM_PTR(o);
}

//STATIC void mp_builtin_zdict_print(const mp_print_t *print, mp_obj_t o_in, mp_print_kind_t kind) {
//    (void)kind;
//    mp_print_str(print, "zdict");
//}

STATIC mp_obj_t _zdict_subscr(mp_obj_t self_in, mp_obj_t index, mp_obj_t value) {
    if (!mp_obj_is_str(index)) {
        nlr_raise(mp_obj_new_exception_arg1(&mp_type_TypeError, index));
    }
    mp_obj_zdict_t *o = MP_OBJ_TO_PTR(self_in);
    if (o->storage_key == NULL) {
        nlr_raise(mp_obj_new_exception_msg(&mp_type_AssertionError,
                "zdict must be contract member variable"));
    }
    size_t len = 0;
    const char *index_c = mp_obj_str_get_data(index, &len);
    size_t storage_key_len = o->storage_key_len + len + 1;
    char *storage_key = malloc(storage_key_len);
    memcpy(storage_key, o->storage_key, o->storage_key_len);
    memset(storage_key + o->storage_key_len, '@', 1);
    memcpy(storage_key + o->storage_key_len + 1, index_c, len);
    mp_obj_t r = NULL;
    if (value == MP_OBJ_NULL) {
        // delete
        storage_remove_data_fn(storage_key, storage_key_len);
        r = mp_const_none;
    } else if (value == MP_OBJ_SENTINEL) {
        // load
        r = mp_obj_new_storage_value(self_in, storage_key, storage_key_len);
    } else {
        // store
        byte *storage_value = NULL;
        size_t storage_value_len = 0;
        mp_obj_storage_value(value, &storage_value, &storage_value_len);
        storage_set_data_fn(storage_key, storage_key_len, (char*)storage_value, storage_value_len);
        free(storage_value);
        r = mp_const_none;
    }
    free(storage_key);
    return r;
}

STATIC mp_obj_t zdict_subscr(mp_obj_t self_in, mp_obj_t index, mp_obj_t value) {
    mp_obj_t r = _zdict_subscr(self_in, index, value);
    if (value == MP_OBJ_SENTINEL) {
        // load
        if (r == NULL) {
            nlr_raise(mp_obj_new_exception_arg1(&mp_type_KeyError, index));
        }
    }
    return r;
}

STATIC mp_obj_t zdict_binary_op(mp_binary_op_t op, mp_obj_t lhs_in, mp_obj_t rhs_in) {
    switch (op) {
        case MP_BINARY_OP_CONTAINS: {
            mp_obj_t r = _zdict_subscr(lhs_in, rhs_in, MP_OBJ_SENTINEL);
            return mp_obj_new_bool(r != NULL);
        }
        default:
            // op not supported
            return MP_OBJ_NULL;
    }
}

STATIC const mp_rom_map_elem_t builtin_zdict_locals_dict_table[] = {
        { MP_ROM_QSTR(MP_QSTR___contains__), MP_ROM_PTR(&mp_op_contains_obj) },
        { MP_ROM_QSTR(MP_QSTR___getitem__), MP_ROM_PTR(&mp_op_getitem_obj) },
        { MP_ROM_QSTR(MP_QSTR___setitem__), MP_ROM_PTR(&mp_op_setitem_obj) },
        { MP_ROM_QSTR(MP_QSTR___delitem__), MP_ROM_PTR(&mp_op_delitem_obj) },
};
STATIC MP_DEFINE_CONST_DICT(builtin_zdict_locals_dict, builtin_zdict_locals_dict_table);

const mp_obj_type_t mp_builtin_zdict_type = {
        { &mp_type_type },
        .name = MP_QSTR_zdict,
        .make_new = mp_builtin_zdict_make_new,
//        .print = mp_builtin_zdict_print,
        .subscr = zdict_subscr,
        .binary_op = zdict_binary_op,
        .locals_dict = (mp_obj_dict_t*)&builtin_zdict_locals_dict,
};

//register

typedef struct _mp_obj_wrap_fun_t {
    mp_obj_base_t base;
    const mp_obj_type_t *type;

    mp_obj_t fun;
} mp_obj_wrap_fun_t;

STATIC mp_obj_t wrap_call(mp_obj_t self_in, size_t n_args, size_t n_kw, const mp_obj_t *args) {
    printf("wrap n_args:%d n_kw:%d\n", (int)n_args, (int)n_kw);
    mp_obj_wrap_fun_t *self =  MP_OBJ_TO_PTR(self_in);
    return mp_call_function_n_kw(self->fun, n_args, n_kw, args);
}

STATIC const mp_obj_type_t mp_type_fun_wrap = {
        { &mp_type_type },
        .name = MP_QSTR_function,
        .call = wrap_call,
};



STATIC mp_obj_t decorator_call(mp_obj_t self_in, size_t n_args, size_t n_kw, const mp_obj_t *args) {
    if ((int)n_args != 1 || (int)n_kw>0 || mp_obj_is_type(args[0], &mp_type_fun_wrap)) {
        mp_raise_ABICheckException("decorator error");
    }
    mp_obj_wrap_fun_t *o = m_new_obj(mp_obj_wrap_fun_t);
    o->base.type = &mp_type_fun_wrap;
    mp_obj_decorator_fun_t *self = MP_OBJ_TO_PTR(self_in);
    o->fun = args[0];
    self->func = qstr_str(mp_obj_fun_get_name(args[0]));
    return o;
}

STATIC const mp_obj_type_t mp_type_fun_decorator = {
        { &mp_type_type },
        .name = MP_QSTR_function,
        .call = decorator_call,
};



STATIC mp_obj_t mp_builtin_register_make_new(const mp_obj_type_t *type, size_t n_args, size_t n_kw, const mp_obj_t *args) {
    mp_obj_register_t *o = m_new_obj(mp_obj_register_t);
    o->base.type = type;
    o->public_funcs = mp_obj_new_list(0, NULL);
    return MP_OBJ_FROM_PTR(o);
}

STATIC mp_obj_t builtin_register_public(size_t n_args, const mp_obj_t *args) {
    uint32_t params_msg = 0;
<<<<<<< HEAD
    if (n_args-1 > MAX_PARAMS_NUM) {
=======
    if (n_args - 1 > MAX_PARAMS_NUM) {
>>>>>>> 4785699c
        mp_raise_ValueError("params num > 8");
    }
    for (size_t i = 1; i < n_args; i++) {
        if (!mp_obj_is_type(MP_OBJ_TO_PTR(args[i]), &mp_type_type)) {
            mp_raise_ValueError("unsupported type");
        }
        mp_obj_type_t *self =  MP_OBJ_TO_PTR(args[i]);
        int type_index = is_supported_type(qstr_str(self->name));
        if (type_index == 0) {
            mp_raise_ValueError("unsupported type");
        }
        set_type_msg(&params_msg, i-1, type_index);
    }
    mp_obj_decorator_fun_t *o = m_new_obj(mp_obj_decorator_fun_t);
    o->base.type = &mp_type_fun_decorator;
    o->params_data = params_msg;
    mp_obj_register_t *reg = MP_OBJ_TO_PTR(args[0]);
    o->func = NULL;
    mp_obj_list_append(reg->public_funcs, o);
    return MP_OBJ_FROM_PTR(o);
}

STATIC MP_DEFINE_CONST_FUN_OBJ_VAR(builtin_register_public_obj, 0, builtin_register_public);

STATIC const mp_rom_map_elem_t builtin_register_locals_dict_table[] = {
        { MP_ROM_QSTR(MP_QSTR_public), MP_ROM_PTR(&builtin_register_public_obj) },
//        { MP_ROM_QSTR(MP_QSTR_decrypt), MP_ROM_PTR(&ucryptolib_aes_decrypt_obj) },
};
STATIC MP_DEFINE_CONST_DICT(builtin_register_locals_dict, builtin_register_locals_dict_table);

STATIC const mp_obj_type_t mp_builtin_register_type = {
        { &mp_type_type },
        .name = MP_QSTR_Register,
        .make_new = mp_builtin_register_make_new,
        .locals_dict = (void*)&builtin_register_locals_dict,
};

//mp_obj_register_t register_obj =  {{&mp_builtin_register_type}};

//msg
typedef struct _mp_obj_msg_t {
    mp_obj_base_t base;
    mp_obj_t sender;
    mp_obj_t value;
} mp_obj_msg_t;

STATIC void mp_obj_instance_attr(mp_obj_t self_in, qstr attr, mp_obj_t *dest) {
    if (dest[0] != MP_OBJ_NULL) {
        // not load attribute
        return;
    }
    mp_obj_msg_t *self = MP_OBJ_TO_PTR(self_in);
    if (attr == MP_QSTR_sender) {
        dest[0] = self->sender;
    } else if (attr == MP_QSTR_value) {
        dest[0] = self->value;
    }
}

STATIC mp_obj_t mp_builtin_msg_make_new(const mp_obj_type_t *type, size_t n_args, size_t n_kw, const mp_obj_t *args) {
    mp_obj_msg_t *o = m_new_obj(mp_obj_msg_t);
    o->base.type = type;
    o->sender = args[0];
    o->value = args[1];
    return MP_OBJ_FROM_PTR(o);
}


STATIC const mp_rom_map_elem_t builtin_msg_locals_dict_table[] = {

};

STATIC MP_DEFINE_CONST_DICT(builtin_msg_locals_dict, builtin_msg_locals_dict_table);

STATIC const mp_obj_type_t mp_builtin_msg_type = {
        { &mp_type_type },
        .name = MP_QSTR_Msg,
        .make_new = mp_builtin_msg_make_new,
        .locals_dict = (void*)&builtin_msg_locals_dict,
        .attr = mp_obj_instance_attr,
};

//mp_obj_msg_t msg_obj =  {{&mp_builtin_msg_type}};

#endif

// These are defined in terms of MicroPython API functions right away
MP_DEFINE_CONST_FUN_OBJ_1(mp_builtin_id_obj, mp_obj_id);
MP_DEFINE_CONST_FUN_OBJ_1(mp_builtin_len_obj, mp_obj_len);

STATIC const mp_rom_map_elem_t mp_module_builtins_globals_table[] = {
    { MP_ROM_QSTR(MP_QSTR___name__), MP_ROM_QSTR(MP_QSTR_builtins) },

    // built-in core functions
    { MP_ROM_QSTR(MP_QSTR___build_class__), MP_ROM_PTR(&mp_builtin___build_class___obj) },
    { MP_ROM_QSTR(MP_QSTR___import__), MP_ROM_PTR(&mp_builtin___import___obj) },
    { MP_ROM_QSTR(MP_QSTR___repl_print__), MP_ROM_PTR(&mp_builtin___repl_print___obj) },

    // built-in types
    { MP_ROM_QSTR(MP_QSTR_bool), MP_ROM_PTR(&mp_type_bool) },
    { MP_ROM_QSTR(MP_QSTR_bytes), MP_ROM_PTR(&mp_type_bytes) },
    #if MICROPY_PY_BUILTINS_BYTEARRAY
    { MP_ROM_QSTR(MP_QSTR_bytearray), MP_ROM_PTR(&mp_type_bytearray) },
    #endif
    #if MICROPY_PY_BUILTINS_COMPLEX
    { MP_ROM_QSTR(MP_QSTR_complex), MP_ROM_PTR(&mp_type_complex) },
    #endif
    { MP_ROM_QSTR(MP_QSTR_dict), MP_ROM_PTR(&mp_type_dict) },
    #if MICROPY_PY_BUILTINS_ENUMERATE
    { MP_ROM_QSTR(MP_QSTR_enumerate), MP_ROM_PTR(&mp_type_enumerate) },
    #endif
    #if MICROPY_PY_BUILTINS_FILTER
    { MP_ROM_QSTR(MP_QSTR_filter), MP_ROM_PTR(&mp_type_filter) },
    #endif
    #if MICROPY_PY_BUILTINS_FLOAT
    { MP_ROM_QSTR(MP_QSTR_float), MP_ROM_PTR(&mp_type_float) },
    #endif
    #if MICROPY_PY_BUILTINS_SET && MICROPY_PY_BUILTINS_FROZENSET
    { MP_ROM_QSTR(MP_QSTR_frozenset), MP_ROM_PTR(&mp_type_frozenset) },
    #endif
    { MP_ROM_QSTR(MP_QSTR_int), MP_ROM_PTR(&mp_type_int) },
    { MP_ROM_QSTR(MP_QSTR_list), MP_ROM_PTR(&mp_type_list) },
    { MP_ROM_QSTR(MP_QSTR_map), MP_ROM_PTR(&mp_type_map) },
    #if MICROPY_PY_BUILTINS_MEMORYVIEW
    { MP_ROM_QSTR(MP_QSTR_memoryview), MP_ROM_PTR(&mp_type_memoryview) },
    #endif
    { MP_ROM_QSTR(MP_QSTR_object), MP_ROM_PTR(&mp_type_object) },
    #if MICROPY_PY_BUILTINS_PROPERTY
    { MP_ROM_QSTR(MP_QSTR_property), MP_ROM_PTR(&mp_type_property) },
    #endif
    { MP_ROM_QSTR(MP_QSTR_range), MP_ROM_PTR(&mp_type_range) },
    #if MICROPY_PY_BUILTINS_REVERSED
    { MP_ROM_QSTR(MP_QSTR_reversed), MP_ROM_PTR(&mp_type_reversed) },
    #endif
    #if MICROPY_PY_BUILTINS_SET
    { MP_ROM_QSTR(MP_QSTR_set), MP_ROM_PTR(&mp_type_set) },
    #endif
    #if MICROPY_PY_BUILTINS_SLICE
    { MP_ROM_QSTR(MP_QSTR_slice), MP_ROM_PTR(&mp_type_slice) },
    #endif
    { MP_ROM_QSTR(MP_QSTR_str), MP_ROM_PTR(&mp_type_str) },
    { MP_ROM_QSTR(MP_QSTR_super), MP_ROM_PTR(&mp_type_super) },
    { MP_ROM_QSTR(MP_QSTR_tuple), MP_ROM_PTR(&mp_type_tuple) },
    { MP_ROM_QSTR(MP_QSTR_type), MP_ROM_PTR(&mp_type_type) },
    { MP_ROM_QSTR(MP_QSTR_zip), MP_ROM_PTR(&mp_type_zip) },

    { MP_ROM_QSTR(MP_QSTR_classmethod), MP_ROM_PTR(&mp_type_classmethod) },
    { MP_ROM_QSTR(MP_QSTR_staticmethod), MP_ROM_PTR(&mp_type_staticmethod) },

    // built-in objects
    { MP_ROM_QSTR(MP_QSTR_Ellipsis), MP_ROM_PTR(&mp_const_ellipsis_obj) },
    #if MICROPY_PY_BUILTINS_NOTIMPLEMENTED
    { MP_ROM_QSTR(MP_QSTR_NotImplemented), MP_ROM_PTR(&mp_const_notimplemented_obj) },
    #endif

    // built-in user functions
    { MP_ROM_QSTR(MP_QSTR_abs), MP_ROM_PTR(&mp_builtin_abs_obj) },
    { MP_ROM_QSTR(MP_QSTR_all), MP_ROM_PTR(&mp_builtin_all_obj) },
    { MP_ROM_QSTR(MP_QSTR_any), MP_ROM_PTR(&mp_builtin_any_obj) },
    { MP_ROM_QSTR(MP_QSTR_bin), MP_ROM_PTR(&mp_builtin_bin_obj) },
    { MP_ROM_QSTR(MP_QSTR_callable), MP_ROM_PTR(&mp_builtin_callable_obj) },
    #if MICROPY_PY_BUILTINS_COMPILE
    { MP_ROM_QSTR(MP_QSTR_compile), MP_ROM_PTR(&mp_builtin_compile_obj) },
    #endif
    { MP_ROM_QSTR(MP_QSTR_chr), MP_ROM_PTR(&mp_builtin_chr_obj) },
    #if MICROPY_CPYTHON_COMPAT
    { MP_ROM_QSTR(MP_QSTR_delattr), MP_ROM_PTR(&mp_builtin_delattr_obj) },
    #endif
    { MP_ROM_QSTR(MP_QSTR_dir), MP_ROM_PTR(&mp_builtin_dir_obj) },
    { MP_ROM_QSTR(MP_QSTR_divmod), MP_ROM_PTR(&mp_builtin_divmod_obj) },
    #if MICROPY_PY_BUILTINS_EVAL_EXEC
    { MP_ROM_QSTR(MP_QSTR_eval), MP_ROM_PTR(&mp_builtin_eval_obj) },
    { MP_ROM_QSTR(MP_QSTR_exec), MP_ROM_PTR(&mp_builtin_exec_obj) },
    #endif
    #if MICROPY_PY_BUILTINS_EXECFILE
    { MP_ROM_QSTR(MP_QSTR_execfile), MP_ROM_PTR(&mp_builtin_execfile_obj) },
    #endif
    { MP_ROM_QSTR(MP_QSTR_getattr), MP_ROM_PTR(&mp_builtin_getattr_obj) },
    { MP_ROM_QSTR(MP_QSTR_setattr), MP_ROM_PTR(&mp_builtin_setattr_obj) },
    { MP_ROM_QSTR(MP_QSTR_globals), MP_ROM_PTR(&mp_builtin_globals_obj) },
    { MP_ROM_QSTR(MP_QSTR_hasattr), MP_ROM_PTR(&mp_builtin_hasattr_obj) },
    { MP_ROM_QSTR(MP_QSTR_hash), MP_ROM_PTR(&mp_builtin_hash_obj) },
    #if MICROPY_PY_BUILTINS_HELP
    { MP_ROM_QSTR(MP_QSTR_help), MP_ROM_PTR(&mp_builtin_help_obj) },
    #endif
    { MP_ROM_QSTR(MP_QSTR_hex), MP_ROM_PTR(&mp_builtin_hex_obj) },
    { MP_ROM_QSTR(MP_QSTR_id), MP_ROM_PTR(&mp_builtin_id_obj) },
    #if MICROPY_PY_BUILTINS_INPUT
    { MP_ROM_QSTR(MP_QSTR_input), MP_ROM_PTR(&mp_builtin_input_obj) },
    #endif
    { MP_ROM_QSTR(MP_QSTR_isinstance), MP_ROM_PTR(&mp_builtin_isinstance_obj) },
    { MP_ROM_QSTR(MP_QSTR_issubclass), MP_ROM_PTR(&mp_builtin_issubclass_obj) },
    { MP_ROM_QSTR(MP_QSTR_iter), MP_ROM_PTR(&mp_builtin_iter_obj) },
    { MP_ROM_QSTR(MP_QSTR_len), MP_ROM_PTR(&mp_builtin_len_obj) },
    { MP_ROM_QSTR(MP_QSTR_locals), MP_ROM_PTR(&mp_builtin_locals_obj) },
    #if MICROPY_PY_BUILTINS_MIN_MAX
    { MP_ROM_QSTR(MP_QSTR_max), MP_ROM_PTR(&mp_builtin_max_obj) },
    { MP_ROM_QSTR(MP_QSTR_min), MP_ROM_PTR(&mp_builtin_min_obj) },
    #endif
    { MP_ROM_QSTR(MP_QSTR_next), MP_ROM_PTR(&mp_builtin_next_obj) },
    { MP_ROM_QSTR(MP_QSTR_oct), MP_ROM_PTR(&mp_builtin_oct_obj) },
    { MP_ROM_QSTR(MP_QSTR_ord), MP_ROM_PTR(&mp_builtin_ord_obj) },
    { MP_ROM_QSTR(MP_QSTR_pow), MP_ROM_PTR(&mp_builtin_pow_obj) },
    { MP_ROM_QSTR(MP_QSTR_print), MP_ROM_PTR(&mp_builtin_print_obj) },
    { MP_ROM_QSTR(MP_QSTR_repr), MP_ROM_PTR(&mp_builtin_repr_obj) },
    { MP_ROM_QSTR(MP_QSTR_round), MP_ROM_PTR(&mp_builtin_round_obj) },
    { MP_ROM_QSTR(MP_QSTR_sorted), MP_ROM_PTR(&mp_builtin_sorted_obj) },
    { MP_ROM_QSTR(MP_QSTR_sum), MP_ROM_PTR(&mp_builtin_sum_obj) },
    #if ZVM_EXTMOD
    { MP_ROM_QSTR(MP_QSTR_abiexport), MP_ROM_PTR(&mp_builtin_abiexport_obj) },
    { MP_ROM_QSTR(MP_QSTR_Msg), MP_ROM_PTR(&mp_builtin_msg_type) },
    { MP_ROM_QSTR(MP_QSTR_Register), MP_ROM_PTR(&mp_builtin_register_type) },
    { MP_ROM_QSTR(MP_QSTR_zdict), MP_ROM_PTR(&mp_builtin_zdict_type) },
    #endif

    // built-in exceptions
    { MP_ROM_QSTR(MP_QSTR_BaseException), MP_ROM_PTR(&mp_type_BaseException) },
    { MP_ROM_QSTR(MP_QSTR_ArithmeticError), MP_ROM_PTR(&mp_type_ArithmeticError) },
    { MP_ROM_QSTR(MP_QSTR_AssertionError), MP_ROM_PTR(&mp_type_AssertionError) },
    { MP_ROM_QSTR(MP_QSTR_AttributeError), MP_ROM_PTR(&mp_type_AttributeError) },
    { MP_ROM_QSTR(MP_QSTR_EOFError), MP_ROM_PTR(&mp_type_EOFError) },
    { MP_ROM_QSTR(MP_QSTR_Exception), MP_ROM_PTR(&mp_type_Exception) },
    { MP_ROM_QSTR(MP_QSTR_GeneratorExit), MP_ROM_PTR(&mp_type_GeneratorExit) },
    { MP_ROM_QSTR(MP_QSTR_ImportError), MP_ROM_PTR(&mp_type_ImportError) },
    { MP_ROM_QSTR(MP_QSTR_IndentationError), MP_ROM_PTR(&mp_type_IndentationError) },
    { MP_ROM_QSTR(MP_QSTR_IndexError), MP_ROM_PTR(&mp_type_IndexError) },
    { MP_ROM_QSTR(MP_QSTR_KeyboardInterrupt), MP_ROM_PTR(&mp_type_KeyboardInterrupt) },
    { MP_ROM_QSTR(MP_QSTR_KeyError), MP_ROM_PTR(&mp_type_KeyError) },
    { MP_ROM_QSTR(MP_QSTR_LookupError), MP_ROM_PTR(&mp_type_LookupError) },
    { MP_ROM_QSTR(MP_QSTR_MemoryError), MP_ROM_PTR(&mp_type_MemoryError) },
    { MP_ROM_QSTR(MP_QSTR_NameError), MP_ROM_PTR(&mp_type_NameError) },
    { MP_ROM_QSTR(MP_QSTR_NotImplementedError), MP_ROM_PTR(&mp_type_NotImplementedError) },
    { MP_ROM_QSTR(MP_QSTR_OSError), MP_ROM_PTR(&mp_type_OSError) },
    { MP_ROM_QSTR(MP_QSTR_OverflowError), MP_ROM_PTR(&mp_type_OverflowError) },
    { MP_ROM_QSTR(MP_QSTR_RuntimeError), MP_ROM_PTR(&mp_type_RuntimeError) },
    #if MICROPY_PY_ASYNC_AWAIT
    { MP_ROM_QSTR(MP_QSTR_StopAsyncIteration), MP_ROM_PTR(&mp_type_StopAsyncIteration) },
    #endif
    { MP_ROM_QSTR(MP_QSTR_StopIteration), MP_ROM_PTR(&mp_type_StopIteration) },
    { MP_ROM_QSTR(MP_QSTR_SyntaxError), MP_ROM_PTR(&mp_type_SyntaxError) },
    { MP_ROM_QSTR(MP_QSTR_SystemExit), MP_ROM_PTR(&mp_type_SystemExit) },
    { MP_ROM_QSTR(MP_QSTR_TypeError), MP_ROM_PTR(&mp_type_TypeError) },
    #if MICROPY_PY_BUILTINS_STR_UNICODE
    { MP_ROM_QSTR(MP_QSTR_UnicodeError), MP_ROM_PTR(&mp_type_UnicodeError) },
    #endif
    { MP_ROM_QSTR(MP_QSTR_ValueError), MP_ROM_PTR(&mp_type_ValueError) },
    #if MICROPY_EMIT_NATIVE
    { MP_ROM_QSTR(MP_QSTR_ViperTypeError), MP_ROM_PTR(&mp_type_ViperTypeError) },
    #endif
    { MP_ROM_QSTR(MP_QSTR_ZeroDivisionError), MP_ROM_PTR(&mp_type_ZeroDivisionError) },
    // Somehow CPython managed to have OverflowError not inherit from ValueError ;-/
    // TODO: For MICROPY_CPYTHON_COMPAT==0 use ValueError to avoid exc proliferation
    // Extra builtins as defined by a port
    MICROPY_PORT_BUILTINS
};

MP_DEFINE_CONST_DICT(mp_module_builtins_globals, mp_module_builtins_globals_table);

const mp_obj_module_t mp_module_builtins = {
    .base = { &mp_type_module },
    .globals = (mp_obj_dict_t*)&mp_module_builtins_globals,
};<|MERGE_RESOLUTION|>--- conflicted
+++ resolved
@@ -1050,11 +1050,7 @@
 
 STATIC mp_obj_t builtin_register_public(size_t n_args, const mp_obj_t *args) {
     uint32_t params_msg = 0;
-<<<<<<< HEAD
-    if (n_args-1 > MAX_PARAMS_NUM) {
-=======
     if (n_args - 1 > MAX_PARAMS_NUM) {
->>>>>>> 4785699c
         mp_raise_ValueError("params num > 8");
     }
     for (size_t i = 1; i < n_args; i++) {
