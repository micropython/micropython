/*
 * This file is part of the Micro Python project, http://micropython.org/
 *
 * The MIT License (MIT)
 *
 * Copyright (c) 2013, 2014 Damien P. George
 *
 * Permission is hereby granted, free of charge, to any person obtaining a copy
 * of this software and associated documentation files (the "Software"), to deal
 * in the Software without restriction, including without limitation the rights
 * to use, copy, modify, merge, publish, distribute, sublicense, and/or sell
 * copies of the Software, and to permit persons to whom the Software is
 * furnished to do so, subject to the following conditions:
 *
 * The above copyright notice and this permission notice shall be included in
 * all copies or substantial portions of the Software.
 *
 * THE SOFTWARE IS PROVIDED "AS IS", WITHOUT WARRANTY OF ANY KIND, EXPRESS OR
 * IMPLIED, INCLUDING BUT NOT LIMITED TO THE WARRANTIES OF MERCHANTABILITY,
 * FITNESS FOR A PARTICULAR PURPOSE AND NONINFRINGEMENT. IN NO EVENT SHALL THE
 * AUTHORS OR COPYRIGHT HOLDERS BE LIABLE FOR ANY CLAIM, DAMAGES OR OTHER
 * LIABILITY, WHETHER IN AN ACTION OF CONTRACT, TORT OR OTHERWISE, ARISING FROM,
 * OUT OF OR IN CONNECTION WITH THE SOFTWARE OR THE USE OR OTHER DEALINGS IN
 * THE SOFTWARE.
 */

#include <stdio.h>
#include <assert.h>

#include "py/nlr.h"
#include "py/smallint.h"
#include "py/objint.h"
#include "py/objstr.h"
#include "py/objtype.h"
#include "py/runtime0.h"
#include "py/runtime.h"
#include "py/builtin.h"
#include "py/stream.h"

#if MICROPY_PY_BUILTINS_FLOAT
#include <math.h>
#endif

#if MICROPY_PY_IO
extern struct _mp_dummy_t mp_sys_stdout_obj; // type is irrelevant, just need pointer
#endif

// args[0] is function from class body
// args[1] is class name
// args[2:] are base objects
STATIC mp_obj_t mp_builtin___build_class__(size_t n_args, const mp_obj_t *args) {
    assert(2 <= n_args);

    // set the new classes __locals__ object
    mp_obj_dict_t *old_locals = mp_locals_get();
    mp_obj_t class_locals = mp_obj_new_dict(0);
    mp_locals_set(MP_OBJ_TO_PTR(class_locals));

    // call the class code
    mp_obj_t cell = mp_call_function_0(args[0]);

    // restore old __locals__ object
    mp_locals_set(old_locals);

    // get the class type (meta object) from the base objects
    mp_obj_t meta;
    if (n_args == 2) {
        // no explicit bases, so use 'type'
        meta = MP_OBJ_FROM_PTR(&mp_type_type);
    } else {
        // use type of first base object
        meta = MP_OBJ_FROM_PTR(mp_obj_get_type(args[2]));
    }

    // TODO do proper metaclass resolution for multiple base objects

    // create the new class using a call to the meta object
    mp_obj_t meta_args[3];
    meta_args[0] = args[1]; // class name
    meta_args[1] = mp_obj_new_tuple(n_args - 2, args + 2); // tuple of bases
    meta_args[2] = class_locals; // dict of members
    mp_obj_t new_class = mp_call_function_n_kw(meta, 3, 0, meta_args);

    // store into cell if neede
    if (cell != mp_const_none) {
        mp_obj_cell_set(cell, new_class);
    }

    return new_class;
}
MP_DEFINE_CONST_FUN_OBJ_VAR(mp_builtin___build_class___obj, 2, mp_builtin___build_class__);

STATIC mp_obj_t mp_builtin_abs(mp_obj_t o_in) {
    if (0) {
        // dummy
#if MICROPY_PY_BUILTINS_FLOAT
    } else if (mp_obj_is_float(o_in)) {
        mp_float_t value = mp_obj_float_get(o_in);
        // TODO check for NaN etc
        if (value < 0) {
            return mp_obj_new_float(-value);
        } else {
            return o_in;
        }
#if MICROPY_PY_BUILTINS_COMPLEX
    } else if (MP_OBJ_IS_TYPE(o_in, &mp_type_complex)) {
        mp_float_t real, imag;
        mp_obj_complex_get(o_in, &real, &imag);
        return mp_obj_new_float(MICROPY_FLOAT_C_FUN(sqrt)(real*real + imag*imag));
#endif
#endif
    } else {
        // this will raise a TypeError if the argument is not integral
        return mp_obj_int_abs(o_in);
    }
}
MP_DEFINE_CONST_FUN_OBJ_1(mp_builtin_abs_obj, mp_builtin_abs);

STATIC mp_obj_t mp_builtin_all(mp_obj_t o_in) {
    mp_obj_t iterable = mp_getiter(o_in);
    mp_obj_t item;
    while ((item = mp_iternext(iterable)) != MP_OBJ_STOP_ITERATION) {
        if (!mp_obj_is_true(item)) {
            return mp_const_false;
        }
    }
    return mp_const_true;
}
MP_DEFINE_CONST_FUN_OBJ_1(mp_builtin_all_obj, mp_builtin_all);

STATIC mp_obj_t mp_builtin_any(mp_obj_t o_in) {
    mp_obj_t iterable = mp_getiter(o_in);
    mp_obj_t item;
    while ((item = mp_iternext(iterable)) != MP_OBJ_STOP_ITERATION) {
        if (mp_obj_is_true(item)) {
            return mp_const_true;
        }
    }
    return mp_const_false;
}
MP_DEFINE_CONST_FUN_OBJ_1(mp_builtin_any_obj, mp_builtin_any);

STATIC mp_obj_t mp_builtin_bin(mp_obj_t o_in) {
    mp_obj_t args[] = { MP_OBJ_NEW_QSTR(MP_QSTR__brace_open__colon__hash_b_brace_close_), o_in };
    return mp_obj_str_format(MP_ARRAY_SIZE(args), args, NULL);
}
MP_DEFINE_CONST_FUN_OBJ_1(mp_builtin_bin_obj, mp_builtin_bin);

STATIC mp_obj_t mp_builtin_callable(mp_obj_t o_in) {
    if (mp_obj_is_callable(o_in)) {
        return mp_const_true;
    } else {
        return mp_const_false;
    }
}
MP_DEFINE_CONST_FUN_OBJ_1(mp_builtin_callable_obj, mp_builtin_callable);

STATIC mp_obj_t mp_builtin_chr(mp_obj_t o_in) {
    #if MICROPY_PY_BUILTINS_STR_UNICODE
    mp_uint_t c = mp_obj_get_int(o_in);
    char str[4];
    int len = 0;
    if (c < 0x80) {
        *str = c; len = 1;
    } else if (c < 0x800) {
        str[0] = (c >> 6) | 0xC0;
        str[1] = (c & 0x3F) | 0x80;
        len = 2;
    } else if (c < 0x10000) {
        str[0] = (c >> 12) | 0xE0;
        str[1] = ((c >> 6) & 0x3F) | 0x80;
        str[2] = (c & 0x3F) | 0x80;
        len = 3;
    } else if (c < 0x110000) {
        str[0] = (c >> 18) | 0xF0;
        str[1] = ((c >> 12) & 0x3F) | 0x80;
        str[2] = ((c >> 6) & 0x3F) | 0x80;
        str[3] = (c & 0x3F) | 0x80;
        len = 4;
    } else {
        mp_raise_msg(&mp_type_ValueError, "chr() arg not in range(0x110000)");
    }
    return mp_obj_new_str(str, len, true);
    #else
    mp_int_t ord = mp_obj_get_int(o_in);
    if (0 <= ord && ord <= 0xff) {
        char str[1] = {ord};
        return mp_obj_new_str(str, 1, true);
    } else {
        mp_raise_msg(&mp_type_ValueError, "chr() arg not in range(256)");
    }
    #endif
}
MP_DEFINE_CONST_FUN_OBJ_1(mp_builtin_chr_obj, mp_builtin_chr);

STATIC mp_obj_t mp_builtin_dir(size_t n_args, const mp_obj_t *args) {
    // TODO make this function more general and less of a hack

    mp_obj_dict_t *dict = NULL;
    mp_map_t *members = NULL;
    if (n_args == 0) {
        // make a list of names in the local name space
        dict = mp_locals_get();
    } else { // n_args == 1
        // make a list of names in the given object
        if (MP_OBJ_IS_TYPE(args[0], &mp_type_module)) {
            dict = mp_obj_module_get_globals(args[0]);
        } else {
            mp_obj_type_t *type;
            if (MP_OBJ_IS_TYPE(args[0], &mp_type_type)) {
                type = MP_OBJ_TO_PTR(args[0]);
            } else {
                type = mp_obj_get_type(args[0]);
            }
            if (type->locals_dict != NULL && type->locals_dict->base.type == &mp_type_dict) {
                dict = type->locals_dict;
            }
        }
        if (mp_obj_is_instance_type(mp_obj_get_type(args[0]))) {
            mp_obj_instance_t *inst = MP_OBJ_TO_PTR(args[0]);
            members = &inst->members;
        }
    }

    mp_obj_t dir = mp_obj_new_list(0, NULL);
    if (dict != NULL) {
        for (mp_uint_t i = 0; i < dict->map.alloc; i++) {
            if (MP_MAP_SLOT_IS_FILLED(&dict->map, i)) {
                mp_obj_list_append(dir, dict->map.table[i].key);
            }
        }
    }
    if (members != NULL) {
        for (mp_uint_t i = 0; i < members->alloc; i++) {
            if (MP_MAP_SLOT_IS_FILLED(members, i)) {
                mp_obj_list_append(dir, members->table[i].key);
            }
        }
    }
    return dir;
}
MP_DEFINE_CONST_FUN_OBJ_VAR_BETWEEN(mp_builtin_dir_obj, 0, 1, mp_builtin_dir);

STATIC mp_obj_t mp_builtin_divmod(mp_obj_t o1_in, mp_obj_t o2_in) {
    return mp_binary_op(MP_BINARY_OP_DIVMOD, o1_in, o2_in);
}
MP_DEFINE_CONST_FUN_OBJ_2(mp_builtin_divmod_obj, mp_builtin_divmod);

STATIC mp_obj_t mp_builtin_hash(mp_obj_t o_in) {
    // result is guaranteed to be a (small) int
    return mp_unary_op(MP_UNARY_OP_HASH, o_in);
}
MP_DEFINE_CONST_FUN_OBJ_1(mp_builtin_hash_obj, mp_builtin_hash);

STATIC mp_obj_t mp_builtin_hex(mp_obj_t o_in) {
    return mp_binary_op(MP_BINARY_OP_MODULO, MP_OBJ_NEW_QSTR(MP_QSTR__percent__hash_x), o_in);
}
MP_DEFINE_CONST_FUN_OBJ_1(mp_builtin_hex_obj, mp_builtin_hex);

STATIC mp_obj_t mp_builtin_iter(mp_obj_t o_in) {
    return mp_getiter(o_in);
}
MP_DEFINE_CONST_FUN_OBJ_1(mp_builtin_iter_obj, mp_builtin_iter);

#if MICROPY_PY_BUILTINS_MIN_MAX

STATIC mp_obj_t mp_builtin_min_max(size_t n_args, const mp_obj_t *args, mp_map_t *kwargs, mp_uint_t op) {
    mp_map_elem_t *key_elem = mp_map_lookup(kwargs, MP_OBJ_NEW_QSTR(MP_QSTR_key), MP_MAP_LOOKUP);
    mp_map_elem_t *default_elem;
    mp_obj_t key_fn = key_elem == NULL ? MP_OBJ_NULL : key_elem->value;
    if (n_args == 1) {
        // given an iterable
        mp_obj_t iterable = mp_getiter(args[0]);
        mp_obj_t best_key = MP_OBJ_NULL;
        mp_obj_t best_obj = MP_OBJ_NULL;
        mp_obj_t item;
        while ((item = mp_iternext(iterable)) != MP_OBJ_STOP_ITERATION) {
            mp_obj_t key = key_fn == MP_OBJ_NULL ? item : mp_call_function_1(key_fn, item);
            if (best_obj == MP_OBJ_NULL || (mp_binary_op(op, key, best_key) == mp_const_true)) {
                best_key = key;
                best_obj = item;
            }
        }
        if (best_obj == MP_OBJ_NULL) {
            default_elem = mp_map_lookup(kwargs, MP_OBJ_NEW_QSTR(MP_QSTR_default), MP_MAP_LOOKUP);
            if (default_elem != NULL) {
                best_obj = default_elem->value;
            } else {
                mp_raise_msg(&mp_type_ValueError, "arg is an empty sequence");
            }
        }
        return best_obj;
    } else {
        // given many args
        mp_obj_t best_key = MP_OBJ_NULL;
        mp_obj_t best_obj = MP_OBJ_NULL;
        for (mp_uint_t i = 0; i < n_args; i++) {
            mp_obj_t key = key_fn == MP_OBJ_NULL ? args[i] : mp_call_function_1(key_fn, args[i]);
            if (best_obj == MP_OBJ_NULL || (mp_binary_op(op, key, best_key) == mp_const_true)) {
                best_key = key;
                best_obj = args[i];
            }
        }
        return best_obj;
    }
}

STATIC mp_obj_t mp_builtin_max(size_t n_args, const mp_obj_t *args, mp_map_t *kwargs) {
    return mp_builtin_min_max(n_args, args, kwargs, MP_BINARY_OP_MORE);
}
MP_DEFINE_CONST_FUN_OBJ_KW(mp_builtin_max_obj, 1, mp_builtin_max);

STATIC mp_obj_t mp_builtin_min(size_t n_args, const mp_obj_t *args, mp_map_t *kwargs) {
    return mp_builtin_min_max(n_args, args, kwargs, MP_BINARY_OP_LESS);
}
MP_DEFINE_CONST_FUN_OBJ_KW(mp_builtin_min_obj, 1, mp_builtin_min);

#endif

STATIC mp_obj_t mp_builtin_next(mp_obj_t o) {
    mp_obj_t ret = mp_iternext_allow_raise(o);
    if (ret == MP_OBJ_STOP_ITERATION) {
        nlr_raise(mp_obj_new_exception(&mp_type_StopIteration));
    } else {
        return ret;
    }
}
MP_DEFINE_CONST_FUN_OBJ_1(mp_builtin_next_obj, mp_builtin_next);

STATIC mp_obj_t mp_builtin_oct(mp_obj_t o_in) {
    return mp_binary_op(MP_BINARY_OP_MODULO, MP_OBJ_NEW_QSTR(MP_QSTR__percent__hash_o), o_in);
}
MP_DEFINE_CONST_FUN_OBJ_1(mp_builtin_oct_obj, mp_builtin_oct);

STATIC mp_obj_t mp_builtin_ord(mp_obj_t o_in) {
    mp_uint_t len;
    const char *str = mp_obj_str_get_data(o_in, &len);
    #if MICROPY_PY_BUILTINS_STR_UNICODE
    if (MP_OBJ_IS_STR(o_in)) {
        len = unichar_charlen(str, len);
        if (len == 1) {
            if (!UTF8_IS_NONASCII(*str)) {
                goto return_first_byte;
            }
            mp_int_t ord = *str++ & 0x7F;
            for (mp_int_t mask = 0x40; ord & mask; mask >>= 1) {
                ord &= ~mask;
            }
            while (UTF8_IS_CONT(*str)) {
                ord = (ord << 6) | (*str++ & 0x3F);
            }
            return mp_obj_new_int(ord);
        }
    } else {
        // a bytes object
        if (len == 1) {
        return_first_byte:
            return MP_OBJ_NEW_SMALL_INT(((const byte*)str)[0]);
        }
    }
    #else
    if (len == 1) {
        // don't sign extend when converting to ord
        return mp_obj_new_int(((const byte*)str)[0]);
    }
    #endif

    if (MICROPY_ERROR_REPORTING == MICROPY_ERROR_REPORTING_TERSE) {
        nlr_raise(mp_obj_new_exception_msg_varg(&mp_type_TypeError,
            "ord expects a character"));
    } else {
        nlr_raise(mp_obj_new_exception_msg_varg(&mp_type_TypeError,
            "ord() expected a character, but string of length %d found", (int)len));
    }
}
MP_DEFINE_CONST_FUN_OBJ_1(mp_builtin_ord_obj, mp_builtin_ord);

#if (MICROPY_LONGINT_IMPL == MICROPY_LONGINT_IMPL_MPZ) && MICROPY_MPZ_POW3
STATIC mpz_t *mp_mpz_for_int(mp_obj_t arg, mpz_t *temp) {
    if (MP_OBJ_IS_SMALL_INT(arg)) {
        mpz_init_from_int(temp, MP_OBJ_SMALL_INT_VALUE(arg));
        return temp;
    } else {
        mp_obj_int_t *arp_p = MP_OBJ_TO_PTR(arg);
        return &(arp_p->mpz);
    }
}
#endif

STATIC mp_obj_t mp_builtin_pow(size_t n_args, const mp_obj_t *args) {
    switch (n_args) {
        case 2: return mp_binary_op(MP_BINARY_OP_POWER, args[0], args[1]);
        default:
<<<<<<< HEAD
#if !MICROPY_INT_POW3
            mp_raise_msg(&mp_type_NotImplementedError, "3-arg pow() not supported");
#else
#if MICROPY_LONGINT_IMPL != MICROPY_LONGINT_IMPL_MPZ
            return mp_binary_op(MP_BINARY_OP_MODULO, mp_binary_op(MP_BINARY_OP_POWER, args[0], args[1]), args[2]);
#else
            return mp_obj_int_pow3(args[0], args[1], args[2]);
#endif // MICROPY_LONGINT_IMPL != MICROPY_LONGINT_IMPL_MPZ
#endif // !MICROPY_INT_POW3
=======
#if MICROPY_LONGINT_IMPL != MICROPY_LONGINT_IMPL_MPZ
            return mp_binary_op(MP_BINARY_OP_MODULO, mp_binary_op(MP_BINARY_OP_POWER, args[0], args[1]), args[2]);
#else
#if !MICROPY_MPZ_POW3
            mp_raise_msg(&mp_type_NotImplementedError, "3-arg pow() not supported");
#else
            if (!MP_OBJ_IS_INT(args[0]) || !MP_OBJ_IS_INT(args[1]) || !MP_OBJ_IS_INT(args[2])) {
	            mp_raise_TypeError("pow() with 3 arguments requires integers");
	        } else {
                mp_obj_t result = mp_obj_new_int_from_ull(0); // Use the _from_ull version as this forces an mpz int
                mp_obj_int_t *res_p = (mp_obj_int_t *) MP_OBJ_TO_PTR(result);

                mpz_t l_temp, r_temp, m_temp;
                mpz_t *lhs = mp_mpz_for_int(args[0], &l_temp);
                mpz_t *rhs = mp_mpz_for_int(args[1], &r_temp);
                mpz_t *mod = mp_mpz_for_int(args[2], &m_temp);

                mpz_pow3_inpl(&(res_p->mpz), lhs, rhs, mod);

                if (lhs == &l_temp) { mpz_deinit(lhs); }
                if (rhs == &r_temp) { mpz_deinit(rhs); }
                if (mod == &m_temp) { mpz_deinit(mod); }
                return result;
            }
#endif // !MICROPY_MPZ_POW3
#endif // MICROPY_LONGINT_IMPL != MICROPY_LONGINT_IMPL_MPZ
>>>>>>> 2fcb3af1
    }
}
MP_DEFINE_CONST_FUN_OBJ_VAR_BETWEEN(mp_builtin_pow_obj, 2, 3, mp_builtin_pow);

STATIC mp_obj_t mp_builtin_print(size_t n_args, const mp_obj_t *args, mp_map_t *kwargs) {
    mp_map_elem_t *sep_elem = mp_map_lookup(kwargs, MP_OBJ_NEW_QSTR(MP_QSTR_sep), MP_MAP_LOOKUP);
    mp_map_elem_t *end_elem = mp_map_lookup(kwargs, MP_OBJ_NEW_QSTR(MP_QSTR_end), MP_MAP_LOOKUP);
    const char *sep_data = " ";
    mp_uint_t sep_len = 1;
    const char *end_data = "\n";
    mp_uint_t end_len = 1;
    if (sep_elem != NULL && sep_elem->value != mp_const_none) {
        sep_data = mp_obj_str_get_data(sep_elem->value, &sep_len);
    }
    if (end_elem != NULL && end_elem->value != mp_const_none) {
        end_data = mp_obj_str_get_data(end_elem->value, &end_len);
    }
    #if MICROPY_PY_IO
    void *stream_obj = &mp_sys_stdout_obj;
    mp_map_elem_t *file_elem = mp_map_lookup(kwargs, MP_OBJ_NEW_QSTR(MP_QSTR_file), MP_MAP_LOOKUP);
    if (file_elem != NULL && file_elem->value != mp_const_none) {
        stream_obj = MP_OBJ_TO_PTR(file_elem->value); // XXX may not be a concrete object
    }

    mp_print_t print = {stream_obj, mp_stream_write_adaptor};
    #endif
    for (mp_uint_t i = 0; i < n_args; i++) {
        if (i > 0) {
            #if MICROPY_PY_IO
            mp_stream_write_adaptor(stream_obj, sep_data, sep_len);
            #else
            mp_print_strn(&mp_plat_print, sep_data, sep_len, 0, 0, 0);
            #endif
        }
        #if MICROPY_PY_IO
        mp_obj_print_helper(&print, args[i], PRINT_STR);
        #else
        mp_obj_print_helper(&mp_plat_print, args[i], PRINT_STR);
        #endif
    }
    #if MICROPY_PY_IO
    mp_stream_write_adaptor(stream_obj, end_data, end_len);
    #else
    mp_print_strn(&mp_plat_print, end_data, end_len, 0, 0, 0);
    #endif
    return mp_const_none;
}
MP_DEFINE_CONST_FUN_OBJ_KW(mp_builtin_print_obj, 0, mp_builtin_print);

STATIC mp_obj_t mp_builtin___repl_print__(mp_obj_t o) {
    if (o != mp_const_none) {
        mp_obj_print_helper(MP_PYTHON_PRINTER, o, PRINT_REPR);
        mp_print_str(MP_PYTHON_PRINTER, "\n");
        #if MICROPY_CAN_OVERRIDE_BUILTINS
        // Set "_" special variable
        mp_obj_t dest[2] = {MP_OBJ_SENTINEL, o};
        mp_type_module.attr(MP_OBJ_FROM_PTR(&mp_module_builtins), MP_QSTR__, dest);
        #endif
    }
    return mp_const_none;
}
MP_DEFINE_CONST_FUN_OBJ_1(mp_builtin___repl_print___obj, mp_builtin___repl_print__);

STATIC mp_obj_t mp_builtin_repr(mp_obj_t o_in) {
    vstr_t vstr;
    mp_print_t print;
    vstr_init_print(&vstr, 16, &print);
    mp_obj_print_helper(&print, o_in, PRINT_REPR);
    return mp_obj_new_str_from_vstr(&mp_type_str, &vstr);
}
MP_DEFINE_CONST_FUN_OBJ_1(mp_builtin_repr_obj, mp_builtin_repr);

STATIC mp_obj_t mp_builtin_round(size_t n_args, const mp_obj_t *args) {
    mp_obj_t o_in = args[0];
    if (MP_OBJ_IS_INT(o_in)) {
        return o_in;
    }
#if MICROPY_PY_BUILTINS_FLOAT
    mp_int_t num_dig = 0;
    if (n_args > 1) {
        num_dig = mp_obj_get_int(args[1]);
        mp_float_t val = mp_obj_get_float(o_in);
        mp_float_t mult = MICROPY_FLOAT_C_FUN(pow)(10, num_dig);
        // TODO may lead to overflow
        mp_float_t rounded = MICROPY_FLOAT_C_FUN(round)(val * mult) / mult;
        return mp_obj_new_float(rounded);
    }
    mp_float_t val = mp_obj_get_float(o_in);
    mp_float_t rounded = MICROPY_FLOAT_C_FUN(round)(val);
    mp_int_t r = rounded;
    // make rounded value even if it was halfway between ints
    if (val - rounded == 0.5) {
        r = (r + 1) & (~1);
    } else if (val - rounded == -0.5) {
        r &= ~1;
    }
#else
    mp_int_t r = mp_obj_get_int(o_in);
#endif
    return mp_obj_new_int(r);
}
MP_DEFINE_CONST_FUN_OBJ_VAR_BETWEEN(mp_builtin_round_obj, 1, 2, mp_builtin_round);

STATIC mp_obj_t mp_builtin_sum(size_t n_args, const mp_obj_t *args) {
    mp_obj_t value;
    switch (n_args) {
        case 1: value = MP_OBJ_NEW_SMALL_INT(0); break;
        default: value = args[1]; break;
    }
    mp_obj_t iterable = mp_getiter(args[0]);
    mp_obj_t item;
    while ((item = mp_iternext(iterable)) != MP_OBJ_STOP_ITERATION) {
        value = mp_binary_op(MP_BINARY_OP_ADD, value, item);
    }
    return value;
}
MP_DEFINE_CONST_FUN_OBJ_VAR_BETWEEN(mp_builtin_sum_obj, 1, 2, mp_builtin_sum);

STATIC mp_obj_t mp_builtin_sorted(size_t n_args, const mp_obj_t *args, mp_map_t *kwargs) {
    if (n_args > 1) {
        mp_raise_msg(&mp_type_TypeError, "must use keyword argument for key function");
    }
    mp_obj_t self = mp_type_list.make_new(&mp_type_list, 1, 0, args);
    mp_obj_list_sort(1, &self, kwargs);

    return self;
}
MP_DEFINE_CONST_FUN_OBJ_KW(mp_builtin_sorted_obj, 1, mp_builtin_sorted);

// See mp_load_attr() if making any changes
STATIC inline mp_obj_t mp_load_attr_default(mp_obj_t base, qstr attr, mp_obj_t defval) {
    mp_obj_t dest[2];
    // use load_method, raising or not raising exception
    ((defval == MP_OBJ_NULL) ? mp_load_method : mp_load_method_maybe)(base, attr, dest);
    if (dest[0] == MP_OBJ_NULL) {
        return defval;
    } else if (dest[1] == MP_OBJ_NULL) {
        // load_method returned just a normal attribute
        return dest[0];
    } else {
        // load_method returned a method, so build a bound method object
        return mp_obj_new_bound_meth(dest[0], dest[1]);
    }
}

STATIC mp_obj_t mp_builtin_getattr(size_t n_args, const mp_obj_t *args) {
    mp_obj_t defval = MP_OBJ_NULL;
    if (n_args > 2) {
        defval = args[2];
    }
    return mp_load_attr_default(args[0], mp_obj_str_get_qstr(args[1]), defval);
}
MP_DEFINE_CONST_FUN_OBJ_VAR_BETWEEN(mp_builtin_getattr_obj, 2, 3, mp_builtin_getattr);

STATIC mp_obj_t mp_builtin_setattr(mp_obj_t base, mp_obj_t attr, mp_obj_t value) {
    mp_store_attr(base, mp_obj_str_get_qstr(attr), value);
    return mp_const_none;
}
MP_DEFINE_CONST_FUN_OBJ_3(mp_builtin_setattr_obj, mp_builtin_setattr);

#if MICROPY_CPYTHON_COMPAT
STATIC mp_obj_t mp_builtin_delattr(mp_obj_t base, mp_obj_t attr) {
    return mp_builtin_setattr(base, attr, MP_OBJ_NULL);
}
MP_DEFINE_CONST_FUN_OBJ_2(mp_builtin_delattr_obj, mp_builtin_delattr);
#endif

STATIC mp_obj_t mp_builtin_hasattr(mp_obj_t object_in, mp_obj_t attr_in) {
    qstr attr = mp_obj_str_get_qstr(attr_in);

    mp_obj_t dest[2];
    // TODO: https://docs.python.org/3/library/functions.html?highlight=hasattr#hasattr
    // explicitly says "This is implemented by calling getattr(object, name) and seeing
    // whether it raises an AttributeError or not.", so we should explicitly wrap this
    // in nlr_push and handle exception.
    mp_load_method_maybe(object_in, attr, dest);

    return mp_obj_new_bool(dest[0] != MP_OBJ_NULL);
}
MP_DEFINE_CONST_FUN_OBJ_2(mp_builtin_hasattr_obj, mp_builtin_hasattr);

STATIC mp_obj_t mp_builtin_globals(void) {
    return MP_OBJ_FROM_PTR(mp_globals_get());
}
MP_DEFINE_CONST_FUN_OBJ_0(mp_builtin_globals_obj, mp_builtin_globals);

STATIC mp_obj_t mp_builtin_locals(void) {
    return MP_OBJ_FROM_PTR(mp_locals_get());
}
MP_DEFINE_CONST_FUN_OBJ_0(mp_builtin_locals_obj, mp_builtin_locals);

// These are defined in terms of MicroPython API functions right away
MP_DEFINE_CONST_FUN_OBJ_1(mp_builtin_id_obj, mp_obj_id);
MP_DEFINE_CONST_FUN_OBJ_1(mp_builtin_len_obj, mp_obj_len);

STATIC const mp_rom_map_elem_t mp_module_builtins_globals_table[] = {
    { MP_ROM_QSTR(MP_QSTR___name__), MP_ROM_QSTR(MP_QSTR_builtins) },

    // built-in core functions
    { MP_ROM_QSTR(MP_QSTR___build_class__), MP_ROM_PTR(&mp_builtin___build_class___obj) },
    { MP_ROM_QSTR(MP_QSTR___import__), MP_ROM_PTR(&mp_builtin___import___obj) },
    { MP_ROM_QSTR(MP_QSTR___repl_print__), MP_ROM_PTR(&mp_builtin___repl_print___obj) },

    // built-in types
    { MP_ROM_QSTR(MP_QSTR_bool), MP_ROM_PTR(&mp_type_bool) },
    { MP_ROM_QSTR(MP_QSTR_bytes), MP_ROM_PTR(&mp_type_bytes) },
    #if MICROPY_PY_BUILTINS_BYTEARRAY
    { MP_ROM_QSTR(MP_QSTR_bytearray), MP_ROM_PTR(&mp_type_bytearray) },
    #endif
    #if MICROPY_PY_BUILTINS_COMPLEX
    { MP_ROM_QSTR(MP_QSTR_complex), MP_ROM_PTR(&mp_type_complex) },
    #endif
    { MP_ROM_QSTR(MP_QSTR_dict), MP_ROM_PTR(&mp_type_dict) },
    #if MICROPY_PY_BUILTINS_ENUMERATE
    { MP_ROM_QSTR(MP_QSTR_enumerate), MP_ROM_PTR(&mp_type_enumerate) },
    #endif
    #if MICROPY_PY_BUILTINS_FILTER
    { MP_ROM_QSTR(MP_QSTR_filter), MP_ROM_PTR(&mp_type_filter) },
    #endif
    #if MICROPY_PY_BUILTINS_FLOAT
    { MP_ROM_QSTR(MP_QSTR_float), MP_ROM_PTR(&mp_type_float) },
    #endif
    #if MICROPY_PY_BUILTINS_SET && MICROPY_PY_BUILTINS_FROZENSET
    { MP_ROM_QSTR(MP_QSTR_frozenset), MP_ROM_PTR(&mp_type_frozenset) },
    #endif
    { MP_ROM_QSTR(MP_QSTR_int), MP_ROM_PTR(&mp_type_int) },
    { MP_ROM_QSTR(MP_QSTR_list), MP_ROM_PTR(&mp_type_list) },
    { MP_ROM_QSTR(MP_QSTR_map), MP_ROM_PTR(&mp_type_map) },
    #if MICROPY_PY_BUILTINS_MEMORYVIEW
    { MP_ROM_QSTR(MP_QSTR_memoryview), MP_ROM_PTR(&mp_type_memoryview) },
    #endif
    { MP_ROM_QSTR(MP_QSTR_object), MP_ROM_PTR(&mp_type_object) },
    #if MICROPY_PY_BUILTINS_PROPERTY
    { MP_ROM_QSTR(MP_QSTR_property), MP_ROM_PTR(&mp_type_property) },
    #endif
    { MP_ROM_QSTR(MP_QSTR_range), MP_ROM_PTR(&mp_type_range) },
    #if MICROPY_PY_BUILTINS_REVERSED
    { MP_ROM_QSTR(MP_QSTR_reversed), MP_ROM_PTR(&mp_type_reversed) },
    #endif
    #if MICROPY_PY_BUILTINS_SET
    { MP_ROM_QSTR(MP_QSTR_set), MP_ROM_PTR(&mp_type_set) },
    #endif
    #if MICROPY_PY_BUILTINS_SLICE
    { MP_ROM_QSTR(MP_QSTR_slice), MP_ROM_PTR(&mp_type_slice) },
    #endif
    { MP_ROM_QSTR(MP_QSTR_str), MP_ROM_PTR(&mp_type_str) },
    { MP_ROM_QSTR(MP_QSTR_super), MP_ROM_PTR(&mp_type_super) },
    { MP_ROM_QSTR(MP_QSTR_tuple), MP_ROM_PTR(&mp_type_tuple) },
    { MP_ROM_QSTR(MP_QSTR_type), MP_ROM_PTR(&mp_type_type) },
    { MP_ROM_QSTR(MP_QSTR_zip), MP_ROM_PTR(&mp_type_zip) },

    { MP_ROM_QSTR(MP_QSTR_classmethod), MP_ROM_PTR(&mp_type_classmethod) },
    { MP_ROM_QSTR(MP_QSTR_staticmethod), MP_ROM_PTR(&mp_type_staticmethod) },

    // built-in objects
    { MP_ROM_QSTR(MP_QSTR_Ellipsis), MP_ROM_PTR(&mp_const_ellipsis_obj) },
    #if MICROPY_PY_BUILTINS_NOTIMPLEMENTED
    { MP_ROM_QSTR(MP_QSTR_NotImplemented), MP_ROM_PTR(&mp_const_notimplemented_obj) },
    #endif

    // built-in user functions
    { MP_ROM_QSTR(MP_QSTR_abs), MP_ROM_PTR(&mp_builtin_abs_obj) },
    { MP_ROM_QSTR(MP_QSTR_all), MP_ROM_PTR(&mp_builtin_all_obj) },
    { MP_ROM_QSTR(MP_QSTR_any), MP_ROM_PTR(&mp_builtin_any_obj) },
    { MP_ROM_QSTR(MP_QSTR_bin), MP_ROM_PTR(&mp_builtin_bin_obj) },
    { MP_ROM_QSTR(MP_QSTR_callable), MP_ROM_PTR(&mp_builtin_callable_obj) },
    #if MICROPY_PY_BUILTINS_COMPILE
    { MP_ROM_QSTR(MP_QSTR_compile), MP_ROM_PTR(&mp_builtin_compile_obj) },
    #endif
    { MP_ROM_QSTR(MP_QSTR_chr), MP_ROM_PTR(&mp_builtin_chr_obj) },
    #if MICROPY_CPYTHON_COMPAT
    { MP_ROM_QSTR(MP_QSTR_delattr), MP_ROM_PTR(&mp_builtin_delattr_obj) },
    #endif
    { MP_ROM_QSTR(MP_QSTR_dir), MP_ROM_PTR(&mp_builtin_dir_obj) },
    { MP_ROM_QSTR(MP_QSTR_divmod), MP_ROM_PTR(&mp_builtin_divmod_obj) },
    #if MICROPY_PY_BUILTINS_EVAL_EXEC
    { MP_ROM_QSTR(MP_QSTR_eval), MP_ROM_PTR(&mp_builtin_eval_obj) },
    { MP_ROM_QSTR(MP_QSTR_exec), MP_ROM_PTR(&mp_builtin_exec_obj) },
    #endif
    #if MICROPY_PY_BUILTINS_EXECFILE
    { MP_ROM_QSTR(MP_QSTR_execfile), MP_ROM_PTR(&mp_builtin_execfile_obj) },
    #endif
    { MP_ROM_QSTR(MP_QSTR_getattr), MP_ROM_PTR(&mp_builtin_getattr_obj) },
    { MP_ROM_QSTR(MP_QSTR_setattr), MP_ROM_PTR(&mp_builtin_setattr_obj) },
    { MP_ROM_QSTR(MP_QSTR_globals), MP_ROM_PTR(&mp_builtin_globals_obj) },
    { MP_ROM_QSTR(MP_QSTR_hasattr), MP_ROM_PTR(&mp_builtin_hasattr_obj) },
    { MP_ROM_QSTR(MP_QSTR_hash), MP_ROM_PTR(&mp_builtin_hash_obj) },
    #if MICROPY_PY_BUILTINS_HELP
    { MP_ROM_QSTR(MP_QSTR_help), MP_ROM_PTR(&mp_builtin_help_obj) },
    #endif
    { MP_ROM_QSTR(MP_QSTR_hex), MP_ROM_PTR(&mp_builtin_hex_obj) },
    { MP_ROM_QSTR(MP_QSTR_id), MP_ROM_PTR(&mp_builtin_id_obj) },
    { MP_ROM_QSTR(MP_QSTR_isinstance), MP_ROM_PTR(&mp_builtin_isinstance_obj) },
    { MP_ROM_QSTR(MP_QSTR_issubclass), MP_ROM_PTR(&mp_builtin_issubclass_obj) },
    { MP_ROM_QSTR(MP_QSTR_iter), MP_ROM_PTR(&mp_builtin_iter_obj) },
    { MP_ROM_QSTR(MP_QSTR_len), MP_ROM_PTR(&mp_builtin_len_obj) },
    { MP_ROM_QSTR(MP_QSTR_locals), MP_ROM_PTR(&mp_builtin_locals_obj) },
    #if MICROPY_PY_BUILTINS_MIN_MAX
    { MP_ROM_QSTR(MP_QSTR_max), MP_ROM_PTR(&mp_builtin_max_obj) },
    { MP_ROM_QSTR(MP_QSTR_min), MP_ROM_PTR(&mp_builtin_min_obj) },
    #endif
    { MP_ROM_QSTR(MP_QSTR_next), MP_ROM_PTR(&mp_builtin_next_obj) },
    { MP_ROM_QSTR(MP_QSTR_oct), MP_ROM_PTR(&mp_builtin_oct_obj) },
    { MP_ROM_QSTR(MP_QSTR_ord), MP_ROM_PTR(&mp_builtin_ord_obj) },
    { MP_ROM_QSTR(MP_QSTR_pow), MP_ROM_PTR(&mp_builtin_pow_obj) },
    { MP_ROM_QSTR(MP_QSTR_print), MP_ROM_PTR(&mp_builtin_print_obj) },
    { MP_ROM_QSTR(MP_QSTR_repr), MP_ROM_PTR(&mp_builtin_repr_obj) },
    { MP_ROM_QSTR(MP_QSTR_round), MP_ROM_PTR(&mp_builtin_round_obj) },
    { MP_ROM_QSTR(MP_QSTR_sorted), MP_ROM_PTR(&mp_builtin_sorted_obj) },
    { MP_ROM_QSTR(MP_QSTR_sum), MP_ROM_PTR(&mp_builtin_sum_obj) },

    // built-in exceptions
    { MP_ROM_QSTR(MP_QSTR_BaseException), MP_ROM_PTR(&mp_type_BaseException) },
    { MP_ROM_QSTR(MP_QSTR_ArithmeticError), MP_ROM_PTR(&mp_type_ArithmeticError) },
    { MP_ROM_QSTR(MP_QSTR_AssertionError), MP_ROM_PTR(&mp_type_AssertionError) },
    { MP_ROM_QSTR(MP_QSTR_AttributeError), MP_ROM_PTR(&mp_type_AttributeError) },
    { MP_ROM_QSTR(MP_QSTR_EOFError), MP_ROM_PTR(&mp_type_EOFError) },
    { MP_ROM_QSTR(MP_QSTR_Exception), MP_ROM_PTR(&mp_type_Exception) },
    { MP_ROM_QSTR(MP_QSTR_GeneratorExit), MP_ROM_PTR(&mp_type_GeneratorExit) },
    { MP_ROM_QSTR(MP_QSTR_ImportError), MP_ROM_PTR(&mp_type_ImportError) },
    { MP_ROM_QSTR(MP_QSTR_IndentationError), MP_ROM_PTR(&mp_type_IndentationError) },
    { MP_ROM_QSTR(MP_QSTR_IndexError), MP_ROM_PTR(&mp_type_IndexError) },
    { MP_ROM_QSTR(MP_QSTR_KeyboardInterrupt), MP_ROM_PTR(&mp_type_KeyboardInterrupt) },
    { MP_ROM_QSTR(MP_QSTR_KeyError), MP_ROM_PTR(&mp_type_KeyError) },
    { MP_ROM_QSTR(MP_QSTR_LookupError), MP_ROM_PTR(&mp_type_LookupError) },
    { MP_ROM_QSTR(MP_QSTR_MemoryError), MP_ROM_PTR(&mp_type_MemoryError) },
    { MP_ROM_QSTR(MP_QSTR_NameError), MP_ROM_PTR(&mp_type_NameError) },
    { MP_ROM_QSTR(MP_QSTR_NotImplementedError), MP_ROM_PTR(&mp_type_NotImplementedError) },
    { MP_ROM_QSTR(MP_QSTR_OSError), MP_ROM_PTR(&mp_type_OSError) },
    { MP_ROM_QSTR(MP_QSTR_OverflowError), MP_ROM_PTR(&mp_type_OverflowError) },
    { MP_ROM_QSTR(MP_QSTR_RuntimeError), MP_ROM_PTR(&mp_type_RuntimeError) },
    #if MICROPY_PY_ASYNC_AWAIT
    { MP_ROM_QSTR(MP_QSTR_StopAsyncIteration), MP_ROM_PTR(&mp_type_StopAsyncIteration) },
    #endif
    { MP_ROM_QSTR(MP_QSTR_StopIteration), MP_ROM_PTR(&mp_type_StopIteration) },
    { MP_ROM_QSTR(MP_QSTR_SyntaxError), MP_ROM_PTR(&mp_type_SyntaxError) },
    { MP_ROM_QSTR(MP_QSTR_SystemExit), MP_ROM_PTR(&mp_type_SystemExit) },
    { MP_ROM_QSTR(MP_QSTR_TypeError), MP_ROM_PTR(&mp_type_TypeError) },
    #if MICROPY_PY_BUILTINS_STR_UNICODE
    { MP_ROM_QSTR(MP_QSTR_UnicodeError), MP_ROM_PTR(&mp_type_UnicodeError) },
    #endif
    { MP_ROM_QSTR(MP_QSTR_ValueError), MP_ROM_PTR(&mp_type_ValueError) },
    #if MICROPY_EMIT_NATIVE
    { MP_ROM_QSTR(MP_QSTR_ViperTypeError), MP_ROM_PTR(&mp_type_ViperTypeError) },
    #endif
    { MP_ROM_QSTR(MP_QSTR_ZeroDivisionError), MP_ROM_PTR(&mp_type_ZeroDivisionError) },
    // Somehow CPython managed to have OverflowError not inherit from ValueError ;-/
    // TODO: For MICROPY_CPYTHON_COMPAT==0 use ValueError to avoid exc proliferation

    // Extra builtins as defined by a port
    MICROPY_PORT_BUILTINS
};

MP_DEFINE_CONST_DICT(mp_module_builtins_globals, mp_module_builtins_globals_table);

const mp_obj_module_t mp_module_builtins = {
    .base = { &mp_type_module },
    .globals = (mp_obj_dict_t*)&mp_module_builtins_globals,
};<|MERGE_RESOLUTION|>--- conflicted
+++ resolved
@@ -391,7 +391,6 @@
     switch (n_args) {
         case 2: return mp_binary_op(MP_BINARY_OP_POWER, args[0], args[1]);
         default:
-<<<<<<< HEAD
 #if !MICROPY_INT_POW3
             mp_raise_msg(&mp_type_NotImplementedError, "3-arg pow() not supported");
 #else
@@ -401,34 +400,6 @@
             return mp_obj_int_pow3(args[0], args[1], args[2]);
 #endif // MICROPY_LONGINT_IMPL != MICROPY_LONGINT_IMPL_MPZ
 #endif // !MICROPY_INT_POW3
-=======
-#if MICROPY_LONGINT_IMPL != MICROPY_LONGINT_IMPL_MPZ
-            return mp_binary_op(MP_BINARY_OP_MODULO, mp_binary_op(MP_BINARY_OP_POWER, args[0], args[1]), args[2]);
-#else
-#if !MICROPY_MPZ_POW3
-            mp_raise_msg(&mp_type_NotImplementedError, "3-arg pow() not supported");
-#else
-            if (!MP_OBJ_IS_INT(args[0]) || !MP_OBJ_IS_INT(args[1]) || !MP_OBJ_IS_INT(args[2])) {
-	            mp_raise_TypeError("pow() with 3 arguments requires integers");
-	        } else {
-                mp_obj_t result = mp_obj_new_int_from_ull(0); // Use the _from_ull version as this forces an mpz int
-                mp_obj_int_t *res_p = (mp_obj_int_t *) MP_OBJ_TO_PTR(result);
-
-                mpz_t l_temp, r_temp, m_temp;
-                mpz_t *lhs = mp_mpz_for_int(args[0], &l_temp);
-                mpz_t *rhs = mp_mpz_for_int(args[1], &r_temp);
-                mpz_t *mod = mp_mpz_for_int(args[2], &m_temp);
-
-                mpz_pow3_inpl(&(res_p->mpz), lhs, rhs, mod);
-
-                if (lhs == &l_temp) { mpz_deinit(lhs); }
-                if (rhs == &r_temp) { mpz_deinit(rhs); }
-                if (mod == &m_temp) { mpz_deinit(mod); }
-                return result;
-            }
-#endif // !MICROPY_MPZ_POW3
-#endif // MICROPY_LONGINT_IMPL != MICROPY_LONGINT_IMPL_MPZ
->>>>>>> 2fcb3af1
     }
 }
 MP_DEFINE_CONST_FUN_OBJ_VAR_BETWEEN(mp_builtin_pow_obj, 2, 3, mp_builtin_pow);
