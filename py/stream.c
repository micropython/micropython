/*
 * This file is part of the Micro Python project, http://micropython.org/
 *
 * The MIT License (MIT)
 *
 * Copyright (c) 2013, 2014 Damien P. George
 * Copyright (c) 2014 Paul Sokolovsky
 *
 * Permission is hereby granted, free of charge, to any person obtaining a copy
 * of this software and associated documentation files (the "Software"), to deal
 * in the Software without restriction, including without limitation the rights
 * to use, copy, modify, merge, publish, distribute, sublicense, and/or sell
 * copies of the Software, and to permit persons to whom the Software is
 * furnished to do so, subject to the following conditions:
 *
 * The above copyright notice and this permission notice shall be included in
 * all copies or substantial portions of the Software.
 *
 * THE SOFTWARE IS PROVIDED "AS IS", WITHOUT WARRANTY OF ANY KIND, EXPRESS OR
 * IMPLIED, INCLUDING BUT NOT LIMITED TO THE WARRANTIES OF MERCHANTABILITY,
 * FITNESS FOR A PARTICULAR PURPOSE AND NONINFRINGEMENT. IN NO EVENT SHALL THE
 * AUTHORS OR COPYRIGHT HOLDERS BE LIABLE FOR ANY CLAIM, DAMAGES OR OTHER
 * LIABILITY, WHETHER IN AN ACTION OF CONTRACT, TORT OR OTHERWISE, ARISING FROM,
 * OUT OF OR IN CONNECTION WITH THE SOFTWARE OR THE USE OR OTHER DEALINGS IN
 * THE SOFTWARE.
 */

#include <string.h>
#include <unistd.h>

#include "py/nlr.h"
#include "py/objstr.h"
#include "py/stream.h"

#if MICROPY_STREAMS_NON_BLOCK
#include <errno.h>
#if defined(__MINGW32__) && !defined(__MINGW64_VERSION_MAJOR)
#define EWOULDBLOCK 140
#endif
#endif

// This file defines generic Python stream read/write methods which
// dispatch to the underlying stream interface of an object.

// TODO: should be in mpconfig.h
#define DEFAULT_BUFFER_SIZE 256

STATIC mp_obj_t stream_readall(mp_obj_t self_in);

<<<<<<< HEAD
mp_obj_t mp_stream_op_supported(mp_obj_t self_in, supported_stream_op_t op) {
    bool error = false;
    struct _mp_obj_base_t *o = (struct _mp_obj_base_t *)self_in;

    if (op == STREAM_READ) {
        if (o->type->stream_p == NULL || o->type->stream_p->read == NULL) {
            error = true;
        }
    } else if (op == STREAM_WRITE) {
        if (o->type->stream_p == NULL || o->type->stream_p->write == NULL) {
            error = true;
        }
    } else if (op == STREAM_IOCTL) {
        if (o->type->stream_p == NULL || o->type->stream_p->ioctl == NULL) {
            error = true;
        }
    }    
    if (error) {
        // CPython: io.UnsupportedOperation, OSError subclass
        nlr_raise(mp_obj_new_exception_msg(&mp_type_OSError, "Operation not supported"));
    } else {
        return o;
    }
}

#define STREAM_CONTENT_TYPE(stream) (((stream)->is_text) ? &mp_type_str : &mp_type_bytes)

STATIC mp_obj_t stream_read(mp_uint_t n_args, const mp_obj_t *args) {
    struct _mp_obj_base_t *o = mp_stream_op_supported(args[0], STREAM_READ);
=======
mp_obj_t mp_stream_op_supported(mp_obj_t self_in, mp_stream_op_t op) {
    struct _mp_obj_base_t *o = (struct _mp_obj_base_t *)self_in;
    if (o->type->stream_p == NULL) {
        // CPython: io.UnsupportedOperation, OSError subclass
        nlr_raise(mp_obj_new_exception_msg(&mp_type_OSError, "stream object required"));
    } else if (op == MP_STREAM_OP_READ && o->type->stream_p->read == NULL) {
        nlr_raise(mp_obj_new_exception_msg(&mp_type_OSError, "object with stream.read required"));
    } else if (op == MP_STREAM_OP_WRITE && o->type->stream_p->write == NULL) {
        nlr_raise(mp_obj_new_exception_msg(&mp_type_OSError, "object with stream.write required"));
    } else if (op == MP_STREAM_OP_IOCTL && o->type->stream_p->ioctl == NULL) {
        nlr_raise(mp_obj_new_exception_msg(&mp_type_OSError, "object with stream.ioctl required"));
    }
    return o;
}
        
#define STREAM_CONTENT_TYPE(stream) (((stream)->is_text) ? &mp_type_str : &mp_type_bytes)

STATIC mp_obj_t stream_read(mp_uint_t n_args, const mp_obj_t *args) {
    struct _mp_obj_base_t *o = mp_stream_op_supported(args[0], MP_STREAM_OP_READ);
>>>>>>> 295c99c0

    // What to do if sz < -1?  Python docs don't specify this case.
    // CPython does a readall, but here we silently let negatives through,
    // and they will cause a MemoryError.
    mp_int_t sz;
    if (n_args == 1 || ((sz = mp_obj_get_int(args[1])) == -1)) {
        return stream_readall(args[0]);
    }

    #if MICROPY_PY_BUILTINS_STR_UNICODE
    if (o->type->stream_p->is_text) {
        // We need to read sz number of unicode characters.  Because we don't have any
        // buffering, and because the stream API can only read bytes, we must read here
        // in units of bytes and must never over read.  If we want sz chars, then reading
        // sz bytes will never over-read, so we follow this approach, in a loop to keep
        // reading until we have exactly enough chars.  This will be 1 read for text
        // with ASCII-only chars, and about 2 reads for text with a couple of non-ASCII
        // chars.  For text with lots of non-ASCII chars, it'll be pretty inefficient
        // in time and memory.

        vstr_t vstr;
        vstr_init(&vstr, sz);
        mp_uint_t more_bytes = sz;
        mp_uint_t last_buf_offset = 0;
        while (more_bytes > 0) {
            char *p = vstr_add_len(&vstr, more_bytes);
            if (p == NULL) {
                nlr_raise(mp_obj_new_exception_msg_varg(&mp_type_MemoryError, "out of memory"));
            }
            int error;
            mp_uint_t out_sz = o->type->stream_p->read(o, p, more_bytes, &error);
            if (out_sz == MP_STREAM_ERROR) {
                vstr_cut_tail_bytes(&vstr, more_bytes);
                if (mp_is_nonblocking_error(error)) {
                    // With non-blocking streams, we read as much as we can.
                    // If we read nothing, return None, just like read().
                    // Otherwise, return data read so far.
                    // TODO what if we have read only half a non-ASCII char?
                    if (vstr.len == 0) {
                        vstr_clear(&vstr);
                        return mp_const_none;
                    }
                    break;
                }
                nlr_raise(mp_obj_new_exception_arg1(&mp_type_OSError, MP_OBJ_NEW_SMALL_INT(error)));
            }

            if (out_sz < more_bytes) {
                // Finish reading.
                // TODO what if we have read only half a non-ASCII char?
                vstr_cut_tail_bytes(&vstr, more_bytes - out_sz);
                if (out_sz == 0) {
                    break; 
                }
            }

            // count chars from bytes just read
            for (mp_uint_t off = last_buf_offset;;) {
                byte b = vstr.buf[off];
                int n;
                if (!UTF8_IS_NONASCII(b)) {
                    // 1-byte ASCII char
                    n = 1;
                } else if ((b & 0xe0) == 0xc0) {
                    // 2-byte char
                    n = 2;
                } else if ((b & 0xf0) == 0xe0) {
                    // 3-byte char
                    n = 3;
                } else if ((b & 0xf8) == 0xf0) {
                    // 4-byte char
                    n = 4;
                } else {
                    // TODO
                    n = 5;
                }
                if (off + n <= vstr.len) {
                    // got a whole char in n bytes
                    off += n;
                    sz -= 1;
                    last_buf_offset = off;
                    if (off >= vstr.len) {
                        more_bytes = sz;
                        break;
                    }
                } else {
                    // didn't get a whole char, so work out how many extra bytes are needed for
                    // this partial char, plus bytes for additional chars that we want
                    more_bytes = (off + n - vstr.len) + (sz - 1);
                    break;
                }
            }
        }

        return mp_obj_new_str_from_vstr(&mp_type_str, &vstr);
    }
    #endif

    vstr_t vstr;
    vstr_init_len(&vstr, sz);
    int error;
    mp_uint_t out_sz = o->type->stream_p->read(o, vstr.buf, sz, &error);
    if (out_sz == MP_STREAM_ERROR) {
        vstr_clear(&vstr);
        if (mp_is_nonblocking_error(error)) {
            // https://docs.python.org/3.4/library/io.html#io.RawIOBase.read
            // "If the object is in non-blocking mode and no bytes are available,
            // None is returned."
            // This is actually very weird, as naive truth check will treat
            // this as EOF.
            return mp_const_none;
        }
        nlr_raise(mp_obj_new_exception_arg1(&mp_type_OSError, MP_OBJ_NEW_SMALL_INT(error)));
    } else {
        vstr.len = out_sz;
        return mp_obj_new_str_from_vstr(STREAM_CONTENT_TYPE(o->type->stream_p), &vstr);
    }
}

<<<<<<< HEAD
mp_obj_t mp_stream_read(mp_obj_t self_in, void *buf, mp_uint_t len) {
    // Supported op check included here for protability and to be equivalent to
    // mp_stream_write; some stream read methods will now have redundant checks:
    struct _mp_obj_base_t *o = mp_stream_op_supported(self_in, STREAM_READ);
    int error;
    mp_uint_t out_sz = o->type->stream_p->read(self_in, buf, len, &error);
    if (out_sz == MP_STREAM_ERROR) {
        if (mp_is_nonblocking_error(error)) {
            return mp_const_none;
        }
        nlr_raise(mp_obj_new_exception_arg1(&mp_type_OSError, MP_OBJ_NEW_SMALL_INT(error)));
    } else {
        return MP_OBJ_NEW_SMALL_INT(out_sz);
    }
}

mp_obj_t mp_stream_write(mp_obj_t self_in, const void *buf, mp_uint_t len) {
    struct _mp_obj_base_t *o = mp_stream_op_supported(self_in, STREAM_WRITE);
=======
mp_obj_t mp_stream_write(mp_obj_t self_in, const void *buf, mp_uint_t len) {
    struct _mp_obj_base_t *o = mp_stream_op_supported(self_in, MP_STREAM_OP_WRITE);
>>>>>>> 295c99c0
    int error;
    mp_uint_t out_sz = o->type->stream_p->write(self_in, buf, len, &error);
    if (out_sz == MP_STREAM_ERROR) {
        if (mp_is_nonblocking_error(error)) {
            // http://docs.python.org/3/library/io.html#io.RawIOBase.write
            // "None is returned if the raw stream is set not to block and
            // no single byte could be readily written to it."
            // This is for consistency with read() behavior, still weird,
            // see abobe.
            return mp_const_none;
        }
        nlr_raise(mp_obj_new_exception_arg1(&mp_type_OSError, MP_OBJ_NEW_SMALL_INT(error)));
    } else {
        return MP_OBJ_NEW_SMALL_INT(out_sz);
    }
}

STATIC mp_obj_t stream_write_method(mp_obj_t self_in, mp_obj_t arg) {
    mp_buffer_info_t bufinfo;
    mp_get_buffer_raise(arg, &bufinfo, MP_BUFFER_READ);
    return mp_stream_write(self_in, bufinfo.buf, bufinfo.len);
}

STATIC mp_obj_t stream_readinto(mp_uint_t n_args, const mp_obj_t *args) {
<<<<<<< HEAD
    struct _mp_obj_base_t *o = mp_stream_op_supported(args[0], STREAM_READ);
=======
    struct _mp_obj_base_t *o = mp_stream_op_supported(args[0], MP_STREAM_OP_READ);
>>>>>>> 295c99c0
    mp_buffer_info_t bufinfo;
    mp_get_buffer_raise(args[1], &bufinfo, MP_BUFFER_WRITE);

    // CPython extension: if 2nd arg is provided, that's max len to read,
    // instead of full buffer. Similar to
    // https://docs.python.org/3/library/socket.html#socket.socket.recv_into
    mp_uint_t len = bufinfo.len;
    if (n_args > 2) {
        len = mp_obj_get_int(args[2]);
        if (len > bufinfo.len) {
            len = bufinfo.len;
        }
    }

    return mp_stream_read(o, bufinfo.buf, len);
}

STATIC mp_obj_t stream_readall(mp_obj_t self_in) {
<<<<<<< HEAD
    struct _mp_obj_base_t *o = mp_stream_op_supported(self_in, STREAM_READ);
=======
    struct _mp_obj_base_t *o = mp_stream_op_supported(self_in, MP_STREAM_OP_READ);
>>>>>>> 295c99c0
    mp_uint_t total_size = 0;
    vstr_t vstr;
    vstr_init(&vstr, DEFAULT_BUFFER_SIZE);
    char *p = vstr.buf;
    mp_uint_t current_read = DEFAULT_BUFFER_SIZE;
    while (true) {
        int error;
        mp_uint_t out_sz = o->type->stream_p->read(self_in, p, current_read, &error);
        if (out_sz == MP_STREAM_ERROR) {
            if (mp_is_nonblocking_error(error)) {
                // With non-blocking streams, we read as much as we can.
                // If we read nothing, return None, just like read().
                // Otherwise, return data read so far.
                if (total_size == 0) {
                    return mp_const_none;
                }
                break;
            }
            nlr_raise(mp_obj_new_exception_arg1(&mp_type_OSError, MP_OBJ_NEW_SMALL_INT(error)));
        }
        if (out_sz == 0) {
            break;
        }
        total_size += out_sz;
        if (out_sz < current_read) {
            current_read -= out_sz;
            p += out_sz;
        } else {
            p = vstr_extend(&vstr, DEFAULT_BUFFER_SIZE);
            current_read = DEFAULT_BUFFER_SIZE;
            if (p == NULL) {
                // TODO
                nlr_raise(mp_obj_new_exception_msg_varg(&mp_type_OSError/*&mp_type_RuntimeError*/, "Out of memory"));
            }
        }
    }

    vstr.len = total_size;
    return mp_obj_new_str_from_vstr(STREAM_CONTENT_TYPE(o->type->stream_p), &vstr);
}

// Unbuffered, inefficient implementation of readline() for raw I/O files.
STATIC mp_obj_t stream_unbuffered_readline(mp_uint_t n_args, const mp_obj_t *args) {
<<<<<<< HEAD
    struct _mp_obj_base_t *o = mp_stream_op_supported(args[0], STREAM_READ);
=======
    struct _mp_obj_base_t *o = mp_stream_op_supported(args[0], MP_STREAM_OP_READ);
>>>>>>> 295c99c0
    mp_int_t max_size = -1;
    if (n_args > 1) {
        max_size = MP_OBJ_SMALL_INT_VALUE(args[1]);
    }

    vstr_t vstr;
    if (max_size != -1) {
        vstr_init(&vstr, max_size);
    } else {
        vstr_init(&vstr, 16);
    }

    while (max_size == -1 || max_size-- != 0) {
        char *p = vstr_add_len(&vstr, 1);
        if (p == NULL) {
            nlr_raise(mp_obj_new_exception_msg_varg(&mp_type_MemoryError, "out of memory"));
        }

        int error;
        mp_uint_t out_sz = o->type->stream_p->read(o, p, 1, &error);
        if (out_sz == MP_STREAM_ERROR) {
            if (mp_is_nonblocking_error(error)) {
                if (vstr.len == 1) {
                    // We just incremented it, but otherwise we read nothing
                    // and immediately got EAGAIN. This is case is not well
                    // specified in
                    // https://docs.python.org/3/library/io.html#io.IOBase.readline
                    // unlike similar case for read(). But we follow the latter's
                    // behavior - return None.
                    vstr_clear(&vstr);
                    return mp_const_none;
                } else {
                    goto done;
                }
            }
            nlr_raise(mp_obj_new_exception_arg1(&mp_type_OSError, MP_OBJ_NEW_SMALL_INT(error)));
        }
        if (out_sz == 0) {
done:
            // Back out previously added byte
            // Consider, what's better - read a char and get OutOfMemory (so read
            // char is lost), or allocate first as we do.
            vstr_cut_tail_bytes(&vstr, 1);
            break;
        }
        if (*p == '\n') {
            break;
        }
    }

    return mp_obj_new_str_from_vstr(STREAM_CONTENT_TYPE(o->type->stream_p), &vstr);
}

// TODO take an optional extra argument (what does it do exactly?)
STATIC mp_obj_t stream_unbuffered_readlines(mp_obj_t self) {
    mp_obj_t lines = mp_obj_new_list(0, NULL);
    for (;;) {
        mp_obj_t line = stream_unbuffered_readline(1, &self);
        if (!mp_obj_is_true(line)) {
            break;
        }
        mp_obj_list_append(lines, line);
    }
    return lines;
}
MP_DEFINE_CONST_FUN_OBJ_1(mp_stream_unbuffered_readlines_obj, stream_unbuffered_readlines);

mp_obj_t mp_stream_unbuffered_iter(mp_obj_t self) {
    mp_obj_t l_in = stream_unbuffered_readline(1, &self);
    if (mp_obj_is_true(l_in)) {
        return l_in;
    }
    return MP_OBJ_STOP_ITERATION;
}

STATIC mp_obj_t stream_seek(mp_uint_t n_args, const mp_obj_t *args) {
<<<<<<< HEAD
    struct _mp_obj_base_t *o = mp_stream_op_supported(args[0], STREAM_IOCTL);
=======
    struct _mp_obj_base_t *o = mp_stream_op_supported(args[0], MP_STREAM_OP_IOCTL);
>>>>>>> 295c99c0
    struct mp_stream_seek_t seek_s;
    // TODO: Could be uint64
    seek_s.offset = mp_obj_get_int(args[1]);
    seek_s.whence = 0;
    if (n_args == 3) {
        seek_s.whence = mp_obj_get_int(args[2]);
    }

    int error;
    mp_uint_t res = o->type->stream_p->ioctl(o, MP_STREAM_SEEK, (mp_uint_t)&seek_s, &error);
    if (res == MP_STREAM_ERROR) {
        nlr_raise(mp_obj_new_exception_arg1(&mp_type_OSError, MP_OBJ_NEW_SMALL_INT(error)));
    }

    // TODO: Could be uint64
    return mp_obj_new_int_from_uint(seek_s.offset);
}
MP_DEFINE_CONST_FUN_OBJ_VAR_BETWEEN(mp_stream_seek_obj, 2, 3, stream_seek);

STATIC mp_obj_t stream_tell(mp_obj_t self) {
    mp_obj_t offset = MP_OBJ_NEW_SMALL_INT(0);
    mp_obj_t whence = MP_OBJ_NEW_SMALL_INT(SEEK_CUR);
    const mp_obj_t args[3] = {self, offset, whence};
    return stream_seek(3, args);
}
MP_DEFINE_CONST_FUN_OBJ_1(mp_stream_tell_obj, stream_tell);

MP_DEFINE_CONST_FUN_OBJ_VAR_BETWEEN(mp_stream_read_obj, 1, 2, stream_read);
MP_DEFINE_CONST_FUN_OBJ_VAR_BETWEEN(mp_stream_readinto_obj, 2, 3, stream_readinto);
MP_DEFINE_CONST_FUN_OBJ_1(mp_stream_readall_obj, stream_readall);
MP_DEFINE_CONST_FUN_OBJ_VAR_BETWEEN(mp_stream_unbuffered_readline_obj, 1, 2, stream_unbuffered_readline);
MP_DEFINE_CONST_FUN_OBJ_2(mp_stream_write_obj, stream_write_method);<|MERGE_RESOLUTION|>--- conflicted
+++ resolved
@@ -47,37 +47,6 @@
 
 STATIC mp_obj_t stream_readall(mp_obj_t self_in);
 
-<<<<<<< HEAD
-mp_obj_t mp_stream_op_supported(mp_obj_t self_in, supported_stream_op_t op) {
-    bool error = false;
-    struct _mp_obj_base_t *o = (struct _mp_obj_base_t *)self_in;
-
-    if (op == STREAM_READ) {
-        if (o->type->stream_p == NULL || o->type->stream_p->read == NULL) {
-            error = true;
-        }
-    } else if (op == STREAM_WRITE) {
-        if (o->type->stream_p == NULL || o->type->stream_p->write == NULL) {
-            error = true;
-        }
-    } else if (op == STREAM_IOCTL) {
-        if (o->type->stream_p == NULL || o->type->stream_p->ioctl == NULL) {
-            error = true;
-        }
-    }    
-    if (error) {
-        // CPython: io.UnsupportedOperation, OSError subclass
-        nlr_raise(mp_obj_new_exception_msg(&mp_type_OSError, "Operation not supported"));
-    } else {
-        return o;
-    }
-}
-
-#define STREAM_CONTENT_TYPE(stream) (((stream)->is_text) ? &mp_type_str : &mp_type_bytes)
-
-STATIC mp_obj_t stream_read(mp_uint_t n_args, const mp_obj_t *args) {
-    struct _mp_obj_base_t *o = mp_stream_op_supported(args[0], STREAM_READ);
-=======
 mp_obj_t mp_stream_op_supported(mp_obj_t self_in, mp_stream_op_t op) {
     struct _mp_obj_base_t *o = (struct _mp_obj_base_t *)self_in;
     if (o->type->stream_p == NULL) {
@@ -92,12 +61,11 @@
     }
     return o;
 }
-        
+
 #define STREAM_CONTENT_TYPE(stream) (((stream)->is_text) ? &mp_type_str : &mp_type_bytes)
 
 STATIC mp_obj_t stream_read(mp_uint_t n_args, const mp_obj_t *args) {
     struct _mp_obj_base_t *o = mp_stream_op_supported(args[0], MP_STREAM_OP_READ);
->>>>>>> 295c99c0
 
     // What to do if sz < -1?  Python docs don't specify this case.
     // CPython does a readall, but here we silently let negatives through,
@@ -217,11 +185,10 @@
     }
 }
 
-<<<<<<< HEAD
 mp_obj_t mp_stream_read(mp_obj_t self_in, void *buf, mp_uint_t len) {
     // Supported op check included here for protability and to be equivalent to
     // mp_stream_write; some stream read methods will now have redundant checks:
-    struct _mp_obj_base_t *o = mp_stream_op_supported(self_in, STREAM_READ);
+    struct _mp_obj_base_t *o = mp_stream_op_supported(self_in, MP_STREAM_OP_READ);
     int error;
     mp_uint_t out_sz = o->type->stream_p->read(self_in, buf, len, &error);
     if (out_sz == MP_STREAM_ERROR) {
@@ -235,11 +202,7 @@
 }
 
 mp_obj_t mp_stream_write(mp_obj_t self_in, const void *buf, mp_uint_t len) {
-    struct _mp_obj_base_t *o = mp_stream_op_supported(self_in, STREAM_WRITE);
-=======
-mp_obj_t mp_stream_write(mp_obj_t self_in, const void *buf, mp_uint_t len) {
     struct _mp_obj_base_t *o = mp_stream_op_supported(self_in, MP_STREAM_OP_WRITE);
->>>>>>> 295c99c0
     int error;
     mp_uint_t out_sz = o->type->stream_p->write(self_in, buf, len, &error);
     if (out_sz == MP_STREAM_ERROR) {
@@ -264,11 +227,7 @@
 }
 
 STATIC mp_obj_t stream_readinto(mp_uint_t n_args, const mp_obj_t *args) {
-<<<<<<< HEAD
-    struct _mp_obj_base_t *o = mp_stream_op_supported(args[0], STREAM_READ);
-=======
     struct _mp_obj_base_t *o = mp_stream_op_supported(args[0], MP_STREAM_OP_READ);
->>>>>>> 295c99c0
     mp_buffer_info_t bufinfo;
     mp_get_buffer_raise(args[1], &bufinfo, MP_BUFFER_WRITE);
 
@@ -287,11 +246,7 @@
 }
 
 STATIC mp_obj_t stream_readall(mp_obj_t self_in) {
-<<<<<<< HEAD
-    struct _mp_obj_base_t *o = mp_stream_op_supported(self_in, STREAM_READ);
-=======
     struct _mp_obj_base_t *o = mp_stream_op_supported(self_in, MP_STREAM_OP_READ);
->>>>>>> 295c99c0
     mp_uint_t total_size = 0;
     vstr_t vstr;
     vstr_init(&vstr, DEFAULT_BUFFER_SIZE);
@@ -335,11 +290,7 @@
 
 // Unbuffered, inefficient implementation of readline() for raw I/O files.
 STATIC mp_obj_t stream_unbuffered_readline(mp_uint_t n_args, const mp_obj_t *args) {
-<<<<<<< HEAD
-    struct _mp_obj_base_t *o = mp_stream_op_supported(args[0], STREAM_READ);
-=======
     struct _mp_obj_base_t *o = mp_stream_op_supported(args[0], MP_STREAM_OP_READ);
->>>>>>> 295c99c0
     mp_int_t max_size = -1;
     if (n_args > 1) {
         max_size = MP_OBJ_SMALL_INT_VALUE(args[1]);
@@ -416,11 +367,7 @@
 }
 
 STATIC mp_obj_t stream_seek(mp_uint_t n_args, const mp_obj_t *args) {
-<<<<<<< HEAD
-    struct _mp_obj_base_t *o = mp_stream_op_supported(args[0], STREAM_IOCTL);
-=======
     struct _mp_obj_base_t *o = mp_stream_op_supported(args[0], MP_STREAM_OP_IOCTL);
->>>>>>> 295c99c0
     struct mp_stream_seek_t seek_s;
     // TODO: Could be uint64
     seek_s.offset = mp_obj_get_int(args[1]);
