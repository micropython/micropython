#include <stdbool.h>
#include <stdint.h>
#include <stdio.h>
#include <string.h>
#include <assert.h>
#include <math.h>

#include "misc.h"
#include "mpconfig.h"
#include "qstr.h"
#include "lexer.h"
#include "parse.h"
#include "scope.h"
#include "runtime0.h"
#include "emit.h"
#include "emitglue.h"
#include "obj.h"
#include "compile.h"
#include "runtime.h"
#include "smallint.h"

// TODO need to mangle __attr names

#define MICROPY_EMIT_NATIVE (MICROPY_EMIT_X64 || MICROPY_EMIT_THUMB)

typedef enum {
    PN_none = 0,
#define DEF_RULE(rule, comp, kind, ...) PN_##rule,
#include "grammar.h"
#undef DEF_RULE
    PN_maximum_number_of,
} pn_kind_t;

#define EMIT(fun) (comp->emit_method_table->fun(comp->emit))
#define EMIT_ARG(fun, ...) (comp->emit_method_table->fun(comp->emit, __VA_ARGS__))
#define EMIT_INLINE_ASM(fun) (comp->emit_inline_asm_method_table->fun(comp->emit_inline_asm))
#define EMIT_INLINE_ASM_ARG(fun, ...) (comp->emit_inline_asm_method_table->fun(comp->emit_inline_asm, __VA_ARGS__))

typedef struct _compiler_t {
    qstr source_file;
    uint8_t is_repl;
    uint8_t pass; // holds enum type pass_kind_t
    uint8_t had_error; // try to keep compiler clean from nlr
    uint8_t func_arg_is_super; // used to compile special case of super() function call

    int next_label;

    int break_label;
    int continue_label;
    int break_continue_except_level;
    uint16_t cur_except_level; // increased for SETUP_EXCEPT, SETUP_FINALLY; decreased for POP_BLOCK, POP_EXCEPT

    uint16_t n_arg_keyword;
    uint8_t star_flags;
    uint8_t have_bare_star;
    uint8_t param_pass;
    uint16_t param_pass_num_dict_params;
    uint16_t param_pass_num_default_params;

    scope_t *scope_head;
    scope_t *scope_cur;

    emit_t *emit;                                   // current emitter
    const emit_method_table_t *emit_method_table;   // current emit method table

    emit_inline_asm_t *emit_inline_asm;                                   // current emitter for inline asm
    const emit_inline_asm_method_table_t *emit_inline_asm_method_table;   // current emit method table for inline asm
} compiler_t;

STATIC void compile_syntax_error(compiler_t *comp, mp_parse_node_t pn, const char *msg) {
    // TODO store the error message to a variable in compiler_t instead of printing it
    if (MP_PARSE_NODE_IS_STRUCT(pn)) {
        printf("  File \"%s\", line " UINT_FMT "\n", qstr_str(comp->source_file), (machine_uint_t)((mp_parse_node_struct_t*)pn)->source_line);
    } else {
        printf("  File \"%s\"\n", qstr_str(comp->source_file));
    }
    printf("SyntaxError: %s\n", msg);
    comp->had_error = true;
}

mp_parse_node_t fold_constants(mp_parse_node_t pn) {
    if (MP_PARSE_NODE_IS_STRUCT(pn)) {
        mp_parse_node_struct_t *pns = (mp_parse_node_struct_t*)pn;
        int n = MP_PARSE_NODE_STRUCT_NUM_NODES(pns);

        // fold arguments first
        for (int i = 0; i < n; i++) {
            pns->nodes[i] = fold_constants(pns->nodes[i]);
        }

        switch (MP_PARSE_NODE_STRUCT_KIND(pns)) {
            case PN_shift_expr:
                if (n == 3 && MP_PARSE_NODE_IS_SMALL_INT(pns->nodes[0]) && MP_PARSE_NODE_IS_SMALL_INT(pns->nodes[2])) {
                    int arg0 = MP_PARSE_NODE_LEAF_SMALL_INT(pns->nodes[0]);
                    int arg1 = MP_PARSE_NODE_LEAF_SMALL_INT(pns->nodes[2]);
                    if (MP_PARSE_NODE_IS_TOKEN_KIND(pns->nodes[1], MP_TOKEN_OP_DBL_LESS)) {
#if MICROPY_EMIT_CPYTHON
                        // can overflow; enabled only to compare with CPython
                        pn = mp_parse_node_new_leaf(MP_PARSE_NODE_SMALL_INT, arg0 << arg1);
#endif
                    } else if (MP_PARSE_NODE_IS_TOKEN_KIND(pns->nodes[1], MP_TOKEN_OP_DBL_MORE)) {
                        pn = mp_parse_node_new_leaf(MP_PARSE_NODE_SMALL_INT, arg0 >> arg1);
                    } else {
                        // shouldn't happen
                        assert(0);
                    }
                }
                break;

            case PN_arith_expr:
                // overflow checking here relies on SMALL_INT being strictly smaller than machine_int_t
                if (n == 3 && MP_PARSE_NODE_IS_SMALL_INT(pns->nodes[0]) && MP_PARSE_NODE_IS_SMALL_INT(pns->nodes[2])) {
                    machine_int_t arg0 = MP_PARSE_NODE_LEAF_SMALL_INT(pns->nodes[0]);
                    machine_int_t arg1 = MP_PARSE_NODE_LEAF_SMALL_INT(pns->nodes[2]);
                    if (MP_PARSE_NODE_IS_TOKEN_KIND(pns->nodes[1], MP_TOKEN_OP_PLUS)) {
                        arg0 += arg1;
                    } else if (MP_PARSE_NODE_IS_TOKEN_KIND(pns->nodes[1], MP_TOKEN_OP_MINUS)) {
                        arg0 -= arg1;
                    } else {
                        // shouldn't happen
                        assert(0);
                    }
                    if (MP_PARSE_FITS_SMALL_INT(arg0)) {
                        pn = mp_parse_node_new_leaf(MP_PARSE_NODE_SMALL_INT, arg0);
                    }
                }
                break;

            case PN_term:
                if (n == 3 && MP_PARSE_NODE_IS_SMALL_INT(pns->nodes[0]) && MP_PARSE_NODE_IS_SMALL_INT(pns->nodes[2])) {
                    machine_int_t arg0 = MP_PARSE_NODE_LEAF_SMALL_INT(pns->nodes[0]);
                    machine_int_t arg1 = MP_PARSE_NODE_LEAF_SMALL_INT(pns->nodes[2]);
                    if (MP_PARSE_NODE_IS_TOKEN_KIND(pns->nodes[1], MP_TOKEN_OP_STAR)) {
                        if (!mp_small_int_mul_overflow(arg0, arg1)) {
                            arg0 *= arg1;
                            if (MP_PARSE_FITS_SMALL_INT(arg0)) {
                                pn = mp_parse_node_new_leaf(MP_PARSE_NODE_SMALL_INT, arg0);
                            }
                        }
                    } else if (MP_PARSE_NODE_IS_TOKEN_KIND(pns->nodes[1], MP_TOKEN_OP_SLASH)) {
                        ; // pass
                    } else if (MP_PARSE_NODE_IS_TOKEN_KIND(pns->nodes[1], MP_TOKEN_OP_PERCENT)) {
                        pn = mp_parse_node_new_leaf(MP_PARSE_NODE_SMALL_INT, mp_small_int_modulo(arg0, arg1));
                    } else if (MP_PARSE_NODE_IS_TOKEN_KIND(pns->nodes[1], MP_TOKEN_OP_DBL_SLASH)) {
                        if (arg1 != 0) {
                            pn = mp_parse_node_new_leaf(MP_PARSE_NODE_SMALL_INT, mp_small_int_floor_divide(arg0, arg1));
                        }
                    } else {
                        // shouldn't happen
                        assert(0);
                    }
                }
                break;

            case PN_factor_2:
                if (MP_PARSE_NODE_IS_SMALL_INT(pns->nodes[1])) {
                    machine_int_t arg = MP_PARSE_NODE_LEAF_SMALL_INT(pns->nodes[1]);
                    if (MP_PARSE_NODE_IS_TOKEN_KIND(pns->nodes[0], MP_TOKEN_OP_PLUS)) {
                        pn = mp_parse_node_new_leaf(MP_PARSE_NODE_SMALL_INT, arg);
                    } else if (MP_PARSE_NODE_IS_TOKEN_KIND(pns->nodes[0], MP_TOKEN_OP_MINUS)) {
                        pn = mp_parse_node_new_leaf(MP_PARSE_NODE_SMALL_INT, -arg);
                    } else if (MP_PARSE_NODE_IS_TOKEN_KIND(pns->nodes[0], MP_TOKEN_OP_TILDE)) {
                        pn = mp_parse_node_new_leaf(MP_PARSE_NODE_SMALL_INT, ~arg);
                    } else {
                        // shouldn't happen
                        assert(0);
                    }
                }
                break;

#if MICROPY_EMIT_CPYTHON
            case PN_power:
                // can overflow; enabled only to compare with CPython
                if (MP_PARSE_NODE_IS_SMALL_INT(pns->nodes[0]) && MP_PARSE_NODE_IS_NULL(pns->nodes[1]) && !MP_PARSE_NODE_IS_NULL(pns->nodes[2])) {
                    mp_parse_node_struct_t* pns2 = (mp_parse_node_struct_t*)pns->nodes[2];
                    if (MP_PARSE_NODE_IS_SMALL_INT(pns2->nodes[0])) {
                        int power = MP_PARSE_NODE_LEAF_SMALL_INT(pns2->nodes[0]);
                        if (power >= 0) {
                            int ans = 1;
                            int base = MP_PARSE_NODE_LEAF_SMALL_INT(pns->nodes[0]);
                            for (; power > 0; power--) {
                                ans *= base;
                            }
                            pn = mp_parse_node_new_leaf(MP_PARSE_NODE_SMALL_INT, ans);
                        }
                    }
                }
                break;
#endif
        }
    }

    return pn;
}

STATIC void compile_trailer_paren_helper(compiler_t *comp, mp_parse_node_t pn_arglist, bool is_method_call, int n_positional_extra);
STATIC void compile_node(compiler_t *comp, mp_parse_node_t pn);

STATIC int comp_next_label(compiler_t *comp) {
    return comp->next_label++;
}

STATIC void compile_increase_except_level(compiler_t *comp) {
    comp->cur_except_level += 1;
    if (comp->cur_except_level > comp->scope_cur->exc_stack_size) {
        comp->scope_cur->exc_stack_size = comp->cur_except_level;
    }
}

STATIC void compile_decrease_except_level(compiler_t *comp) {
    assert(comp->cur_except_level > 0);
    comp->cur_except_level -= 1;
}

STATIC scope_t *scope_new_and_link(compiler_t *comp, scope_kind_t kind, mp_parse_node_t pn, uint emit_options) {
    scope_t *scope = scope_new(kind, pn, comp->source_file, mp_emit_glue_get_unique_code_id(), emit_options);
    scope->parent = comp->scope_cur;
    scope->next = NULL;
    if (comp->scope_head == NULL) {
        comp->scope_head = scope;
    } else {
        scope_t *s = comp->scope_head;
        while (s->next != NULL) {
            s = s->next;
        }
        s->next = scope;
    }
    return scope;
}

STATIC int list_len(mp_parse_node_t pn, int pn_kind) {
    if (MP_PARSE_NODE_IS_NULL(pn)) {
        return 0;
    } else if (MP_PARSE_NODE_IS_LEAF(pn)) {
        return 1;
    } else {
        mp_parse_node_struct_t *pns = (mp_parse_node_struct_t*)pn;
        if (MP_PARSE_NODE_STRUCT_KIND(pns) != pn_kind) {
            if(MP_PARSE_NODE_STRUCT_KIND(pns) == PN_classdef_2 ) {
                return 0;
            } 
            return 1;
        } else {
            return MP_PARSE_NODE_STRUCT_NUM_NODES(pns);
        }
    }
}

STATIC void apply_to_single_or_list(compiler_t *comp, mp_parse_node_t pn, int pn_list_kind, void (*f)(compiler_t*, mp_parse_node_t)) {
    if (MP_PARSE_NODE_IS_STRUCT(pn) && MP_PARSE_NODE_STRUCT_KIND((mp_parse_node_struct_t*)pn) == pn_list_kind) {
        mp_parse_node_struct_t *pns = (mp_parse_node_struct_t*)pn;
        int num_nodes = MP_PARSE_NODE_STRUCT_NUM_NODES(pns);
        for (int i = 0; i < num_nodes; i++) {
            f(comp, pns->nodes[i]);
        }
    } else if (!MP_PARSE_NODE_IS_NULL(pn)) {
        f(comp, pn);
    }
}

STATIC int list_get(mp_parse_node_t *pn, int pn_kind, mp_parse_node_t **nodes) {
    if (MP_PARSE_NODE_IS_NULL(*pn)) {
        *nodes = NULL;
        return 0;
    } else if (MP_PARSE_NODE_IS_LEAF(*pn)) {
        *nodes = pn;
        return 1;
    } else {
        mp_parse_node_struct_t *pns = (mp_parse_node_struct_t*)(*pn);
        if (MP_PARSE_NODE_STRUCT_KIND(pns) != pn_kind) {
            *nodes = pn;
            return 1;
        } else {
            *nodes = pns->nodes;
            return MP_PARSE_NODE_STRUCT_NUM_NODES(pns);
        }
    }
}

void compile_do_nothing(compiler_t *comp, mp_parse_node_struct_t *pns) {
}

void compile_generic_all_nodes(compiler_t *comp, mp_parse_node_struct_t *pns) {
    int num_nodes = MP_PARSE_NODE_STRUCT_NUM_NODES(pns);
    for (int i = 0; i < num_nodes; i++) {
        compile_node(comp, pns->nodes[i]);
    }
}

#if MICROPY_EMIT_CPYTHON
STATIC bool cpython_c_tuple_is_const(mp_parse_node_t pn) {
    if (!MP_PARSE_NODE_IS_LEAF(pn)) {
        return false;
    }
    if (MP_PARSE_NODE_IS_ID(pn)) {
        return false;
    }
    return true;
}

STATIC void cpython_c_print_quoted_str(vstr_t *vstr, qstr qstr, bool bytes) {
    uint len;
    const byte *str = qstr_data(qstr, &len);
    bool has_single_quote = false;
    bool has_double_quote = false;
    for (int i = 0; i < len; i++) {
        if (str[i] == '\'') {
            has_single_quote = true;
        } else if (str[i] == '"') {
            has_double_quote = true;
        }
    }
    if (bytes) {
        vstr_printf(vstr, "b");
    }
    bool quote_single = false;
    if (has_single_quote && !has_double_quote) {
        vstr_printf(vstr, "\"");
    } else {
        quote_single = true;
        vstr_printf(vstr, "'");
    }
    for (int i = 0; i < len; i++) {
        if (str[i] == '\n') {
            vstr_printf(vstr, "\\n");
        } else if (str[i] == '\\') {
            vstr_printf(vstr, "\\\\");
        } else if (str[i] == '\'' && quote_single) {
            vstr_printf(vstr, "\\'");
        } else {
            vstr_printf(vstr, "%c", str[i]);
        }
    }
    if (has_single_quote && !has_double_quote) {
        vstr_printf(vstr, "\"");
    } else {
        vstr_printf(vstr, "'");
    }
}

STATIC void cpython_c_tuple_emit_const(compiler_t *comp, mp_parse_node_t pn, vstr_t *vstr) {
    assert(MP_PARSE_NODE_IS_LEAF(pn));
    if (MP_PARSE_NODE_IS_SMALL_INT(pn)) {
        vstr_printf(vstr, INT_FMT, MP_PARSE_NODE_LEAF_SMALL_INT(pn));
        return;
    }

    int arg = MP_PARSE_NODE_LEAF_ARG(pn);
    switch (MP_PARSE_NODE_LEAF_KIND(pn)) {
        case MP_PARSE_NODE_ID: assert(0);
        case MP_PARSE_NODE_INTEGER: vstr_printf(vstr, "%s", qstr_str(arg)); break;
        case MP_PARSE_NODE_DECIMAL: vstr_printf(vstr, "%s", qstr_str(arg)); break;
        case MP_PARSE_NODE_STRING: cpython_c_print_quoted_str(vstr, arg, false); break;
        case MP_PARSE_NODE_BYTES: cpython_c_print_quoted_str(vstr, arg, true); break;
        case MP_PARSE_NODE_TOKEN:
            switch (arg) {
                case MP_TOKEN_KW_FALSE: vstr_printf(vstr, "False"); break;
                case MP_TOKEN_KW_NONE: vstr_printf(vstr, "None"); break;
                case MP_TOKEN_KW_TRUE: vstr_printf(vstr, "True"); break;
                default: assert(0); // shouldn't happen
            }
            break;
        default: assert(0);
    }
}

STATIC void cpython_c_tuple(compiler_t *comp, mp_parse_node_t pn, mp_parse_node_struct_t *pns_list) {
    int n = 0;
    if (pns_list != NULL) {
        n = MP_PARSE_NODE_STRUCT_NUM_NODES(pns_list);
    }
    int total = n;
    bool is_const = true;
    if (!MP_PARSE_NODE_IS_NULL(pn)) {
        total += 1;
        if (!cpython_c_tuple_is_const(pn)) {
            is_const = false;
        }
    }
    for (int i = 0; i < n; i++) {
        if (!cpython_c_tuple_is_const(pns_list->nodes[i])) {
            is_const = false;
            break;
        }
    }
    if (total > 0 && is_const) {
        bool need_comma = false;
        vstr_t *vstr = vstr_new();
        vstr_printf(vstr, "(");
        if (!MP_PARSE_NODE_IS_NULL(pn)) {
            cpython_c_tuple_emit_const(comp, pn, vstr);
            need_comma = true;
        }
        for (int i = 0; i < n; i++) {
            if (need_comma) {
                vstr_printf(vstr, ", ");
            }
            cpython_c_tuple_emit_const(comp, pns_list->nodes[i], vstr);
            need_comma = true;
        }
        if (total == 1) {
            vstr_printf(vstr, ",)");
        } else {
            vstr_printf(vstr, ")");
        }
        EMIT_ARG(load_const_verbatim_str, vstr_str(vstr));
        vstr_free(vstr);
    } else {
        if (!MP_PARSE_NODE_IS_NULL(pn)) {
            compile_node(comp, pn);
        }
        for (int i = 0; i < n; i++) {
            compile_node(comp, pns_list->nodes[i]);
        }
        EMIT_ARG(build_tuple, total);
    }
}
#endif

// funnelling all tuple creations through this function is purely so we can optionally agree with CPython
void c_tuple(compiler_t *comp, mp_parse_node_t pn, mp_parse_node_struct_t *pns_list) {
#if MICROPY_EMIT_CPYTHON
    cpython_c_tuple(comp, pn, pns_list);
#else
    int total = 0;
    if (!MP_PARSE_NODE_IS_NULL(pn)) {
        compile_node(comp, pn);
        total += 1;
    }
    if (pns_list != NULL) {
        int n = MP_PARSE_NODE_STRUCT_NUM_NODES(pns_list);
        for (int i = 0; i < n; i++) {
            compile_node(comp, pns_list->nodes[i]);
        }
        total += n;
    }
    EMIT_ARG(build_tuple, total);
#endif
}

void compile_generic_tuple(compiler_t *comp, mp_parse_node_struct_t *pns) {
    // a simple tuple expression
    c_tuple(comp, MP_PARSE_NODE_NULL, pns);
}

STATIC bool node_is_const_false(mp_parse_node_t pn) {
    return MP_PARSE_NODE_IS_TOKEN_KIND(pn, MP_TOKEN_KW_FALSE);
    // untested: || (MP_PARSE_NODE_IS_SMALL_INT(pn) && MP_PARSE_NODE_LEAF_SMALL_INT(pn) == 0);
}

STATIC bool node_is_const_true(mp_parse_node_t pn) {
    return MP_PARSE_NODE_IS_TOKEN_KIND(pn, MP_TOKEN_KW_TRUE) || (MP_PARSE_NODE_IS_SMALL_INT(pn) && MP_PARSE_NODE_LEAF_SMALL_INT(pn) == 1);
}

#if MICROPY_EMIT_CPYTHON
// the is_nested variable is purely to match with CPython, which doesn't fully optimise not's
STATIC void cpython_c_if_cond(compiler_t *comp, mp_parse_node_t pn, bool jump_if, int label, bool is_nested) {
    if (node_is_const_false(pn)) {
        if (jump_if == false) {
            EMIT_ARG(jump, label);
        }
        return;
    } else if (node_is_const_true(pn)) {
        if (jump_if == true) {
            EMIT_ARG(jump, label);
        }
        return;
    } else if (MP_PARSE_NODE_IS_STRUCT(pn)) {
        mp_parse_node_struct_t *pns = (mp_parse_node_struct_t*)pn;
        int n = MP_PARSE_NODE_STRUCT_NUM_NODES(pns);
        if (MP_PARSE_NODE_STRUCT_KIND(pns) == PN_or_test) {
            if (jump_if == false) {
                int label2 = comp_next_label(comp);
                for (int i = 0; i < n - 1; i++) {
                    cpython_c_if_cond(comp, pns->nodes[i], true, label2, true);
                }
                cpython_c_if_cond(comp, pns->nodes[n - 1], false, label, true);
                EMIT_ARG(label_assign, label2);
            } else {
                for (int i = 0; i < n; i++) {
                    cpython_c_if_cond(comp, pns->nodes[i], true, label, true);
                }
            }
            return;
        } else if (MP_PARSE_NODE_STRUCT_KIND(pns) == PN_and_test) {
            if (jump_if == false) {
                for (int i = 0; i < n; i++) {
                    cpython_c_if_cond(comp, pns->nodes[i], false, label, true);
                }
            } else {
                int label2 = comp_next_label(comp);
                for (int i = 0; i < n - 1; i++) {
                    cpython_c_if_cond(comp, pns->nodes[i], false, label2, true);
                }
                cpython_c_if_cond(comp, pns->nodes[n - 1], true, label, true);
                EMIT_ARG(label_assign, label2);
            }
            return;
        } else if (!is_nested && MP_PARSE_NODE_STRUCT_KIND(pns) == PN_not_test_2) {
            cpython_c_if_cond(comp, pns->nodes[0], !jump_if, label, true);
            return;
        }
    }

    // nothing special, fall back to default compiling for node and jump
    compile_node(comp, pn);
    if (jump_if == false) {
        EMIT_ARG(pop_jump_if_false, label);
    } else {
        EMIT_ARG(pop_jump_if_true, label);
    }
}
#endif

STATIC void c_if_cond(compiler_t *comp, mp_parse_node_t pn, bool jump_if, int label) {
#if MICROPY_EMIT_CPYTHON
    cpython_c_if_cond(comp, pn, jump_if, label, false);
#else
    if (node_is_const_false(pn)) {
        if (jump_if == false) {
            EMIT_ARG(jump, label);
        }
        return;
    } else if (node_is_const_true(pn)) {
        if (jump_if == true) {
            EMIT_ARG(jump, label);
        }
        return;
    } else if (MP_PARSE_NODE_IS_STRUCT(pn)) {
        mp_parse_node_struct_t *pns = (mp_parse_node_struct_t*)pn;
        int n = MP_PARSE_NODE_STRUCT_NUM_NODES(pns);
        if (MP_PARSE_NODE_STRUCT_KIND(pns) == PN_or_test) {
            if (jump_if == false) {
                int label2 = comp_next_label(comp);
                for (int i = 0; i < n - 1; i++) {
                    c_if_cond(comp, pns->nodes[i], true, label2);
                }
                c_if_cond(comp, pns->nodes[n - 1], false, label);
                EMIT_ARG(label_assign, label2);
            } else {
                for (int i = 0; i < n; i++) {
                    c_if_cond(comp, pns->nodes[i], true, label);
                }
            }
            return;
        } else if (MP_PARSE_NODE_STRUCT_KIND(pns) == PN_and_test) {
            if (jump_if == false) {
                for (int i = 0; i < n; i++) {
                    c_if_cond(comp, pns->nodes[i], false, label);
                }
            } else {
                int label2 = comp_next_label(comp);
                for (int i = 0; i < n - 1; i++) {
                    c_if_cond(comp, pns->nodes[i], false, label2);
                }
                c_if_cond(comp, pns->nodes[n - 1], true, label);
                EMIT_ARG(label_assign, label2);
            }
            return;
        } else if (MP_PARSE_NODE_STRUCT_KIND(pns) == PN_not_test_2) {
            c_if_cond(comp, pns->nodes[0], !jump_if, label);
            return;
        }
    }

    // nothing special, fall back to default compiling for node and jump
    compile_node(comp, pn);
    if (jump_if == false) {
        EMIT_ARG(pop_jump_if_false, label);
    } else {
        EMIT_ARG(pop_jump_if_true, label);
    }
#endif
}

typedef enum { ASSIGN_STORE, ASSIGN_AUG_LOAD, ASSIGN_AUG_STORE } assign_kind_t;
void c_assign(compiler_t *comp, mp_parse_node_t pn, assign_kind_t kind);

void c_assign_power(compiler_t *comp, mp_parse_node_struct_t *pns, assign_kind_t assign_kind) {
    if (assign_kind != ASSIGN_AUG_STORE) {
        compile_node(comp, pns->nodes[0]);
    }

    if (MP_PARSE_NODE_IS_STRUCT(pns->nodes[1])) {
        mp_parse_node_struct_t *pns1 = (mp_parse_node_struct_t*)pns->nodes[1];
        if (MP_PARSE_NODE_STRUCT_KIND(pns1) == PN_power_trailers) {
            int n = MP_PARSE_NODE_STRUCT_NUM_NODES(pns1);
            if (assign_kind != ASSIGN_AUG_STORE) {
                for (int i = 0; i < n - 1; i++) {
                    compile_node(comp, pns1->nodes[i]);
                }
            }
            assert(MP_PARSE_NODE_IS_STRUCT(pns1->nodes[n - 1]));
            pns1 = (mp_parse_node_struct_t*)pns1->nodes[n - 1];
        }
        if (MP_PARSE_NODE_STRUCT_KIND(pns1) == PN_trailer_paren) {
            goto cannot_assign;
        } else if (MP_PARSE_NODE_STRUCT_KIND(pns1) == PN_trailer_bracket) {
            if (assign_kind == ASSIGN_AUG_STORE) {
                EMIT(rot_three);
                EMIT(store_subscr);
            } else {
                compile_node(comp, pns1->nodes[0]);
                if (assign_kind == ASSIGN_AUG_LOAD) {
                    EMIT(dup_top_two);
                    EMIT_ARG(binary_op, MP_BINARY_OP_SUBSCR);
                } else {
                    EMIT(store_subscr);
                }
            }
        } else if (MP_PARSE_NODE_STRUCT_KIND(pns1) == PN_trailer_period) {
            assert(MP_PARSE_NODE_IS_ID(pns1->nodes[0]));
            if (assign_kind == ASSIGN_AUG_LOAD) {
                EMIT(dup_top);
                EMIT_ARG(load_attr, MP_PARSE_NODE_LEAF_ARG(pns1->nodes[0]));
            } else {
                if (assign_kind == ASSIGN_AUG_STORE) {
                    EMIT(rot_two);
                }
                EMIT_ARG(store_attr, MP_PARSE_NODE_LEAF_ARG(pns1->nodes[0]));
            }
        } else {
            goto cannot_assign;
        }
    } else {
        goto cannot_assign;
    }

    if (!MP_PARSE_NODE_IS_NULL(pns->nodes[2])) {
        goto cannot_assign;
    }

    return;

cannot_assign:
    compile_syntax_error(comp, (mp_parse_node_t)pns, "can't assign to expression");
}

void c_assign_tuple(compiler_t *comp, int n, mp_parse_node_t *nodes) {
    assert(n >= 0);
    int have_star_index = -1;
    for (int i = 0; i < n; i++) {
        if (MP_PARSE_NODE_IS_STRUCT_KIND(nodes[i], PN_star_expr)) {
            if (have_star_index < 0) {
                EMIT_ARG(unpack_ex, i, n - i - 1);
                have_star_index = i;
            } else {
                compile_syntax_error(comp, nodes[i], "two starred expressions in assignment");
                return;
            }
        }
    }
    if (have_star_index < 0) {
        EMIT_ARG(unpack_sequence, n);
    }
    for (int i = 0; i < n; i++) {
        if (i == have_star_index) {
            c_assign(comp, ((mp_parse_node_struct_t*)nodes[i])->nodes[0], ASSIGN_STORE);
        } else {
            c_assign(comp, nodes[i], ASSIGN_STORE);
        }
    }
}

// assigns top of stack to pn
void c_assign(compiler_t *comp, mp_parse_node_t pn, assign_kind_t assign_kind) {
    tail_recursion:
    if (MP_PARSE_NODE_IS_NULL(pn)) {
        assert(0);
    } else if (MP_PARSE_NODE_IS_LEAF(pn)) {
        if (MP_PARSE_NODE_IS_ID(pn)) {
            int arg = MP_PARSE_NODE_LEAF_ARG(pn);
            switch (assign_kind) {
                case ASSIGN_STORE:
                case ASSIGN_AUG_STORE:
                    EMIT_ARG(store_id, arg);
                    break;
                case ASSIGN_AUG_LOAD:
                    EMIT_ARG(load_id, arg);
                    break;
            }
        } else {
            compile_syntax_error(comp, pn, "can't assign to literal");
            return;
        }
    } else {
        mp_parse_node_struct_t *pns = (mp_parse_node_struct_t*)pn;
        switch (MP_PARSE_NODE_STRUCT_KIND(pns)) {
            case PN_power:
                // lhs is an index or attribute
                c_assign_power(comp, pns, assign_kind);
                break;

            case PN_testlist_star_expr:
            case PN_exprlist:
                // lhs is a tuple
                if (assign_kind != ASSIGN_STORE) {
                    goto bad_aug;
                }
                c_assign_tuple(comp, MP_PARSE_NODE_STRUCT_NUM_NODES(pns), pns->nodes);
                break;

            case PN_atom_paren:
                // lhs is something in parenthesis
                if (MP_PARSE_NODE_IS_NULL(pns->nodes[0])) {
                    // empty tuple
                    compile_syntax_error(comp, pn, "can't assign to ()");
                    return;
                } else if (MP_PARSE_NODE_IS_STRUCT_KIND(pns->nodes[0], PN_testlist_comp)) {
                    pns = (mp_parse_node_struct_t*)pns->nodes[0];
                    goto testlist_comp;
                } else {
                    // parenthesis around 1 item, is just that item
                    pn = pns->nodes[0];
                    goto tail_recursion;
                }
                break;

            case PN_atom_bracket:
                // lhs is something in brackets
                if (assign_kind != ASSIGN_STORE) {
                    goto bad_aug;
                }
                if (MP_PARSE_NODE_IS_NULL(pns->nodes[0])) {
                    // empty list, assignment allowed
                    c_assign_tuple(comp, 0, NULL);
                } else if (MP_PARSE_NODE_IS_STRUCT_KIND(pns->nodes[0], PN_testlist_comp)) {
                    pns = (mp_parse_node_struct_t*)pns->nodes[0];
                    goto testlist_comp;
                } else {
                    // brackets around 1 item
                    c_assign_tuple(comp, 1, &pns->nodes[0]);
                }
                break;

            default:
                compile_syntax_error(comp, (mp_parse_node_t)pns, "can't assign to expression");
                return;
        }
        return;

        testlist_comp:
        // lhs is a sequence
        if (MP_PARSE_NODE_IS_STRUCT(pns->nodes[1])) {
            mp_parse_node_struct_t *pns2 = (mp_parse_node_struct_t*)pns->nodes[1];
            if (MP_PARSE_NODE_STRUCT_KIND(pns2) == PN_testlist_comp_3b) {
                // sequence of one item, with trailing comma
                assert(MP_PARSE_NODE_IS_NULL(pns2->nodes[0]));
                c_assign_tuple(comp, 1, &pns->nodes[0]);
            } else if (MP_PARSE_NODE_STRUCT_KIND(pns2) == PN_testlist_comp_3c) {
                // sequence of many items
                // TODO call c_assign_tuple instead
                int n = MP_PARSE_NODE_STRUCT_NUM_NODES(pns2);
                EMIT_ARG(unpack_sequence, 1 + n);
                c_assign(comp, pns->nodes[0], ASSIGN_STORE);
                for (int i = 0; i < n; i++) {
                    c_assign(comp, pns2->nodes[i], ASSIGN_STORE);
                }
            } else if (MP_PARSE_NODE_STRUCT_KIND(pns) == PN_comp_for) {
                // TODO can we ever get here? can it be compiled?
                compile_syntax_error(comp, (mp_parse_node_t)pns, "can't assign to expression");
                return;
            } else {
                // sequence with 2 items
                goto sequence_with_2_items;
            }
        } else {
            // sequence with 2 items
            sequence_with_2_items:
            c_assign_tuple(comp, 2, pns->nodes);
        }
        return;
    }
    return;

    bad_aug:
    compile_syntax_error(comp, pn, "illegal expression for augmented assignment");
}

// stuff for lambda and comprehensions and generators
// if we are not in CPython compatibility mode then:
//  if n_pos_defaults > 0 then there is a tuple on the stack with the positional defaults
//  if n_kw_defaults > 0 then there is a dictionary on the stack with the keyword defaults
//  if both exist, the tuple is above the dictionary (ie the first pop gets the tuple)
void close_over_variables_etc(compiler_t *comp, scope_t *this_scope, int n_pos_defaults, int n_kw_defaults) {
    assert(n_pos_defaults >= 0);
    assert(n_kw_defaults >= 0);

    // make closed over variables, if any
    // ensure they are closed over in the order defined in the outer scope (mainly to agree with CPython)
    int nfree = 0;
    if (comp->scope_cur->kind != SCOPE_MODULE) {
        for (int i = 0; i < comp->scope_cur->id_info_len; i++) {
            id_info_t *id = &comp->scope_cur->id_info[i];
            if (id->kind == ID_INFO_KIND_CELL || id->kind == ID_INFO_KIND_FREE) {
                for (int j = 0; j < this_scope->id_info_len; j++) {
                    id_info_t *id2 = &this_scope->id_info[j];
                    if (id2->kind == ID_INFO_KIND_FREE && id->qstr == id2->qstr) {
#if MICROPY_EMIT_CPYTHON
                        EMIT_ARG(load_closure, id->qstr, id->local_num);
#else
                        // in Micro Python we load closures using LOAD_FAST
                        EMIT_ARG(load_fast, id->qstr, id->flags, id->local_num);
#endif
                        nfree += 1;
                    }
                }
            }
        }
    }

    // make the function/closure
    if (nfree == 0) {
        EMIT_ARG(make_function, this_scope, n_pos_defaults, n_kw_defaults);
    } else {
        EMIT_ARG(build_tuple, nfree);
        EMIT_ARG(make_closure, this_scope, n_pos_defaults, n_kw_defaults);
    }
}

void compile_funcdef_param(compiler_t *comp, mp_parse_node_t pn) {
    if (comp->have_dbl_star_arg) {
        compile_syntax_error(comp, "**argument must be the last one");
        return;
    }
    if (MP_PARSE_NODE_IS_STRUCT_KIND(pn, PN_typedargslist_star)) {
        mp_parse_node_struct_t *pns = (mp_parse_node_struct_t*)pn;
        if (MP_PARSE_NODE_IS_NULL(pns->nodes[0])) {
            // bare star
            comp->have_bare_star = true;
        }

    } else if (MP_PARSE_NODE_IS_STRUCT_KIND(pn, PN_typedargslist_dbl_star)) {
        // TODO do we need to do anything with this?
        comp->have_dbl_star_arg = true;
    } else {
        mp_parse_node_t pn_id;
        mp_parse_node_t pn_colon;
        mp_parse_node_t pn_equal;
        if (MP_PARSE_NODE_IS_ID(pn)) {
            // this parameter is just an id

            pn_id = pn;
            pn_colon = MP_PARSE_NODE_NULL;
            pn_equal = MP_PARSE_NODE_NULL;

        } else if (MP_PARSE_NODE_IS_STRUCT_KIND(pn, PN_typedargslist_name)) {
            // this parameter has a colon and/or equal specifier

            mp_parse_node_struct_t *pns = (mp_parse_node_struct_t*)pn;
            pn_id = pns->nodes[0];
            pn_colon = pns->nodes[1];
            pn_equal = pns->nodes[2];

        } else {
            // XXX what to do here?
            assert(0);
            return;
        }

        if (MP_PARSE_NODE_IS_NULL(pn_equal)) {
            // this parameter does not have a default value

            // check for non-default parameters given after default parameters (allowed by parser, but not syntactically valid)
            if (!comp->have_bare_star && comp->param_pass_num_default_params != 0) {
                compile_syntax_error(comp, pn, "non-default argument follows default argument");
                return;
            }

        } else {
            // this parameter has a default value
            // in CPython, None (and True, False?) as default parameters are loaded with LOAD_NAME; don't understandy why

            if (comp->have_bare_star) {
                comp->param_pass_num_dict_params += 1;
                if (comp->param_pass == 1) {
#if !MICROPY_EMIT_CPYTHON
                    // in Micro Python we put the default dict parameters into a dictionary using the bytecode
                    if (comp->param_pass_num_dict_params == 1) {
                        // first default dict param, so make the map
                        EMIT_ARG(build_map, 0);
                    }
#endif
                    EMIT_ARG(load_const_id, MP_PARSE_NODE_LEAF_ARG(pn_id));
                    compile_node(comp, pn_equal);
#if !MICROPY_EMIT_CPYTHON
                    // in Micro Python we put the default dict parameters into a dictionary using the bytecode
                    EMIT(store_map);
#endif
                }
            } else {
                comp->param_pass_num_default_params += 1;
                if (comp->param_pass == 2) {
                    compile_node(comp, pn_equal);
                }
            }
        }

        // TODO pn_colon not implemented
        (void)pn_colon;
    }
}

// leaves function object on stack
// returns function name
qstr compile_funcdef_helper(compiler_t *comp, mp_parse_node_struct_t *pns, uint emit_options) {
    if (comp->pass == PASS_1) {
        // create a new scope for this function
        scope_t *s = scope_new_and_link(comp, SCOPE_FUNCTION, (mp_parse_node_t)pns, emit_options);
        // store the function scope so the compiling function can use it at each pass
        pns->nodes[4] = (mp_parse_node_t)s;
    }

    // save variables (probably don't need to do this, since we can't have nested definitions..?)
<<<<<<< HEAD
    bool old_have_bare_star = comp->have_bare_star;
    bool old_have_dbl_star_arg = comp->have_dbl_star_arg;
    int old_param_pass = comp->param_pass;
    int old_param_pass_num_dict_params = comp->param_pass_num_dict_params;
    int old_param_pass_num_default_params = comp->param_pass_num_default_params;
=======
    uint old_have_bare_star = comp->have_bare_star;
    uint old_param_pass = comp->param_pass;
    uint old_param_pass_num_dict_params = comp->param_pass_num_dict_params;
    uint old_param_pass_num_default_params = comp->param_pass_num_default_params;
>>>>>>> 978607ae

    // compile default parameters

    // pass 1 does any default parameters after bare star
    comp->have_bare_star = false;
    comp->have_dbl_star_arg = false;
    comp->param_pass = 1;
    comp->param_pass_num_dict_params = 0;
    comp->param_pass_num_default_params = 0;
    apply_to_single_or_list(comp, pns->nodes[1], PN_typedargslist, compile_funcdef_param);

    if (comp->had_error) {
        return MP_QSTR_NULL;
    }

    // pass 2 does any default parameters before bare star
    comp->have_bare_star = false;
    comp->have_dbl_star_arg = false;
    comp->param_pass = 2;
    comp->param_pass_num_dict_params = 0;
    comp->param_pass_num_default_params = 0;
    apply_to_single_or_list(comp, pns->nodes[1], PN_typedargslist, compile_funcdef_param);

#if !MICROPY_EMIT_CPYTHON
    // in Micro Python we put the default positional parameters into a tuple using the bytecode
    if (comp->param_pass_num_default_params > 0) {
        EMIT_ARG(build_tuple, comp->param_pass_num_default_params);
    }
#endif

    // get the scope for this function
    scope_t *fscope = (scope_t*)pns->nodes[4];

    // make the function
    close_over_variables_etc(comp, fscope, comp->param_pass_num_default_params, comp->param_pass_num_dict_params);

    // restore variables
    comp->have_bare_star = old_have_bare_star;
    comp->have_dbl_star_arg = old_have_dbl_star_arg;
    comp->param_pass = old_param_pass;
    comp->param_pass_num_dict_params = old_param_pass_num_dict_params;
    comp->param_pass_num_default_params = old_param_pass_num_default_params;

    // return its name (the 'f' in "def f(...):")
    return fscope->simple_name;
}

// leaves class object on stack
// returns class name
qstr compile_classdef_helper(compiler_t *comp, mp_parse_node_struct_t *pns, uint emit_options) {
    if (comp->pass == PASS_1) {
        // create a new scope for this class
        scope_t *s = scope_new_and_link(comp, SCOPE_CLASS, (mp_parse_node_t)pns, emit_options);
        // store the class scope so the compiling function can use it at each pass
        pns->nodes[3] = (mp_parse_node_t)s;
    }

    EMIT(load_build_class);

    // scope for this class
    scope_t *cscope = (scope_t*)pns->nodes[3];

    // compile the class
    close_over_variables_etc(comp, cscope, 0, 0);

    // get its name
    EMIT_ARG(load_const_id, cscope->simple_name);

    // nodes[1] has parent classes, if any
    // empty parenthesis (eg class C():) gets here as an empty PN_classdef_2 and needs special handling
    mp_parse_node_t parents = pns->nodes[1];
    if (MP_PARSE_NODE_IS_STRUCT_KIND(parents, PN_classdef_2)) {
        parents = MP_PARSE_NODE_NULL;
    }
    comp->func_arg_is_super = false;
    compile_trailer_paren_helper(comp, parents, false, 2);

    // return its name (the 'C' in class C(...):")
    return cscope->simple_name;
}

// returns true if it was a built-in decorator (even if the built-in had an error)
STATIC bool compile_built_in_decorator(compiler_t *comp, int name_len, mp_parse_node_t *name_nodes, uint *emit_options) {
    if (MP_PARSE_NODE_LEAF_ARG(name_nodes[0]) != MP_QSTR_micropython) {
        return false;
    }

    if (name_len != 2) {
        compile_syntax_error(comp, name_nodes[0], "invalid micropython decorator");
        return true;
    }

    qstr attr = MP_PARSE_NODE_LEAF_ARG(name_nodes[1]);
    if (attr == MP_QSTR_byte_code) {
        *emit_options = MP_EMIT_OPT_BYTE_CODE;
#if MICROPY_EMIT_NATIVE
    } else if (attr == MP_QSTR_native) {
        *emit_options = MP_EMIT_OPT_NATIVE_PYTHON;
    } else if (attr == MP_QSTR_viper) {
        *emit_options = MP_EMIT_OPT_VIPER;
#endif
#if MICROPY_EMIT_INLINE_THUMB
    } else if (attr == MP_QSTR_asm_thumb) {
        *emit_options = MP_EMIT_OPT_ASM_THUMB;
#endif
    } else {
        compile_syntax_error(comp, name_nodes[1], "invalid micropython decorator");
    }

    return true;
}

void compile_decorated(compiler_t *comp, mp_parse_node_struct_t *pns) {
    // get the list of decorators
    mp_parse_node_t *nodes;
    int n = list_get(&pns->nodes[0], PN_decorators, &nodes);

    // inherit emit options for this function/class definition
    uint emit_options = comp->scope_cur->emit_options;

    // compile each decorator
    int num_built_in_decorators = 0;
    for (int i = 0; i < n; i++) {
        assert(MP_PARSE_NODE_IS_STRUCT_KIND(nodes[i], PN_decorator)); // should be
        mp_parse_node_struct_t *pns_decorator = (mp_parse_node_struct_t*)nodes[i];

        // nodes[0] contains the decorator function, which is a dotted name
        mp_parse_node_t *name_nodes;
        int name_len = list_get(&pns_decorator->nodes[0], PN_dotted_name, &name_nodes);

        // check for built-in decorators
        if (compile_built_in_decorator(comp, name_len, name_nodes, &emit_options)) {
            // this was a built-in
            num_built_in_decorators += 1;

        } else {
            // not a built-in, compile normally

            // compile the decorator function
            compile_node(comp, name_nodes[0]);
            for (int i = 1; i < name_len; i++) {
                assert(MP_PARSE_NODE_IS_ID(name_nodes[i])); // should be
                EMIT_ARG(load_attr, MP_PARSE_NODE_LEAF_ARG(name_nodes[i]));
            }

            // nodes[1] contains arguments to the decorator function, if any
            if (!MP_PARSE_NODE_IS_NULL(pns_decorator->nodes[1])) {
                // call the decorator function with the arguments in nodes[1]
                comp->func_arg_is_super = false;
                compile_node(comp, pns_decorator->nodes[1]);
            }
        }
    }

    // compile the body (funcdef or classdef) and get its name
    mp_parse_node_struct_t *pns_body = (mp_parse_node_struct_t*)pns->nodes[1];
    qstr body_name = 0;
    if (MP_PARSE_NODE_STRUCT_KIND(pns_body) == PN_funcdef) {
        body_name = compile_funcdef_helper(comp, pns_body, emit_options);
    } else if (MP_PARSE_NODE_STRUCT_KIND(pns_body) == PN_classdef) {
        body_name = compile_classdef_helper(comp, pns_body, emit_options);
    } else {
        // shouldn't happen
        assert(0);
    }

    // call each decorator
    for (int i = 0; i < n - num_built_in_decorators; i++) {
        EMIT_ARG(call_function, 1, 0, 0);
    }

    // store func/class object into name
    EMIT_ARG(store_id, body_name);
}

void compile_funcdef(compiler_t *comp, mp_parse_node_struct_t *pns) {
    qstr fname = compile_funcdef_helper(comp, pns, comp->scope_cur->emit_options);
    // store function object into function name
    EMIT_ARG(store_id, fname);
}

void c_del_stmt(compiler_t *comp, mp_parse_node_t pn) {
    if (MP_PARSE_NODE_IS_ID(pn)) {
        EMIT_ARG(delete_id, MP_PARSE_NODE_LEAF_ARG(pn));
    } else if (MP_PARSE_NODE_IS_STRUCT_KIND(pn, PN_power)) {
        mp_parse_node_struct_t *pns = (mp_parse_node_struct_t*)pn;

        compile_node(comp, pns->nodes[0]); // base of the power node

        if (MP_PARSE_NODE_IS_STRUCT(pns->nodes[1])) {
            mp_parse_node_struct_t *pns1 = (mp_parse_node_struct_t*)pns->nodes[1];
            if (MP_PARSE_NODE_STRUCT_KIND(pns1) == PN_power_trailers) {
                int n = MP_PARSE_NODE_STRUCT_NUM_NODES(pns1);
                for (int i = 0; i < n - 1; i++) {
                    compile_node(comp, pns1->nodes[i]);
                }
                assert(MP_PARSE_NODE_IS_STRUCT(pns1->nodes[n - 1]));
                pns1 = (mp_parse_node_struct_t*)pns1->nodes[n - 1];
            }
            if (MP_PARSE_NODE_STRUCT_KIND(pns1) == PN_trailer_paren) {
                // can't delete function calls
                goto cannot_delete;
            } else if (MP_PARSE_NODE_STRUCT_KIND(pns1) == PN_trailer_bracket) {
                compile_node(comp, pns1->nodes[0]);
                EMIT(delete_subscr);
            } else if (MP_PARSE_NODE_STRUCT_KIND(pns1) == PN_trailer_period) {
                assert(MP_PARSE_NODE_IS_ID(pns1->nodes[0]));
                EMIT_ARG(delete_attr, MP_PARSE_NODE_LEAF_ARG(pns1->nodes[0]));
            } else {
                goto cannot_delete;
            }
        } else {
            goto cannot_delete;
        }

        if (!MP_PARSE_NODE_IS_NULL(pns->nodes[2])) {
            goto cannot_delete;
        }
    } else if (MP_PARSE_NODE_IS_STRUCT_KIND(pn, PN_atom_paren)) {
        pn = ((mp_parse_node_struct_t*)pn)->nodes[0];
        if (MP_PARSE_NODE_IS_STRUCT_KIND(pn, PN_testlist_comp)) {
            mp_parse_node_struct_t *pns = (mp_parse_node_struct_t*)pn;
            // TODO perhaps factorise testlist_comp code with other uses of PN_testlist_comp

            if (MP_PARSE_NODE_IS_STRUCT(pns->nodes[1])) {
                mp_parse_node_struct_t *pns1 = (mp_parse_node_struct_t*)pns->nodes[1];
                if (MP_PARSE_NODE_STRUCT_KIND(pns1) == PN_testlist_comp_3b) {
                    // sequence of one item, with trailing comma
                    assert(MP_PARSE_NODE_IS_NULL(pns1->nodes[0]));
                    c_del_stmt(comp, pns->nodes[0]);
                } else if (MP_PARSE_NODE_STRUCT_KIND(pns1) == PN_testlist_comp_3c) {
                    // sequence of many items
                    int n = MP_PARSE_NODE_STRUCT_NUM_NODES(pns1);
                    c_del_stmt(comp, pns->nodes[0]);
                    for (int i = 0; i < n; i++) {
                        c_del_stmt(comp, pns1->nodes[i]);
                    }
                } else if (MP_PARSE_NODE_STRUCT_KIND(pns) == PN_comp_for) {
                    // TODO not implemented; can't del comprehension?
                    goto cannot_delete;
                } else {
                    // sequence with 2 items
                    goto sequence_with_2_items;
                }
            } else {
                // sequence with 2 items
                sequence_with_2_items:
                c_del_stmt(comp, pns->nodes[0]);
                c_del_stmt(comp, pns->nodes[1]);
            }
        } else {
            // tuple with 1 element
            c_del_stmt(comp, pn);
        }
    } else {
        // TODO is there anything else to implement?
        goto cannot_delete;
    }

    return;

cannot_delete:
    compile_syntax_error(comp, (mp_parse_node_t)pn, "can't delete expression");
}

void compile_del_stmt(compiler_t *comp, mp_parse_node_struct_t *pns) {
    apply_to_single_or_list(comp, pns->nodes[0], PN_exprlist, c_del_stmt);
}

void compile_break_stmt(compiler_t *comp, mp_parse_node_struct_t *pns) {
    if (comp->break_label == 0) {
        compile_syntax_error(comp, (mp_parse_node_t)pns, "'break' outside loop");
    }
    EMIT_ARG(break_loop, comp->break_label, comp->cur_except_level - comp->break_continue_except_level);
}

void compile_continue_stmt(compiler_t *comp, mp_parse_node_struct_t *pns) {
    if (comp->continue_label == 0) {
        compile_syntax_error(comp, (mp_parse_node_t)pns, "'continue' outside loop");
    }
    EMIT_ARG(continue_loop, comp->continue_label, comp->cur_except_level - comp->break_continue_except_level);
}

void compile_return_stmt(compiler_t *comp, mp_parse_node_struct_t *pns) {
    if (comp->scope_cur->kind != SCOPE_FUNCTION) {
        compile_syntax_error(comp, (mp_parse_node_t)pns, "'return' outside function");
        return;
    }
    if (MP_PARSE_NODE_IS_NULL(pns->nodes[0])) {
        // no argument to 'return', so return None
        EMIT_ARG(load_const_tok, MP_TOKEN_KW_NONE);
    } else if (MP_PARSE_NODE_IS_STRUCT_KIND(pns->nodes[0], PN_test_if_expr)) {
        // special case when returning an if-expression; to match CPython optimisation
        mp_parse_node_struct_t *pns_test_if_expr = (mp_parse_node_struct_t*)pns->nodes[0];
        mp_parse_node_struct_t *pns_test_if_else = (mp_parse_node_struct_t*)pns_test_if_expr->nodes[1];

        int l_fail = comp_next_label(comp);
        c_if_cond(comp, pns_test_if_else->nodes[0], false, l_fail); // condition
        compile_node(comp, pns_test_if_expr->nodes[0]); // success value
        EMIT(return_value);
        EMIT_ARG(label_assign, l_fail);
        compile_node(comp, pns_test_if_else->nodes[1]); // failure value
    } else {
        compile_node(comp, pns->nodes[0]);
    }
    EMIT(return_value);
}

void compile_yield_stmt(compiler_t *comp, mp_parse_node_struct_t *pns) {
    compile_node(comp, pns->nodes[0]);
    EMIT(pop_top);
}

void compile_raise_stmt(compiler_t *comp, mp_parse_node_struct_t *pns) {
    if (MP_PARSE_NODE_IS_NULL(pns->nodes[0])) {
        // raise
        EMIT_ARG(raise_varargs, 0);
    } else if (MP_PARSE_NODE_IS_STRUCT_KIND(pns->nodes[0], PN_raise_stmt_arg)) {
        // raise x from y
        pns = (mp_parse_node_struct_t*)pns->nodes[0];
        compile_node(comp, pns->nodes[0]);
        compile_node(comp, pns->nodes[1]);
        EMIT_ARG(raise_varargs, 2);
    } else {
        // raise x
        compile_node(comp, pns->nodes[0]);
        EMIT_ARG(raise_varargs, 1);
    }
}

// q1 holds the base, q2 the full name
// eg   a -> q1=q2=a
//      a.b.c -> q1=a, q2=a.b.c
void do_import_name(compiler_t *comp, mp_parse_node_t pn, qstr *q1, qstr *q2) {
    bool is_as = false;
    if (MP_PARSE_NODE_IS_STRUCT_KIND(pn, PN_dotted_as_name)) {
        mp_parse_node_struct_t *pns = (mp_parse_node_struct_t*)pn;
        // a name of the form x as y; unwrap it
        *q1 = MP_PARSE_NODE_LEAF_ARG(pns->nodes[1]);
        pn = pns->nodes[0];
        is_as = true;
    }
    if (MP_PARSE_NODE_IS_ID(pn)) {
        // just a simple name
        *q2 = MP_PARSE_NODE_LEAF_ARG(pn);
        if (!is_as) {
            *q1 = *q2;
        }
        EMIT_ARG(import_name, *q2);
    } else if (MP_PARSE_NODE_IS_STRUCT(pn)) {
        mp_parse_node_struct_t *pns = (mp_parse_node_struct_t*)pn;
        if (MP_PARSE_NODE_STRUCT_KIND(pns) == PN_dotted_name) {
            // a name of the form a.b.c
            if (!is_as) {
                *q1 = MP_PARSE_NODE_LEAF_ARG(pns->nodes[0]);
            }
            int n = MP_PARSE_NODE_STRUCT_NUM_NODES(pns);
            int len = n - 1;
            for (int i = 0; i < n; i++) {
                len += qstr_len(MP_PARSE_NODE_LEAF_ARG(pns->nodes[i]));
            }
            byte *q_ptr;
            byte *str_dest = qstr_build_start(len, &q_ptr);
            for (int i = 0; i < n; i++) {
                if (i > 0) {
                    *str_dest++ = '.';
                }
                uint str_src_len;
                const byte *str_src = qstr_data(MP_PARSE_NODE_LEAF_ARG(pns->nodes[i]), &str_src_len);
                memcpy(str_dest, str_src, str_src_len);
                str_dest += str_src_len;
            }
            *q2 = qstr_build_end(q_ptr);
            EMIT_ARG(import_name, *q2);
            if (is_as) {
                for (int i = 1; i < n; i++) {
                    EMIT_ARG(load_attr, MP_PARSE_NODE_LEAF_ARG(pns->nodes[i]));
                }
            }
        } else {
            // TODO not implemented
            // This covers relative imports starting with dot(s) like "from .foo import"
            compile_syntax_error(comp, pn, "Relative imports not implemented");
            return;
        }
    } else {
        // TODO not implemented
        // This covers relative imports with dots only like "from .. import"
        compile_syntax_error(comp, pn, "Relative imports not implemented");
        return;
    }
}

void compile_dotted_as_name(compiler_t *comp, mp_parse_node_t pn) {
    EMIT_ARG(load_const_small_int, 0); // ??
    EMIT_ARG(load_const_tok, MP_TOKEN_KW_NONE);
    qstr q1, q2;
    do_import_name(comp, pn, &q1, &q2);
    EMIT_ARG(store_id, q1);
}

void compile_import_name(compiler_t *comp, mp_parse_node_struct_t *pns) {
    apply_to_single_or_list(comp, pns->nodes[0], PN_dotted_as_names, compile_dotted_as_name);
}

void compile_import_from(compiler_t *comp, mp_parse_node_struct_t *pns) {
    if (MP_PARSE_NODE_IS_TOKEN_KIND(pns->nodes[1], MP_TOKEN_OP_STAR)) {
        EMIT_ARG(load_const_small_int, 0); // level 0 for __import__

        // build the "fromlist" tuple
#if MICROPY_EMIT_CPYTHON
        EMIT_ARG(load_const_verbatim_str, "('*',)");
#else
        EMIT_ARG(load_const_str, QSTR_FROM_STR_STATIC("*"), false);
        EMIT_ARG(build_tuple, 1);
#endif

        // do the import
        qstr dummy_q, id1;
        do_import_name(comp, pns->nodes[0], &dummy_q, &id1);
        EMIT(import_star);

    } else {
        EMIT_ARG(load_const_small_int, 0); // level 0 for __import__

        // build the "fromlist" tuple
        mp_parse_node_t *pn_nodes;
        int n = list_get(&pns->nodes[1], PN_import_as_names, &pn_nodes);
#if MICROPY_EMIT_CPYTHON
        {
            vstr_t *vstr = vstr_new();
            vstr_printf(vstr, "(");
            for (int i = 0; i < n; i++) {
                assert(MP_PARSE_NODE_IS_STRUCT_KIND(pn_nodes[i], PN_import_as_name));
                mp_parse_node_struct_t *pns3 = (mp_parse_node_struct_t*)pn_nodes[i];
                qstr id2 = MP_PARSE_NODE_LEAF_ARG(pns3->nodes[0]); // should be id
                if (i > 0) {
                    vstr_printf(vstr, ", ");
                }
                vstr_printf(vstr, "'");
                uint len;
                const byte *str = qstr_data(id2, &len);
                vstr_add_strn(vstr, (const char*)str, len);
                vstr_printf(vstr, "'");
            }
            if (n == 1) {
                vstr_printf(vstr, ",");
            }
            vstr_printf(vstr, ")");
            EMIT_ARG(load_const_verbatim_str, vstr_str(vstr));
            vstr_free(vstr);
        }
#else
        for (int i = 0; i < n; i++) {
            assert(MP_PARSE_NODE_IS_STRUCT_KIND(pn_nodes[i], PN_import_as_name));
            mp_parse_node_struct_t *pns3 = (mp_parse_node_struct_t*)pn_nodes[i];
            qstr id2 = MP_PARSE_NODE_LEAF_ARG(pns3->nodes[0]); // should be id
            EMIT_ARG(load_const_str, id2, false);
        }
        EMIT_ARG(build_tuple, n);
#endif

        // do the import
        qstr dummy_q, id1;
        do_import_name(comp, pns->nodes[0], &dummy_q, &id1);
        for (int i = 0; i < n; i++) {
            assert(MP_PARSE_NODE_IS_STRUCT_KIND(pn_nodes[i], PN_import_as_name));
            mp_parse_node_struct_t *pns3 = (mp_parse_node_struct_t*)pn_nodes[i];
            qstr id2 = MP_PARSE_NODE_LEAF_ARG(pns3->nodes[0]); // should be id
            EMIT_ARG(import_from, id2);
            if (MP_PARSE_NODE_IS_NULL(pns3->nodes[1])) {
                EMIT_ARG(store_id, id2);
            } else {
                EMIT_ARG(store_id, MP_PARSE_NODE_LEAF_ARG(pns3->nodes[1]));
            }
        }
        EMIT(pop_top);
    }
}

void compile_global_stmt(compiler_t *comp, mp_parse_node_struct_t *pns) {
    if (comp->pass == PASS_1) {
        if (MP_PARSE_NODE_IS_LEAF(pns->nodes[0])) {
            scope_declare_global(comp->scope_cur, MP_PARSE_NODE_LEAF_ARG(pns->nodes[0]));
        } else {
            pns = (mp_parse_node_struct_t*)pns->nodes[0];
            int num_nodes = MP_PARSE_NODE_STRUCT_NUM_NODES(pns);
            for (int i = 0; i < num_nodes; i++) {
                scope_declare_global(comp->scope_cur, MP_PARSE_NODE_LEAF_ARG(pns->nodes[i]));
            }
        }
    }
}

void compile_nonlocal_stmt(compiler_t *comp, mp_parse_node_struct_t *pns) {
    if (comp->pass == PASS_1) {
        if (MP_PARSE_NODE_IS_LEAF(pns->nodes[0])) {
            scope_declare_nonlocal(comp->scope_cur, MP_PARSE_NODE_LEAF_ARG(pns->nodes[0]));
        } else {
            pns = (mp_parse_node_struct_t*)pns->nodes[0];
            int num_nodes = MP_PARSE_NODE_STRUCT_NUM_NODES(pns);
            for (int i = 0; i < num_nodes; i++) {
                scope_declare_nonlocal(comp->scope_cur, MP_PARSE_NODE_LEAF_ARG(pns->nodes[i]));
            }
        }
    }
}

void compile_assert_stmt(compiler_t *comp, mp_parse_node_struct_t *pns) {
    int l_end = comp_next_label(comp);
    c_if_cond(comp, pns->nodes[0], true, l_end);
    EMIT_ARG(load_global, MP_QSTR_AssertionError); // we load_global instead of load_id, to be consistent with CPython
    if (!MP_PARSE_NODE_IS_NULL(pns->nodes[1])) {
        // assertion message
        compile_node(comp, pns->nodes[1]);
        EMIT_ARG(call_function, 1, 0, 0);
    }
    EMIT_ARG(raise_varargs, 1);
    EMIT_ARG(label_assign, l_end);
}

void compile_if_stmt(compiler_t *comp, mp_parse_node_struct_t *pns) {
    // TODO proper and/or short circuiting

    int l_end = comp_next_label(comp);

    int l_fail = comp_next_label(comp);
    c_if_cond(comp, pns->nodes[0], false, l_fail); // if condition

    compile_node(comp, pns->nodes[1]); // if block

    if (
#if !MICROPY_EMIT_CPYTHON
        // optimisation to not jump over non-existent elif/else blocks (this optimisation is not in CPython)
        !(MP_PARSE_NODE_IS_NULL(pns->nodes[2]) && MP_PARSE_NODE_IS_NULL(pns->nodes[3])) &&
#endif
        // optimisation to not jump if last instruction was return
        !EMIT(last_emit_was_return_value)
        ) {
        // jump over elif/else blocks
        EMIT_ARG(jump, l_end);
    }

    EMIT_ARG(label_assign, l_fail);

    if (!MP_PARSE_NODE_IS_NULL(pns->nodes[2])) {
        // compile elif blocks

        mp_parse_node_struct_t *pns_elif = (mp_parse_node_struct_t*)pns->nodes[2];

        if (MP_PARSE_NODE_STRUCT_KIND(pns_elif) == PN_if_stmt_elif_list) {
            // multiple elif blocks

            int n = MP_PARSE_NODE_STRUCT_NUM_NODES(pns_elif);
            for (int i = 0; i < n; i++) {
                mp_parse_node_struct_t *pns_elif2 = (mp_parse_node_struct_t*)pns_elif->nodes[i];
                l_fail = comp_next_label(comp);
                c_if_cond(comp, pns_elif2->nodes[0], false, l_fail); // elif condition

                compile_node(comp, pns_elif2->nodes[1]); // elif block
                if (!EMIT(last_emit_was_return_value)) { // simple optimisation to align with CPython
                    EMIT_ARG(jump, l_end);
                }
                EMIT_ARG(label_assign, l_fail);
            }

        } else {
            // a single elif block

            l_fail = comp_next_label(comp);
            c_if_cond(comp, pns_elif->nodes[0], false, l_fail); // elif condition

            compile_node(comp, pns_elif->nodes[1]); // elif block
            if (!EMIT(last_emit_was_return_value)) { // simple optimisation to align with CPython
                EMIT_ARG(jump, l_end);
            }
            EMIT_ARG(label_assign, l_fail);
        }
    }

    // compile else block
    compile_node(comp, pns->nodes[3]); // can be null

    EMIT_ARG(label_assign, l_end);
}

#define START_BREAK_CONTINUE_BLOCK \
    int old_break_label = comp->break_label; \
    int old_continue_label = comp->continue_label; \
    int break_label = comp_next_label(comp); \
    int continue_label = comp_next_label(comp); \
    comp->break_label = break_label; \
    comp->continue_label = continue_label; \
    comp->break_continue_except_level = comp->cur_except_level;

#define END_BREAK_CONTINUE_BLOCK \
    comp->break_label = old_break_label; \
    comp->continue_label = old_continue_label; \
    comp->break_continue_except_level = comp->cur_except_level;

void compile_while_stmt(compiler_t *comp, mp_parse_node_struct_t *pns) {
    START_BREAK_CONTINUE_BLOCK

    // compared to CPython, we have an optimised version of while loops
#if MICROPY_EMIT_CPYTHON
    int done_label = comp_next_label(comp);
    EMIT_ARG(setup_loop, break_label);
    EMIT_ARG(label_assign, continue_label);
    c_if_cond(comp, pns->nodes[0], false, done_label); // condition
    compile_node(comp, pns->nodes[1]); // body
    if (!EMIT(last_emit_was_return_value)) {
        EMIT_ARG(jump, continue_label);
    }
    EMIT_ARG(label_assign, done_label);
    // CPython does not emit POP_BLOCK if the condition was a constant; don't undertand why
    // this is a small hack to agree with CPython
    if (!node_is_const_true(pns->nodes[0])) {
        EMIT(pop_block);
    }
#else
    int top_label = comp_next_label(comp);
    EMIT_ARG(jump, continue_label);
    EMIT_ARG(label_assign, top_label);
    compile_node(comp, pns->nodes[1]); // body
    EMIT_ARG(label_assign, continue_label);
    c_if_cond(comp, pns->nodes[0], true, top_label); // condition
#endif

    // break/continue apply to outer loop (if any) in the else block
    END_BREAK_CONTINUE_BLOCK

    compile_node(comp, pns->nodes[2]); // else

    EMIT_ARG(label_assign, break_label);
}

// TODO preload end and step onto stack if they are not constants
// Note that, as per semantics of for .. range, the final failing value should not be stored in the loop variable
// And, if the loop never runs, the loop variable should never be assigned
void compile_for_stmt_optimised_range(compiler_t *comp, mp_parse_node_t pn_var, mp_parse_node_t pn_start, mp_parse_node_t pn_end, mp_parse_node_t pn_step, mp_parse_node_t pn_body, mp_parse_node_t pn_else) {
    START_BREAK_CONTINUE_BLOCK

    int top_label = comp_next_label(comp);
    int entry_label = comp_next_label(comp);

    // compile: start, duplicated on stack
    compile_node(comp, pn_start);
    EMIT(dup_top);

    EMIT_ARG(jump, entry_label);
    EMIT_ARG(label_assign, top_label);

    // at this point we actually have 1 less element on the stack
    EMIT_ARG(set_stack_size, EMIT(get_stack_size) - 1);

    // store next value to var
    c_assign(comp, pn_var, ASSIGN_STORE);

    // compile body
    compile_node(comp, pn_body);

    EMIT_ARG(label_assign, continue_label);

    // compile: var + step, duplicated on stack
    compile_node(comp, pn_var);
    compile_node(comp, pn_step);
    EMIT_ARG(binary_op, MP_BINARY_OP_INPLACE_ADD);
    EMIT(dup_top);

    EMIT_ARG(label_assign, entry_label);

    // compile: if var <cond> end: goto top
    compile_node(comp, pn_end);
    assert(MP_PARSE_NODE_IS_SMALL_INT(pn_step));
    if (MP_PARSE_NODE_LEAF_SMALL_INT(pn_step) >= 0) {
        EMIT_ARG(binary_op, MP_BINARY_OP_LESS);
    } else {
        EMIT_ARG(binary_op, MP_BINARY_OP_MORE);
    }
    EMIT_ARG(pop_jump_if_true, top_label);

    // discard final value of var that failed the loop condition
    EMIT(pop_top);

    // break/continue apply to outer loop (if any) in the else block
    END_BREAK_CONTINUE_BLOCK

    compile_node(comp, pn_else);

    EMIT_ARG(label_assign, break_label);
}

void compile_for_stmt(compiler_t *comp, mp_parse_node_struct_t *pns) {
#if !MICROPY_EMIT_CPYTHON
    // this bit optimises: for <x> in range(...), turning it into an explicitly incremented variable
    // this is actually slower, but uses no heap memory
    // for viper it will be much, much faster
    if (/*comp->scope_cur->emit_options == MP_EMIT_OPT_VIPER &&*/ MP_PARSE_NODE_IS_ID(pns->nodes[0]) && MP_PARSE_NODE_IS_STRUCT_KIND(pns->nodes[1], PN_power)) {
        mp_parse_node_struct_t *pns_it = (mp_parse_node_struct_t*)pns->nodes[1];
        if (MP_PARSE_NODE_IS_ID(pns_it->nodes[0]) 
            && MP_PARSE_NODE_LEAF_ARG(pns_it->nodes[0]) == MP_QSTR_range
            && MP_PARSE_NODE_IS_STRUCT_KIND(pns_it->nodes[1], PN_trailer_paren)
            && MP_PARSE_NODE_IS_NULL(pns_it->nodes[2])) {
            mp_parse_node_t pn_range_args = ((mp_parse_node_struct_t*)pns_it->nodes[1])->nodes[0];
            mp_parse_node_t *args;
            int n_args = list_get(&pn_range_args, PN_arglist, &args);
            mp_parse_node_t pn_range_start;
            mp_parse_node_t pn_range_end;
            mp_parse_node_t pn_range_step;
            bool optimize = false;
            if (1 <= n_args && n_args <= 3) {
                optimize = true;
                if (n_args == 1) {
                    pn_range_start = mp_parse_node_new_leaf(MP_PARSE_NODE_SMALL_INT, 0);
                    pn_range_end = args[0];
                    pn_range_step = mp_parse_node_new_leaf(MP_PARSE_NODE_SMALL_INT, 1);
                } else if (n_args == 2) {
                    pn_range_start = args[0];
                    pn_range_end = args[1];
                    pn_range_step = mp_parse_node_new_leaf(MP_PARSE_NODE_SMALL_INT, 1);
                } else {
                    pn_range_start = args[0];
                    pn_range_end = args[1];
                    pn_range_step = args[2];
                    // We need to know sign of step. This is possible only if it's constant
                    if (!MP_PARSE_NODE_IS_SMALL_INT(pn_range_step)) {
                        optimize = false;
                    }
                }
            }
            if (optimize) {
                compile_for_stmt_optimised_range(comp, pns->nodes[0], pn_range_start, pn_range_end, pn_range_step, pns->nodes[2], pns->nodes[3]);
                return;
            }
        }
    }
#endif

    START_BREAK_CONTINUE_BLOCK

    int pop_label = comp_next_label(comp);
    int end_label = comp_next_label(comp);

    // I don't think our implementation needs SETUP_LOOP/POP_BLOCK for for-statements
#if MICROPY_EMIT_CPYTHON
    EMIT_ARG(setup_loop, end_label);
#endif

    compile_node(comp, pns->nodes[1]); // iterator
    EMIT(get_iter);
    EMIT_ARG(label_assign, continue_label);
    EMIT_ARG(for_iter, pop_label);
    c_assign(comp, pns->nodes[0], ASSIGN_STORE); // variable
    compile_node(comp, pns->nodes[2]); // body
    if (!EMIT(last_emit_was_return_value)) {
        EMIT_ARG(jump, continue_label);
    }
    EMIT_ARG(label_assign, pop_label);
    EMIT(for_iter_end);

    // break/continue apply to outer loop (if any) in the else block
    END_BREAK_CONTINUE_BLOCK

#if MICROPY_EMIT_CPYTHON
    EMIT(pop_block);
#endif

    compile_node(comp, pns->nodes[3]); // else (not tested)

    EMIT_ARG(label_assign, break_label);
    EMIT_ARG(label_assign, end_label);
}

void compile_try_except(compiler_t *comp, mp_parse_node_t pn_body, int n_except, mp_parse_node_t *pn_excepts, mp_parse_node_t pn_else) {
    // this function is a bit of a hack at the moment
    // don't understand how the stack works with exceptions, so we force it to return to the correct value

    // setup code
    int stack_size = EMIT(get_stack_size);
    int l1 = comp_next_label(comp);
    int success_label = comp_next_label(comp);

    EMIT_ARG(setup_except, l1);
    compile_increase_except_level(comp);

    compile_node(comp, pn_body); // body
    EMIT(pop_block);
    EMIT_ARG(jump, success_label);
    EMIT_ARG(label_assign, l1);
    int l2 = comp_next_label(comp);

    for (int i = 0; i < n_except; i++) {
        assert(MP_PARSE_NODE_IS_STRUCT_KIND(pn_excepts[i], PN_try_stmt_except)); // should be
        mp_parse_node_struct_t *pns_except = (mp_parse_node_struct_t*)pn_excepts[i];

        qstr qstr_exception_local = 0;
        int end_finally_label = comp_next_label(comp);

        if (MP_PARSE_NODE_IS_NULL(pns_except->nodes[0])) {
            // this is a catch all exception handler
            if (i + 1 != n_except) {
                compile_syntax_error(comp, pn_excepts[i], "default 'except:' must be last");
                return;
            }
        } else {
            // this exception handler requires a match to a certain type of exception
            mp_parse_node_t pns_exception_expr = pns_except->nodes[0];
            if (MP_PARSE_NODE_IS_STRUCT(pns_exception_expr)) {
                mp_parse_node_struct_t *pns3 = (mp_parse_node_struct_t*)pns_exception_expr;
                if (MP_PARSE_NODE_STRUCT_KIND(pns3) == PN_try_stmt_as_name) {
                    // handler binds the exception to a local
                    pns_exception_expr = pns3->nodes[0];
                    qstr_exception_local = MP_PARSE_NODE_LEAF_ARG(pns3->nodes[1]);
                }
            }
            EMIT(dup_top);
            compile_node(comp, pns_exception_expr);
            EMIT_ARG(binary_op, MP_BINARY_OP_EXCEPTION_MATCH);
            EMIT_ARG(pop_jump_if_false, end_finally_label);
        }

        EMIT(pop_top);

        if (qstr_exception_local == 0) {
            EMIT(pop_top);
        } else {
            EMIT_ARG(store_id, qstr_exception_local);
        }

        EMIT(pop_top);

        int l3 = 0;
        if (qstr_exception_local != 0) {
            l3 = comp_next_label(comp);
            EMIT_ARG(setup_finally, l3);
            compile_increase_except_level(comp);
        }
        compile_node(comp, pns_except->nodes[1]);
        if (qstr_exception_local != 0) {
            EMIT(pop_block);
        }
        EMIT(pop_except);
        if (qstr_exception_local != 0) {
            EMIT_ARG(load_const_tok, MP_TOKEN_KW_NONE);
            EMIT_ARG(label_assign, l3);
            EMIT_ARG(load_const_tok, MP_TOKEN_KW_NONE);
            EMIT_ARG(store_id, qstr_exception_local);
            EMIT_ARG(delete_id, qstr_exception_local);

            compile_decrease_except_level(comp);
            EMIT(end_finally);
        }
        EMIT_ARG(jump, l2);
        EMIT_ARG(label_assign, end_finally_label);
    }

    compile_decrease_except_level(comp);
    EMIT(end_finally);

    EMIT_ARG(label_assign, success_label);
    compile_node(comp, pn_else); // else block, can be null
    EMIT_ARG(label_assign, l2);
    EMIT_ARG(set_stack_size, stack_size);
}

void compile_try_finally(compiler_t *comp, mp_parse_node_t pn_body, int n_except, mp_parse_node_t *pn_except, mp_parse_node_t pn_else, mp_parse_node_t pn_finally) {
    // don't understand how the stack works with exceptions, so we force it to return to the correct value
    int stack_size = EMIT(get_stack_size);
    int l_finally_block = comp_next_label(comp);

    EMIT_ARG(setup_finally, l_finally_block);
    compile_increase_except_level(comp);

    if (n_except == 0) {
        assert(MP_PARSE_NODE_IS_NULL(pn_else));
        compile_node(comp, pn_body);
    } else {
        compile_try_except(comp, pn_body, n_except, pn_except, pn_else);
    }
    EMIT(pop_block);
    EMIT_ARG(load_const_tok, MP_TOKEN_KW_NONE);
    EMIT_ARG(label_assign, l_finally_block);
    compile_node(comp, pn_finally);

    compile_decrease_except_level(comp);
    EMIT(end_finally);

    EMIT_ARG(set_stack_size, stack_size);
}

void compile_try_stmt(compiler_t *comp, mp_parse_node_struct_t *pns) {
    if (MP_PARSE_NODE_IS_STRUCT(pns->nodes[1])) {
        mp_parse_node_struct_t *pns2 = (mp_parse_node_struct_t*)pns->nodes[1];
        if (MP_PARSE_NODE_STRUCT_KIND(pns2) == PN_try_stmt_finally) {
            // just try-finally
            compile_try_finally(comp, pns->nodes[0], 0, NULL, MP_PARSE_NODE_NULL, pns2->nodes[0]);
        } else if (MP_PARSE_NODE_STRUCT_KIND(pns2) == PN_try_stmt_except_and_more) {
            // try-except and possibly else and/or finally
            mp_parse_node_t *pn_excepts;
            int n_except = list_get(&pns2->nodes[0], PN_try_stmt_except_list, &pn_excepts);
            if (MP_PARSE_NODE_IS_NULL(pns2->nodes[2])) {
                // no finally
                compile_try_except(comp, pns->nodes[0], n_except, pn_excepts, pns2->nodes[1]);
            } else {
                // have finally
                compile_try_finally(comp, pns->nodes[0], n_except, pn_excepts, pns2->nodes[1], ((mp_parse_node_struct_t*)pns2->nodes[2])->nodes[0]);
            }
        } else {
            // just try-except
            mp_parse_node_t *pn_excepts;
            int n_except = list_get(&pns->nodes[1], PN_try_stmt_except_list, &pn_excepts);
            compile_try_except(comp, pns->nodes[0], n_except, pn_excepts, MP_PARSE_NODE_NULL);
        }
    } else {
        // shouldn't happen
        assert(0);
    }
}

void compile_with_stmt_helper(compiler_t *comp, int n, mp_parse_node_t *nodes, mp_parse_node_t body) {
    if (n == 0) {
        // no more pre-bits, compile the body of the with
        compile_node(comp, body);
    } else {
        int l_end = comp_next_label(comp);
        if (MP_PARSE_NODE_IS_STRUCT_KIND(nodes[0], PN_with_item)) {
            // this pre-bit is of the form "a as b"
            mp_parse_node_struct_t *pns = (mp_parse_node_struct_t*)nodes[0];
            compile_node(comp, pns->nodes[0]);
            EMIT_ARG(setup_with, l_end);
            c_assign(comp, pns->nodes[1], ASSIGN_STORE);
        } else {
            // this pre-bit is just an expression
            compile_node(comp, nodes[0]);
            EMIT_ARG(setup_with, l_end);
            EMIT(pop_top);
        }
        compile_increase_except_level(comp);
        // compile additional pre-bits and the body
        compile_with_stmt_helper(comp, n - 1, nodes + 1, body);
        // finish this with block
        EMIT(pop_block);
        EMIT_ARG(load_const_tok, MP_TOKEN_KW_NONE);
        EMIT_ARG(label_assign, l_end);
        EMIT(with_cleanup);
        compile_decrease_except_level(comp);
        EMIT(end_finally);
    }
}

void compile_with_stmt(compiler_t *comp, mp_parse_node_struct_t *pns) {
    // get the nodes for the pre-bit of the with (the a as b, c as d, ... bit)
    mp_parse_node_t *nodes;
    int n = list_get(&pns->nodes[0], PN_with_stmt_list, &nodes);
    assert(n > 0);

    // compile in a nested fashion
    compile_with_stmt_helper(comp, n, nodes, pns->nodes[1]);
}

void compile_expr_stmt(compiler_t *comp, mp_parse_node_struct_t *pns) {
    if (MP_PARSE_NODE_IS_NULL(pns->nodes[1])) {
        if (comp->is_repl && comp->scope_cur->kind == SCOPE_MODULE) {
            // for REPL, evaluate then print the expression
            EMIT_ARG(load_id, MP_QSTR___repl_print__);
            compile_node(comp, pns->nodes[0]);
            EMIT_ARG(call_function, 1, 0, 0);
            EMIT(pop_top);

        } else {
            // for non-REPL, evaluate then discard the expression
            if (MP_PARSE_NODE_IS_LEAF(pns->nodes[0]) && !MP_PARSE_NODE_IS_ID(pns->nodes[0])) {
                // do nothing with a lonely constant
            } else {
                compile_node(comp, pns->nodes[0]); // just an expression
                EMIT(pop_top); // discard last result since this is a statement and leaves nothing on the stack
            }
        }
    } else {
        mp_parse_node_struct_t *pns1 = (mp_parse_node_struct_t*)pns->nodes[1];
        int kind = MP_PARSE_NODE_STRUCT_KIND(pns1);
        if (kind == PN_expr_stmt_augassign) {
            c_assign(comp, pns->nodes[0], ASSIGN_AUG_LOAD); // lhs load for aug assign
            compile_node(comp, pns1->nodes[1]); // rhs
            assert(MP_PARSE_NODE_IS_TOKEN(pns1->nodes[0]));
            mp_binary_op_t op;
            switch (MP_PARSE_NODE_LEAF_ARG(pns1->nodes[0])) {
                case MP_TOKEN_DEL_PIPE_EQUAL: op = MP_BINARY_OP_INPLACE_OR; break;
                case MP_TOKEN_DEL_CARET_EQUAL: op = MP_BINARY_OP_INPLACE_XOR; break;
                case MP_TOKEN_DEL_AMPERSAND_EQUAL: op = MP_BINARY_OP_INPLACE_AND; break;
                case MP_TOKEN_DEL_DBL_LESS_EQUAL: op = MP_BINARY_OP_INPLACE_LSHIFT; break;
                case MP_TOKEN_DEL_DBL_MORE_EQUAL: op = MP_BINARY_OP_INPLACE_RSHIFT; break;
                case MP_TOKEN_DEL_PLUS_EQUAL: op = MP_BINARY_OP_INPLACE_ADD; break;
                case MP_TOKEN_DEL_MINUS_EQUAL: op = MP_BINARY_OP_INPLACE_SUBTRACT; break;
                case MP_TOKEN_DEL_STAR_EQUAL: op = MP_BINARY_OP_INPLACE_MULTIPLY; break;
                case MP_TOKEN_DEL_DBL_SLASH_EQUAL: op = MP_BINARY_OP_INPLACE_FLOOR_DIVIDE; break;
                case MP_TOKEN_DEL_SLASH_EQUAL: op = MP_BINARY_OP_INPLACE_TRUE_DIVIDE; break;
                case MP_TOKEN_DEL_PERCENT_EQUAL: op = MP_BINARY_OP_INPLACE_MODULO; break;
                case MP_TOKEN_DEL_DBL_STAR_EQUAL: op = MP_BINARY_OP_INPLACE_POWER; break;
                default: assert(0); op = MP_BINARY_OP_INPLACE_OR; // shouldn't happen
            }
            EMIT_ARG(binary_op, op);
            c_assign(comp, pns->nodes[0], ASSIGN_AUG_STORE); // lhs store for aug assign
        } else if (kind == PN_expr_stmt_assign_list) {
            int rhs = MP_PARSE_NODE_STRUCT_NUM_NODES(pns1) - 1;
            compile_node(comp, ((mp_parse_node_struct_t*)pns1->nodes[rhs])->nodes[0]); // rhs
            // following CPython, we store left-most first
            if (rhs > 0) {
                EMIT(dup_top);
            }
            c_assign(comp, pns->nodes[0], ASSIGN_STORE); // lhs store
            for (int i = 0; i < rhs; i++) {
                if (i + 1 < rhs) {
                    EMIT(dup_top);
                }
                c_assign(comp, ((mp_parse_node_struct_t*)pns1->nodes[i])->nodes[0], ASSIGN_STORE); // middle store
            }
        } else if (kind == PN_expr_stmt_assign) {
            if (MP_PARSE_NODE_IS_STRUCT_KIND(pns1->nodes[0], PN_testlist_star_expr)
                && MP_PARSE_NODE_IS_STRUCT_KIND(pns->nodes[0], PN_testlist_star_expr)
                && MP_PARSE_NODE_STRUCT_NUM_NODES((mp_parse_node_struct_t*)pns1->nodes[0]) == 2
                && MP_PARSE_NODE_STRUCT_NUM_NODES((mp_parse_node_struct_t*)pns->nodes[0]) == 2) {
                // optimisation for a, b = c, d; to match CPython's optimisation
                mp_parse_node_struct_t* pns10 = (mp_parse_node_struct_t*)pns1->nodes[0];
                mp_parse_node_struct_t* pns0 = (mp_parse_node_struct_t*)pns->nodes[0];
                if (MP_PARSE_NODE_IS_STRUCT_KIND(pns0->nodes[0], PN_star_expr)
                    || MP_PARSE_NODE_IS_STRUCT_KIND(pns0->nodes[1], PN_star_expr)) {
                    // can't optimise when it's a star expression on the lhs
                    goto no_optimisation;
                }
                compile_node(comp, pns10->nodes[0]); // rhs
                compile_node(comp, pns10->nodes[1]); // rhs
                EMIT(rot_two);
                c_assign(comp, pns0->nodes[0], ASSIGN_STORE); // lhs store
                c_assign(comp, pns0->nodes[1], ASSIGN_STORE); // lhs store
            } else if (MP_PARSE_NODE_IS_STRUCT_KIND(pns1->nodes[0], PN_testlist_star_expr)
                && MP_PARSE_NODE_IS_STRUCT_KIND(pns->nodes[0], PN_testlist_star_expr)
                && MP_PARSE_NODE_STRUCT_NUM_NODES((mp_parse_node_struct_t*)pns1->nodes[0]) == 3
                && MP_PARSE_NODE_STRUCT_NUM_NODES((mp_parse_node_struct_t*)pns->nodes[0]) == 3) {
                // optimisation for a, b, c = d, e, f; to match CPython's optimisation
                mp_parse_node_struct_t* pns10 = (mp_parse_node_struct_t*)pns1->nodes[0];
                mp_parse_node_struct_t* pns0 = (mp_parse_node_struct_t*)pns->nodes[0];
                if (MP_PARSE_NODE_IS_STRUCT_KIND(pns0->nodes[0], PN_star_expr)
                    || MP_PARSE_NODE_IS_STRUCT_KIND(pns0->nodes[1], PN_star_expr)
                    || MP_PARSE_NODE_IS_STRUCT_KIND(pns0->nodes[2], PN_star_expr)) {
                    // can't optimise when it's a star expression on the lhs
                    goto no_optimisation;
                }
                compile_node(comp, pns10->nodes[0]); // rhs
                compile_node(comp, pns10->nodes[1]); // rhs
                compile_node(comp, pns10->nodes[2]); // rhs
                EMIT(rot_three);
                EMIT(rot_two);
                c_assign(comp, pns0->nodes[0], ASSIGN_STORE); // lhs store
                c_assign(comp, pns0->nodes[1], ASSIGN_STORE); // lhs store
                c_assign(comp, pns0->nodes[2], ASSIGN_STORE); // lhs store
            } else {
                no_optimisation:
                compile_node(comp, pns1->nodes[0]); // rhs
                c_assign(comp, pns->nodes[0], ASSIGN_STORE); // lhs store
            }
        } else {
            // shouldn't happen
            assert(0);
        }
    }
}

void c_binary_op(compiler_t *comp, mp_parse_node_struct_t *pns, mp_binary_op_t binary_op) {
    int num_nodes = MP_PARSE_NODE_STRUCT_NUM_NODES(pns);
    compile_node(comp, pns->nodes[0]);
    for (int i = 1; i < num_nodes; i += 1) {
        compile_node(comp, pns->nodes[i]);
        EMIT_ARG(binary_op, binary_op);
    }
}

void compile_test_if_expr(compiler_t *comp, mp_parse_node_struct_t *pns) {
    assert(MP_PARSE_NODE_IS_STRUCT_KIND(pns->nodes[1], PN_test_if_else));
    mp_parse_node_struct_t *pns_test_if_else = (mp_parse_node_struct_t*)pns->nodes[1];

    int stack_size = EMIT(get_stack_size);
    int l_fail = comp_next_label(comp);
    int l_end = comp_next_label(comp);
    c_if_cond(comp, pns_test_if_else->nodes[0], false, l_fail); // condition
    compile_node(comp, pns->nodes[0]); // success value
    EMIT_ARG(jump, l_end);
    EMIT_ARG(label_assign, l_fail);
    EMIT_ARG(set_stack_size, stack_size); // force stack size reset
    compile_node(comp, pns_test_if_else->nodes[1]); // failure value
    EMIT_ARG(label_assign, l_end);
}

void compile_lambdef(compiler_t *comp, mp_parse_node_struct_t *pns) {
    // TODO default params etc for lambda; possibly just use funcdef code
    //mp_parse_node_t pn_params = pns->nodes[0];
    //mp_parse_node_t pn_body = pns->nodes[1];

    if (comp->pass == PASS_1) {
        // create a new scope for this lambda
        scope_t *s = scope_new_and_link(comp, SCOPE_LAMBDA, (mp_parse_node_t)pns, comp->scope_cur->emit_options);
        // store the lambda scope so the compiling function (this one) can use it at each pass
        pns->nodes[2] = (mp_parse_node_t)s;
    }

    // get the scope for this lambda
    scope_t *this_scope = (scope_t*)pns->nodes[2];

    // make the lambda
    close_over_variables_etc(comp, this_scope, 0, 0);
}

void compile_or_test(compiler_t *comp, mp_parse_node_struct_t *pns) {
    int l_end = comp_next_label(comp);
    int n = MP_PARSE_NODE_STRUCT_NUM_NODES(pns);
    for (int i = 0; i < n; i += 1) {
        compile_node(comp, pns->nodes[i]);
        if (i + 1 < n) {
            EMIT_ARG(jump_if_true_or_pop, l_end);
        }
    }
    EMIT_ARG(label_assign, l_end);
}

void compile_and_test(compiler_t *comp, mp_parse_node_struct_t *pns) {
    int l_end = comp_next_label(comp);
    int n = MP_PARSE_NODE_STRUCT_NUM_NODES(pns);
    for (int i = 0; i < n; i += 1) {
        compile_node(comp, pns->nodes[i]);
        if (i + 1 < n) {
            EMIT_ARG(jump_if_false_or_pop, l_end);
        }
    }
    EMIT_ARG(label_assign, l_end);
}

void compile_not_test_2(compiler_t *comp, mp_parse_node_struct_t *pns) {
    compile_node(comp, pns->nodes[0]);
    EMIT_ARG(unary_op, MP_UNARY_OP_NOT);
}

void compile_comparison(compiler_t *comp, mp_parse_node_struct_t *pns) {
    int stack_size = EMIT(get_stack_size);
    int num_nodes = MP_PARSE_NODE_STRUCT_NUM_NODES(pns);
    compile_node(comp, pns->nodes[0]);
    bool multi = (num_nodes > 3);
    int l_fail = 0;
    if (multi) {
        l_fail = comp_next_label(comp);
    }
    for (int i = 1; i + 1 < num_nodes; i += 2) {
        compile_node(comp, pns->nodes[i + 1]);
        if (i + 2 < num_nodes) {
            EMIT(dup_top);
            EMIT(rot_three);
        }
        if (MP_PARSE_NODE_IS_TOKEN(pns->nodes[i])) {
            mp_binary_op_t op;
            switch (MP_PARSE_NODE_LEAF_ARG(pns->nodes[i])) {
                case MP_TOKEN_OP_LESS: op = MP_BINARY_OP_LESS; break;
                case MP_TOKEN_OP_MORE: op = MP_BINARY_OP_MORE; break;
                case MP_TOKEN_OP_DBL_EQUAL: op = MP_BINARY_OP_EQUAL; break;
                case MP_TOKEN_OP_LESS_EQUAL: op = MP_BINARY_OP_LESS_EQUAL; break;
                case MP_TOKEN_OP_MORE_EQUAL: op = MP_BINARY_OP_MORE_EQUAL; break;
                case MP_TOKEN_OP_NOT_EQUAL: op = MP_BINARY_OP_NOT_EQUAL; break;
                case MP_TOKEN_KW_IN: op = MP_BINARY_OP_IN; break;
                default: assert(0); op = MP_BINARY_OP_LESS; // shouldn't happen
            }
            EMIT_ARG(binary_op, op);
        } else if (MP_PARSE_NODE_IS_STRUCT(pns->nodes[i])) {
            mp_parse_node_struct_t *pns2 = (mp_parse_node_struct_t*)pns->nodes[i];
            int kind = MP_PARSE_NODE_STRUCT_KIND(pns2);
            if (kind == PN_comp_op_not_in) {
                EMIT_ARG(binary_op, MP_BINARY_OP_NOT_IN);
            } else if (kind == PN_comp_op_is) {
                if (MP_PARSE_NODE_IS_NULL(pns2->nodes[0])) {
                    EMIT_ARG(binary_op, MP_BINARY_OP_IS);
                } else {
                    EMIT_ARG(binary_op, MP_BINARY_OP_IS_NOT);
                }
            } else {
                // shouldn't happen
                assert(0);
            }
        } else {
            // shouldn't happen
            assert(0);
        }
        if (i + 2 < num_nodes) {
            EMIT_ARG(jump_if_false_or_pop, l_fail);
        }
    }
    if (multi) {
        int l_end = comp_next_label(comp);
        EMIT_ARG(jump, l_end);
        EMIT_ARG(label_assign, l_fail);
        EMIT(rot_two);
        EMIT(pop_top);
        EMIT_ARG(label_assign, l_end);
        EMIT_ARG(set_stack_size, stack_size + 1); // force stack size
    }
}

void compile_star_expr(compiler_t *comp, mp_parse_node_struct_t *pns) {
    compile_syntax_error(comp, (mp_parse_node_t)pns, "can use starred expression only as assignment target");
}

void compile_expr(compiler_t *comp, mp_parse_node_struct_t *pns) {
    c_binary_op(comp, pns, MP_BINARY_OP_OR);
}

void compile_xor_expr(compiler_t *comp, mp_parse_node_struct_t *pns) {
    c_binary_op(comp, pns, MP_BINARY_OP_XOR);
}

void compile_and_expr(compiler_t *comp, mp_parse_node_struct_t *pns) {
    c_binary_op(comp, pns, MP_BINARY_OP_AND);
}

void compile_shift_expr(compiler_t *comp, mp_parse_node_struct_t *pns) {
    int num_nodes = MP_PARSE_NODE_STRUCT_NUM_NODES(pns);
    compile_node(comp, pns->nodes[0]);
    for (int i = 1; i + 1 < num_nodes; i += 2) {
        compile_node(comp, pns->nodes[i + 1]);
        if (MP_PARSE_NODE_IS_TOKEN_KIND(pns->nodes[i], MP_TOKEN_OP_DBL_LESS)) {
            EMIT_ARG(binary_op, MP_BINARY_OP_LSHIFT);
        } else if (MP_PARSE_NODE_IS_TOKEN_KIND(pns->nodes[i], MP_TOKEN_OP_DBL_MORE)) {
            EMIT_ARG(binary_op, MP_BINARY_OP_RSHIFT);
        } else {
            // shouldn't happen
            assert(0);
        }
    }
}

void compile_arith_expr(compiler_t *comp, mp_parse_node_struct_t *pns) {
    int num_nodes = MP_PARSE_NODE_STRUCT_NUM_NODES(pns);
    compile_node(comp, pns->nodes[0]);
    for (int i = 1; i + 1 < num_nodes; i += 2) {
        compile_node(comp, pns->nodes[i + 1]);
        if (MP_PARSE_NODE_IS_TOKEN_KIND(pns->nodes[i], MP_TOKEN_OP_PLUS)) {
            EMIT_ARG(binary_op, MP_BINARY_OP_ADD);
        } else if (MP_PARSE_NODE_IS_TOKEN_KIND(pns->nodes[i], MP_TOKEN_OP_MINUS)) {
            EMIT_ARG(binary_op, MP_BINARY_OP_SUBTRACT);
        } else {
            // shouldn't happen
            assert(0);
        }
    }
}

void compile_term(compiler_t *comp, mp_parse_node_struct_t *pns) {
    int num_nodes = MP_PARSE_NODE_STRUCT_NUM_NODES(pns);
    compile_node(comp, pns->nodes[0]);
    for (int i = 1; i + 1 < num_nodes; i += 2) {
        compile_node(comp, pns->nodes[i + 1]);
        if (MP_PARSE_NODE_IS_TOKEN_KIND(pns->nodes[i], MP_TOKEN_OP_STAR)) {
            EMIT_ARG(binary_op, MP_BINARY_OP_MULTIPLY);
        } else if (MP_PARSE_NODE_IS_TOKEN_KIND(pns->nodes[i], MP_TOKEN_OP_DBL_SLASH)) {
            EMIT_ARG(binary_op, MP_BINARY_OP_FLOOR_DIVIDE);
        } else if (MP_PARSE_NODE_IS_TOKEN_KIND(pns->nodes[i], MP_TOKEN_OP_SLASH)) {
            EMIT_ARG(binary_op, MP_BINARY_OP_TRUE_DIVIDE);
        } else if (MP_PARSE_NODE_IS_TOKEN_KIND(pns->nodes[i], MP_TOKEN_OP_PERCENT)) {
            EMIT_ARG(binary_op, MP_BINARY_OP_MODULO);
        } else {
            // shouldn't happen
            assert(0);
        }
    }
}

void compile_factor_2(compiler_t *comp, mp_parse_node_struct_t *pns) {
    compile_node(comp, pns->nodes[1]);
    if (MP_PARSE_NODE_IS_TOKEN_KIND(pns->nodes[0], MP_TOKEN_OP_PLUS)) {
        EMIT_ARG(unary_op, MP_UNARY_OP_POSITIVE);
    } else if (MP_PARSE_NODE_IS_TOKEN_KIND(pns->nodes[0], MP_TOKEN_OP_MINUS)) {
        EMIT_ARG(unary_op, MP_UNARY_OP_NEGATIVE);
    } else if (MP_PARSE_NODE_IS_TOKEN_KIND(pns->nodes[0], MP_TOKEN_OP_TILDE)) {
        EMIT_ARG(unary_op, MP_UNARY_OP_INVERT);
    } else {
        // shouldn't happen
        assert(0);
    }
}

void compile_power(compiler_t *comp, mp_parse_node_struct_t *pns) {
    // this is to handle special super() call
    comp->func_arg_is_super = MP_PARSE_NODE_IS_ID(pns->nodes[0]) && MP_PARSE_NODE_LEAF_ARG(pns->nodes[0]) == MP_QSTR_super;

    compile_generic_all_nodes(comp, pns);
}

STATIC void compile_trailer_paren_helper(compiler_t *comp, mp_parse_node_t pn_arglist, bool is_method_call, int n_positional_extra) {
    // function to call is on top of stack

#if !MICROPY_EMIT_CPYTHON
    // this is to handle special super() call
    if (MP_PARSE_NODE_IS_NULL(pn_arglist) && comp->func_arg_is_super && comp->scope_cur->kind == SCOPE_FUNCTION) {
        EMIT_ARG(load_id, MP_QSTR___class__);
        // get first argument to function
        bool found = false;
        for (int i = 0; i < comp->scope_cur->id_info_len; i++) {
            if (comp->scope_cur->id_info[i].flags & ID_FLAG_IS_PARAM) {
                EMIT_ARG(load_fast, MP_QSTR_, comp->scope_cur->id_info[i].flags, comp->scope_cur->id_info[i].local_num);
                found = true;
                break;
            }
        }
        if (!found) {
            printf("TypeError: super() call cannot find self\n");
            return;
        }
        EMIT_ARG(call_function, 2, 0, 0);
        return;
    }
#endif

    uint old_n_arg_keyword = comp->n_arg_keyword;
    uint old_star_flags = comp->star_flags;
    comp->n_arg_keyword = 0;
    comp->star_flags = 0;

    compile_node(comp, pn_arglist); // arguments to function call; can be null

    // compute number of positional arguments
    int n_positional = n_positional_extra + list_len(pn_arglist, PN_arglist) - comp->n_arg_keyword;
    if (comp->star_flags & MP_EMIT_STAR_FLAG_SINGLE) {
        n_positional -= 1;
    }
    if (comp->star_flags & MP_EMIT_STAR_FLAG_DOUBLE) {
        n_positional -= 1;
    }

    if (is_method_call) {
        EMIT_ARG(call_method, n_positional, comp->n_arg_keyword, comp->star_flags);
    } else {
        EMIT_ARG(call_function, n_positional, comp->n_arg_keyword, comp->star_flags);
    }

    comp->n_arg_keyword = old_n_arg_keyword;
    comp->star_flags = old_star_flags;
}

void compile_power_trailers(compiler_t *comp, mp_parse_node_struct_t *pns) {
    int num_nodes = MP_PARSE_NODE_STRUCT_NUM_NODES(pns);
    for (int i = 0; i < num_nodes; i++) {
        if (i + 1 < num_nodes && MP_PARSE_NODE_IS_STRUCT_KIND(pns->nodes[i], PN_trailer_period) && MP_PARSE_NODE_IS_STRUCT_KIND(pns->nodes[i + 1], PN_trailer_paren)) {
            // optimisation for method calls a.f(...), following PyPy
            mp_parse_node_struct_t *pns_period = (mp_parse_node_struct_t*)pns->nodes[i];
            mp_parse_node_struct_t *pns_paren = (mp_parse_node_struct_t*)pns->nodes[i + 1];
            EMIT_ARG(load_method, MP_PARSE_NODE_LEAF_ARG(pns_period->nodes[0])); // get the method
            compile_trailer_paren_helper(comp, pns_paren->nodes[0], true, 0);
            i += 1;
        } else {
            compile_node(comp, pns->nodes[i]);
        }
        comp->func_arg_is_super = false;
    }
}

void compile_power_dbl_star(compiler_t *comp, mp_parse_node_struct_t *pns) {
    compile_node(comp, pns->nodes[0]);
    EMIT_ARG(binary_op, MP_BINARY_OP_POWER);
}

void compile_atom_string(compiler_t *comp, mp_parse_node_struct_t *pns) {
    // a list of strings

    // check type of list (string or bytes) and count total number of bytes
    int n = MP_PARSE_NODE_STRUCT_NUM_NODES(pns);
    int n_bytes = 0;
    int string_kind = MP_PARSE_NODE_NULL;
    for (int i = 0; i < n; i++) {
        assert(MP_PARSE_NODE_IS_LEAF(pns->nodes[i]));
        int pn_kind = MP_PARSE_NODE_LEAF_KIND(pns->nodes[i]);
        assert(pn_kind == MP_PARSE_NODE_STRING || pn_kind == MP_PARSE_NODE_BYTES);
        if (i == 0) {
            string_kind = pn_kind;
        } else if (pn_kind != string_kind) {
            compile_syntax_error(comp, (mp_parse_node_t)pns, "cannot mix bytes and nonbytes literals");
            return;
        }
        n_bytes += qstr_len(MP_PARSE_NODE_LEAF_ARG(pns->nodes[i]));
    }

    // concatenate string/bytes
    byte *q_ptr;
    byte *s_dest = qstr_build_start(n_bytes, &q_ptr);
    for (int i = 0; i < n; i++) {
        uint s_len;
        const byte *s = qstr_data(MP_PARSE_NODE_LEAF_ARG(pns->nodes[i]), &s_len);
        memcpy(s_dest, s, s_len);
        s_dest += s_len;
    }
    qstr q = qstr_build_end(q_ptr);

    EMIT_ARG(load_const_str, q, string_kind == MP_PARSE_NODE_BYTES);
}

// pns needs to have 2 nodes, first is lhs of comprehension, second is PN_comp_for node
void compile_comprehension(compiler_t *comp, mp_parse_node_struct_t *pns, scope_kind_t kind) {
    assert(MP_PARSE_NODE_STRUCT_NUM_NODES(pns) == 2);
    assert(MP_PARSE_NODE_IS_STRUCT_KIND(pns->nodes[1], PN_comp_for));
    mp_parse_node_struct_t *pns_comp_for = (mp_parse_node_struct_t*)pns->nodes[1];

    if (comp->pass == PASS_1) {
        // create a new scope for this comprehension
        scope_t *s = scope_new_and_link(comp, kind, (mp_parse_node_t)pns, comp->scope_cur->emit_options);
        // store the comprehension scope so the compiling function (this one) can use it at each pass
        pns_comp_for->nodes[3] = (mp_parse_node_t)s;
    }

    // get the scope for this comprehension
    scope_t *this_scope = (scope_t*)pns_comp_for->nodes[3];

    // compile the comprehension
    close_over_variables_etc(comp, this_scope, 0, 0);

    compile_node(comp, pns_comp_for->nodes[1]); // source of the iterator
    EMIT(get_iter);
    EMIT_ARG(call_function, 1, 0, 0);
}

void compile_atom_paren(compiler_t *comp, mp_parse_node_struct_t *pns) {
    if (MP_PARSE_NODE_IS_NULL(pns->nodes[0])) {
        // an empty tuple
        c_tuple(comp, MP_PARSE_NODE_NULL, NULL);
    } else if (MP_PARSE_NODE_IS_STRUCT_KIND(pns->nodes[0], PN_testlist_comp)) {
        pns = (mp_parse_node_struct_t*)pns->nodes[0];
        assert(!MP_PARSE_NODE_IS_NULL(pns->nodes[1]));
        if (MP_PARSE_NODE_IS_STRUCT(pns->nodes[1])) {
            mp_parse_node_struct_t *pns2 = (mp_parse_node_struct_t*)pns->nodes[1];
            if (MP_PARSE_NODE_STRUCT_KIND(pns2) == PN_testlist_comp_3b) {
                // tuple of one item, with trailing comma
                assert(MP_PARSE_NODE_IS_NULL(pns2->nodes[0]));
                c_tuple(comp, pns->nodes[0], NULL);
            } else if (MP_PARSE_NODE_STRUCT_KIND(pns2) == PN_testlist_comp_3c) {
                // tuple of many items
                c_tuple(comp, pns->nodes[0], pns2);
            } else if (MP_PARSE_NODE_STRUCT_KIND(pns2) == PN_comp_for) {
                // generator expression
                compile_comprehension(comp, pns, SCOPE_GEN_EXPR);
            } else {
                // tuple with 2 items
                goto tuple_with_2_items;
            }
        } else {
            // tuple with 2 items
            tuple_with_2_items:
            c_tuple(comp, MP_PARSE_NODE_NULL, pns);
        }
    } else {
        // parenthesis around a single item, is just that item
        compile_node(comp, pns->nodes[0]);
    }
}

void compile_atom_bracket(compiler_t *comp, mp_parse_node_struct_t *pns) {
    if (MP_PARSE_NODE_IS_NULL(pns->nodes[0])) {
        // empty list
        EMIT_ARG(build_list, 0);
    } else if (MP_PARSE_NODE_IS_STRUCT_KIND(pns->nodes[0], PN_testlist_comp)) {
        mp_parse_node_struct_t *pns2 = (mp_parse_node_struct_t*)pns->nodes[0];
        if (MP_PARSE_NODE_IS_STRUCT(pns2->nodes[1])) {
            mp_parse_node_struct_t *pns3 = (mp_parse_node_struct_t*)pns2->nodes[1];
            if (MP_PARSE_NODE_STRUCT_KIND(pns3) == PN_testlist_comp_3b) {
                // list of one item, with trailing comma
                assert(MP_PARSE_NODE_IS_NULL(pns3->nodes[0]));
                compile_node(comp, pns2->nodes[0]);
                EMIT_ARG(build_list, 1);
            } else if (MP_PARSE_NODE_STRUCT_KIND(pns3) == PN_testlist_comp_3c) {
                // list of many items
                compile_node(comp, pns2->nodes[0]);
                compile_generic_all_nodes(comp, pns3);
                EMIT_ARG(build_list, 1 + MP_PARSE_NODE_STRUCT_NUM_NODES(pns3));
            } else if (MP_PARSE_NODE_STRUCT_KIND(pns3) == PN_comp_for) {
                // list comprehension
                compile_comprehension(comp, pns2, SCOPE_LIST_COMP);
            } else {
                // list with 2 items
                goto list_with_2_items;
            }
        } else {
            // list with 2 items
            list_with_2_items:
            compile_node(comp, pns2->nodes[0]);
            compile_node(comp, pns2->nodes[1]);
            EMIT_ARG(build_list, 2);
        }
    } else {
        // list with 1 item
        compile_node(comp, pns->nodes[0]);
        EMIT_ARG(build_list, 1);
    }
}

void compile_atom_brace(compiler_t *comp, mp_parse_node_struct_t *pns) {
    mp_parse_node_t pn = pns->nodes[0];
    if (MP_PARSE_NODE_IS_NULL(pn)) {
        // empty dict
        EMIT_ARG(build_map, 0);
    } else if (MP_PARSE_NODE_IS_STRUCT(pn)) {
        pns = (mp_parse_node_struct_t*)pn;
        if (MP_PARSE_NODE_STRUCT_KIND(pns) == PN_dictorsetmaker_item) {
            // dict with one element
            EMIT_ARG(build_map, 1);
            compile_node(comp, pn);
            EMIT(store_map);
        } else if (MP_PARSE_NODE_STRUCT_KIND(pns) == PN_dictorsetmaker) {
            assert(MP_PARSE_NODE_IS_STRUCT(pns->nodes[1])); // should succeed
            mp_parse_node_struct_t *pns1 = (mp_parse_node_struct_t*)pns->nodes[1];
            if (MP_PARSE_NODE_STRUCT_KIND(pns1) == PN_dictorsetmaker_list) {
                // dict/set with multiple elements

                // get tail elements (2nd, 3rd, ...)
                mp_parse_node_t *nodes;
                int n = list_get(&pns1->nodes[0], PN_dictorsetmaker_list2, &nodes);

                // first element sets whether it's a dict or set
                bool is_dict;
                if (MP_PARSE_NODE_IS_STRUCT_KIND(pns->nodes[0], PN_dictorsetmaker_item)) {
                    // a dictionary
                    EMIT_ARG(build_map, 1 + n);
                    compile_node(comp, pns->nodes[0]);
                    EMIT(store_map);
                    is_dict = true;
                } else {
                    // a set
                    compile_node(comp, pns->nodes[0]); // 1st value of set
                    is_dict = false;
                }

                // process rest of elements
                for (int i = 0; i < n; i++) {
                    mp_parse_node_t pn = nodes[i];
                    bool is_key_value = MP_PARSE_NODE_IS_STRUCT_KIND(pn, PN_dictorsetmaker_item);
                    compile_node(comp, pn);
                    if (is_dict) {
                        if (!is_key_value) {
                            compile_syntax_error(comp, (mp_parse_node_t)pns, "expecting key:value for dictionary");
                            return;
                        }
                        EMIT(store_map);
                    } else {
                        if (is_key_value) {
                            compile_syntax_error(comp, (mp_parse_node_t)pns, "expecting just a value for set");
                            return;
                        }
                    }
                }

                // if it's a set, build it
                if (!is_dict) {
                    EMIT_ARG(build_set, 1 + n);
                }
            } else if (MP_PARSE_NODE_STRUCT_KIND(pns1) == PN_comp_for) {
                // dict/set comprehension
                if (MP_PARSE_NODE_IS_STRUCT_KIND(pns->nodes[0], PN_dictorsetmaker_item)) {
                    // a dictionary comprehension
                    compile_comprehension(comp, pns, SCOPE_DICT_COMP);
                } else {
                    // a set comprehension
                    compile_comprehension(comp, pns, SCOPE_SET_COMP);
                }
            } else {
                // shouldn't happen
                assert(0);
            }
        } else {
            // set with one element
            goto set_with_one_element;
        }
    } else {
        // set with one element
        set_with_one_element:
        compile_node(comp, pn);
        EMIT_ARG(build_set, 1);
    }
}

void compile_trailer_paren(compiler_t *comp, mp_parse_node_struct_t *pns) {
    compile_trailer_paren_helper(comp, pns->nodes[0], false, 0);
}

void compile_trailer_bracket(compiler_t *comp, mp_parse_node_struct_t *pns) {
    // object who's index we want is on top of stack
    compile_node(comp, pns->nodes[0]); // the index
    EMIT_ARG(binary_op, MP_BINARY_OP_SUBSCR);
}

void compile_trailer_period(compiler_t *comp, mp_parse_node_struct_t *pns) {
    // object who's attribute we want is on top of stack
    EMIT_ARG(load_attr, MP_PARSE_NODE_LEAF_ARG(pns->nodes[0])); // attribute to get
}

void compile_subscript_3_helper(compiler_t *comp, mp_parse_node_struct_t *pns) {
    assert(MP_PARSE_NODE_STRUCT_KIND(pns) == PN_subscript_3); // should always be
    mp_parse_node_t pn = pns->nodes[0];
    if (MP_PARSE_NODE_IS_NULL(pn)) {
        // [?:]
        EMIT_ARG(load_const_tok, MP_TOKEN_KW_NONE);
        EMIT_ARG(build_slice, 2);
    } else if (MP_PARSE_NODE_IS_STRUCT(pn)) {
        pns = (mp_parse_node_struct_t*)pn;
        if (MP_PARSE_NODE_STRUCT_KIND(pns) == PN_subscript_3c) {
            EMIT_ARG(load_const_tok, MP_TOKEN_KW_NONE);
            pn = pns->nodes[0];
            if (MP_PARSE_NODE_IS_NULL(pn)) {
                // [?::]
                EMIT_ARG(build_slice, 2);
            } else {
                // [?::x]
                compile_node(comp, pn);
                EMIT_ARG(build_slice, 3);
            }
        } else if (MP_PARSE_NODE_STRUCT_KIND(pns) == PN_subscript_3d) {
            compile_node(comp, pns->nodes[0]);
            assert(MP_PARSE_NODE_IS_STRUCT(pns->nodes[1])); // should always be
            pns = (mp_parse_node_struct_t*)pns->nodes[1];
            assert(MP_PARSE_NODE_STRUCT_KIND(pns) == PN_sliceop); // should always be
            if (MP_PARSE_NODE_IS_NULL(pns->nodes[0])) {
                // [?:x:]
                EMIT_ARG(build_slice, 2);
            } else {
                // [?:x:x]
                compile_node(comp, pns->nodes[0]);
                EMIT_ARG(build_slice, 3);
            }
        } else {
            // [?:x]
            compile_node(comp, pn);
            EMIT_ARG(build_slice, 2);
        }
    } else {
        // [?:x]
        compile_node(comp, pn);
        EMIT_ARG(build_slice, 2);
    }
}

void compile_subscript_2(compiler_t *comp, mp_parse_node_struct_t *pns) {
    compile_node(comp, pns->nodes[0]); // start of slice
    assert(MP_PARSE_NODE_IS_STRUCT(pns->nodes[1])); // should always be
    compile_subscript_3_helper(comp, (mp_parse_node_struct_t*)pns->nodes[1]);
}

void compile_subscript_3(compiler_t *comp, mp_parse_node_struct_t *pns) {
    EMIT_ARG(load_const_tok, MP_TOKEN_KW_NONE);
    compile_subscript_3_helper(comp, pns);
}

void compile_dictorsetmaker_item(compiler_t *comp, mp_parse_node_struct_t *pns) {
    // if this is called then we are compiling a dict key:value pair
    compile_node(comp, pns->nodes[1]); // value
    compile_node(comp, pns->nodes[0]); // key
}

void compile_classdef(compiler_t *comp, mp_parse_node_struct_t *pns) {
    qstr cname = compile_classdef_helper(comp, pns, comp->scope_cur->emit_options);
    // store class object into class name
    EMIT_ARG(store_id, cname);
}

void compile_classdef_2(compiler_t *comp, mp_parse_node_struct_t *pns) {
    //do nothing
}

void compile_arglist(compiler_t *comp, mp_parse_node_struct_t *pns) {
    int num_nodes = MP_PARSE_NODE_STRUCT_NUM_NODES(pns);

    int first_keyword_pos = -1;
    int star_arg_pos = -1;
    int dbl_star_arg_pos = -1;

    for (int i = 0; i < num_nodes; i++) {
        if (MP_PARSE_NODE_IS_LEAF(pns->nodes[i])) {
            if (first_keyword_pos != -1) {
                if (i > first_keyword_pos) {
                    compile_syntax_error(comp, "non-keyword arg after keyword arg");
                    return;
                }
            }
            if (star_arg_pos != -1) {
                if (i > star_arg_pos) {
                    compile_syntax_error(comp, "only named arguments may follow *expression");
                    return;
                }
            }
        } else if (MP_PARSE_NODE_IS_STRUCT_KIND(pns->nodes[i], PN_argument)) {
            if (first_keyword_pos == -1) {
                first_keyword_pos = i;
            }
        } else if (MP_PARSE_NODE_IS_STRUCT_KIND(pns->nodes[i], PN_arglist_star)) {
            if (star_arg_pos == -1) {
                star_arg_pos = i;
            } else {
                compile_syntax_error(comp, "can't have multiple *expression");
                return;    
            }

            continue;    // skip compile here, wait for last arg

        } else if (MP_PARSE_NODE_IS_STRUCT_KIND(pns->nodes[i], PN_arglist_dbl_star)) {
            // dbl_star must be the last one
            if (i < num_nodes - 1) {
                compile_syntax_error(comp, "**expression must be the last one");
                return;
            }
            dbl_star_arg_pos = i;

            continue;  // skip compile here, wait for last arg
        } 
        compile_node(comp, pns->nodes[i]);       
    }

    if (star_arg_pos != -1) {
        compile_node(comp, pns->nodes[star_arg_pos]);
    }
    if (dbl_star_arg_pos != -1) {
        compile_node(comp, pns->nodes[dbl_star_arg_pos]);
    }
}

void compile_arglist_star(compiler_t *comp, mp_parse_node_struct_t *pns) {
    if (comp->star_flags & MP_EMIT_STAR_FLAG_SINGLE) {
        compile_syntax_error(comp, (mp_parse_node_t)pns, "can't have multiple *x");
        return;
    }
    comp->star_flags |= MP_EMIT_STAR_FLAG_SINGLE;
    compile_node(comp, pns->nodes[0]);
}

void compile_arglist_dbl_star(compiler_t *comp, mp_parse_node_struct_t *pns) {
    if (comp->star_flags & MP_EMIT_STAR_FLAG_DOUBLE) {
        compile_syntax_error(comp, (mp_parse_node_t)pns, "can't have multiple **x");
        return;
    }
    comp->star_flags |= MP_EMIT_STAR_FLAG_DOUBLE;
    compile_node(comp, pns->nodes[0]);
}

void compile_argument(compiler_t *comp, mp_parse_node_struct_t *pns) {
    assert(MP_PARSE_NODE_IS_STRUCT(pns->nodes[1])); // should always be
    mp_parse_node_struct_t *pns2 = (mp_parse_node_struct_t*)pns->nodes[1];
    if (MP_PARSE_NODE_STRUCT_KIND(pns2) == PN_argument_3) {
        if (!MP_PARSE_NODE_IS_ID(pns->nodes[0])) {
            compile_syntax_error(comp, (mp_parse_node_t)pns, "left-hand-side of keyword argument must be an id");
            return;
        }
        EMIT_ARG(load_const_id, MP_PARSE_NODE_LEAF_ARG(pns->nodes[0]));
        compile_node(comp, pns2->nodes[0]);
        comp->n_arg_keyword += 1;
    } else if (MP_PARSE_NODE_STRUCT_KIND(pns2) == PN_comp_for) {
        compile_comprehension(comp, pns, SCOPE_GEN_EXPR);
    } else {
        // shouldn't happen
        assert(0);
    }
}

void compile_yield_expr(compiler_t *comp, mp_parse_node_struct_t *pns) {
    if (comp->scope_cur->kind != SCOPE_FUNCTION) {
        compile_syntax_error(comp, (mp_parse_node_t)pns, "'yield' outside function");
        return;
    }
    if (MP_PARSE_NODE_IS_NULL(pns->nodes[0])) {
        EMIT_ARG(load_const_tok, MP_TOKEN_KW_NONE);
        EMIT(yield_value);
    } else if (MP_PARSE_NODE_IS_STRUCT_KIND(pns->nodes[0], PN_yield_arg_from)) {
        pns = (mp_parse_node_struct_t*)pns->nodes[0];
        compile_node(comp, pns->nodes[0]);
        EMIT(get_iter);
        EMIT_ARG(load_const_tok, MP_TOKEN_KW_NONE);
        EMIT(yield_from);
    } else {
        compile_node(comp, pns->nodes[0]);
        EMIT(yield_value);
    }
}

typedef void (*compile_function_t)(compiler_t*, mp_parse_node_struct_t*);
STATIC compile_function_t compile_function[] = {
    NULL,
#define nc NULL
#define c(f) compile_##f
#define DEF_RULE(rule, comp, kind, ...) comp,
#include "grammar.h"
#undef nc
#undef c
#undef DEF_RULE
};

void compile_node(compiler_t *comp, mp_parse_node_t pn) {
    if (MP_PARSE_NODE_IS_NULL(pn)) {
        // pass
    } else if (MP_PARSE_NODE_IS_SMALL_INT(pn)) {
        machine_int_t arg = MP_PARSE_NODE_LEAF_SMALL_INT(pn);
        EMIT_ARG(load_const_small_int, arg);
    } else if (MP_PARSE_NODE_IS_LEAF(pn)) {
        machine_uint_t arg = MP_PARSE_NODE_LEAF_ARG(pn);
        switch (MP_PARSE_NODE_LEAF_KIND(pn)) {
            case MP_PARSE_NODE_ID: EMIT_ARG(load_id, arg); break;
            case MP_PARSE_NODE_INTEGER: EMIT_ARG(load_const_int, arg); break;
            case MP_PARSE_NODE_DECIMAL: EMIT_ARG(load_const_dec, arg); break;
            case MP_PARSE_NODE_STRING: EMIT_ARG(load_const_str, arg, false); break;
            case MP_PARSE_NODE_BYTES: EMIT_ARG(load_const_str, arg, true); break;
            case MP_PARSE_NODE_TOKEN:
                if (arg == MP_TOKEN_NEWLINE) {
                    // this can occur when file_input lets through a NEWLINE (eg if file starts with a newline)
                    // or when single_input lets through a NEWLINE (user enters a blank line)
                    // do nothing
                } else {
                  EMIT_ARG(load_const_tok, arg);
                }
                break;
            default: assert(0);
        }
    } else {
        mp_parse_node_struct_t *pns = (mp_parse_node_struct_t*)pn;
        EMIT_ARG(set_line_number, pns->source_line);
        compile_function_t f = compile_function[MP_PARSE_NODE_STRUCT_KIND(pns)];
        if (f == NULL) {
            printf("node %u cannot be compiled\n", (uint)MP_PARSE_NODE_STRUCT_KIND(pns));
#if MICROPY_DEBUG_PRINTERS
            mp_parse_node_print(pn, 0);
#endif
            compile_syntax_error(comp, pn, "internal compiler error");
        } else {
            f(comp, pns);
        }
    }
}

void compile_scope_func_lambda_param(compiler_t *comp, mp_parse_node_t pn, pn_kind_t pn_name, pn_kind_t pn_star, pn_kind_t pn_dbl_star, bool allow_annotations) {
    // TODO verify that *k and **k are last etc
    qstr param_name = 0;
    mp_parse_node_t pn_annotation = MP_PARSE_NODE_NULL;
    if (MP_PARSE_NODE_IS_ID(pn)) {
        param_name = MP_PARSE_NODE_LEAF_ARG(pn);
        if (comp->have_bare_star) {
            // comes after a bare star, so doesn't count as a parameter
        } else {
            comp->scope_cur->num_params += 1;
        }
    } else {
        assert(MP_PARSE_NODE_IS_STRUCT(pn));
        mp_parse_node_struct_t *pns = (mp_parse_node_struct_t*)pn;
        if (MP_PARSE_NODE_STRUCT_KIND(pns) == pn_name) {
            param_name = MP_PARSE_NODE_LEAF_ARG(pns->nodes[0]);
            //int node_index = 1; unused
            if (allow_annotations) {
                if (!MP_PARSE_NODE_IS_NULL(pns->nodes[1])) {
                    // this parameter has an annotation
                    pn_annotation = pns->nodes[1];
                }
                //node_index = 2; unused
            }
            /* this is obsolete now that num dict/default params are calculated in compile_funcdef_param
            if (!MP_PARSE_NODE_IS_NULL(pns->nodes[node_index])) {
                // this parameter has a default value
                if (comp->have_bare_star) {
                    comp->scope_cur->num_dict_params += 1;
                } else {
                    comp->scope_cur->num_default_params += 1;
                }
            }
            */
            if (comp->have_bare_star) {
                // comes after a bare star, so doesn't count as a parameter
            } else {
                comp->scope_cur->num_params += 1;
            }
        } else if (MP_PARSE_NODE_STRUCT_KIND(pns) == pn_star) {
            if (MP_PARSE_NODE_IS_NULL(pns->nodes[0])) {
                // bare star
                // TODO see http://www.python.org/dev/peps/pep-3102/
                comp->have_bare_star = true;
                //assert(comp->scope_cur->num_dict_params == 0);
            } else if (MP_PARSE_NODE_IS_ID(pns->nodes[0])) {
                // named star
                comp->scope_cur->scope_flags |= MP_SCOPE_FLAG_VARARGS;
                param_name = MP_PARSE_NODE_LEAF_ARG(pns->nodes[0]);
            } else if (allow_annotations && MP_PARSE_NODE_IS_STRUCT_KIND(pns->nodes[0], PN_tfpdef)) {
                // named star with annotation
                comp->scope_cur->scope_flags |= MP_SCOPE_FLAG_VARARGS;
                pns = (mp_parse_node_struct_t*)pns->nodes[0];
                param_name = MP_PARSE_NODE_LEAF_ARG(pns->nodes[0]);
                pn_annotation = pns->nodes[1];
            } else {
                // shouldn't happen
                assert(0);
            }
        } else if (MP_PARSE_NODE_STRUCT_KIND(pns) == pn_dbl_star) {
            param_name = MP_PARSE_NODE_LEAF_ARG(pns->nodes[0]);
            if (allow_annotations && !MP_PARSE_NODE_IS_NULL(pns->nodes[1])) {
                // this parameter has an annotation
                pn_annotation = pns->nodes[1];
            }
            comp->scope_cur->scope_flags |= MP_SCOPE_FLAG_VARKEYWORDS;
        } else {
            // TODO anything to implement?
            assert(0);
        }
    }

    if (param_name != 0) {
        if (!MP_PARSE_NODE_IS_NULL(pn_annotation)) {
            // TODO this parameter has an annotation
        }
        bool added;
        id_info_t *id_info = scope_find_or_add_id(comp->scope_cur, param_name, &added);
        if (!added) {
            compile_syntax_error(comp, pn, "same name used for parameter");
            return;
        }
        id_info->kind = ID_INFO_KIND_LOCAL;
        id_info->flags |= ID_FLAG_IS_PARAM;
    }
}

void compile_scope_func_param(compiler_t *comp, mp_parse_node_t pn) {
    compile_scope_func_lambda_param(comp, pn, PN_typedargslist_name, PN_typedargslist_star, PN_typedargslist_dbl_star, true);
}

void compile_scope_lambda_param(compiler_t *comp, mp_parse_node_t pn) {
    compile_scope_func_lambda_param(comp, pn, PN_varargslist_name, PN_varargslist_star, PN_varargslist_dbl_star, false);
}

void compile_scope_comp_iter(compiler_t *comp, mp_parse_node_t pn_iter, mp_parse_node_t pn_inner_expr, int l_top, int for_depth) {
    tail_recursion:
    if (MP_PARSE_NODE_IS_NULL(pn_iter)) {
        // no more nested if/for; compile inner expression
        compile_node(comp, pn_inner_expr);
        if (comp->scope_cur->kind == SCOPE_LIST_COMP) {
            EMIT_ARG(list_append, for_depth + 2);
        } else if (comp->scope_cur->kind == SCOPE_DICT_COMP) {
            EMIT_ARG(map_add, for_depth + 2);
        } else if (comp->scope_cur->kind == SCOPE_SET_COMP) {
            EMIT_ARG(set_add, for_depth + 2);
        } else {
            EMIT(yield_value);
            EMIT(pop_top);
        }
    } else if (MP_PARSE_NODE_IS_STRUCT_KIND(pn_iter, PN_comp_if)) {
        // if condition
        mp_parse_node_struct_t *pns_comp_if = (mp_parse_node_struct_t*)pn_iter;
        c_if_cond(comp, pns_comp_if->nodes[0], false, l_top);
        pn_iter = pns_comp_if->nodes[1];
        goto tail_recursion;
    } else if (MP_PARSE_NODE_IS_STRUCT_KIND(pn_iter, PN_comp_for)) {
        // for loop
        mp_parse_node_struct_t *pns_comp_for2 = (mp_parse_node_struct_t*)pn_iter;
        compile_node(comp, pns_comp_for2->nodes[1]);
        int l_end2 = comp_next_label(comp);
        int l_top2 = comp_next_label(comp);
        EMIT(get_iter);
        EMIT_ARG(label_assign, l_top2);
        EMIT_ARG(for_iter, l_end2);
        c_assign(comp, pns_comp_for2->nodes[0], ASSIGN_STORE);
        compile_scope_comp_iter(comp, pns_comp_for2->nodes[2], pn_inner_expr, l_top2, for_depth + 1);
        EMIT_ARG(jump, l_top2);
        EMIT_ARG(label_assign, l_end2);
        EMIT(for_iter_end);
    } else {
        // shouldn't happen
        assert(0);
    }
}

void check_for_doc_string(compiler_t *comp, mp_parse_node_t pn) {
    // see http://www.python.org/dev/peps/pep-0257/

    // look for the first statement
    if (MP_PARSE_NODE_IS_STRUCT_KIND(pn, PN_expr_stmt)) {
        // a statement; fall through
    } else if (MP_PARSE_NODE_IS_STRUCT_KIND(pn, PN_file_input_2)) {
        // file input; find the first non-newline node
        mp_parse_node_struct_t *pns = (mp_parse_node_struct_t*)pn;
        int num_nodes = MP_PARSE_NODE_STRUCT_NUM_NODES(pns);
        for (int i = 0; i < num_nodes; i++) {
            pn = pns->nodes[i];
            if (!(MP_PARSE_NODE_IS_LEAF(pn) && MP_PARSE_NODE_LEAF_KIND(pn) == MP_PARSE_NODE_TOKEN && MP_PARSE_NODE_LEAF_ARG(pn) == MP_TOKEN_NEWLINE)) {
                // not a newline, so this is the first statement; finish search
                break;
            }
        }
        // if we didn't find a non-newline then it's okay to fall through; pn will be a newline and so doc-string test below will fail gracefully
    } else if (MP_PARSE_NODE_IS_STRUCT_KIND(pn, PN_suite_block_stmts)) {
        // a list of statements; get the first one
        pn = ((mp_parse_node_struct_t*)pn)->nodes[0];
    } else {
        return;
    }

    // check the first statement for a doc string
    if (MP_PARSE_NODE_IS_STRUCT_KIND(pn, PN_expr_stmt)) {
        mp_parse_node_struct_t* pns = (mp_parse_node_struct_t*)pn;
        if (MP_PARSE_NODE_IS_LEAF(pns->nodes[0])) {
            int kind = MP_PARSE_NODE_LEAF_KIND(pns->nodes[0]);
            if (kind == MP_PARSE_NODE_STRING) {
                compile_node(comp, pns->nodes[0]); // a doc string
                // store doc string
                EMIT_ARG(store_id, MP_QSTR___doc__);
            }
        }
    }
}

void compile_scope(compiler_t *comp, scope_t *scope, pass_kind_t pass) {
    comp->pass = pass;
    comp->scope_cur = scope;
    comp->next_label = 1;
    EMIT_ARG(start_pass, pass, scope);

    if (comp->pass == PASS_1) {
        // reset maximum stack sizes in scope
        // they will be computed in this first pass
        scope->stack_size = 0;
        scope->exc_stack_size = 0;
    }

#if MICROPY_EMIT_CPYTHON
    if (comp->pass == PASS_3) {
        scope_print_info(scope);
    }
#endif

    // compile
    if (MP_PARSE_NODE_IS_STRUCT_KIND(scope->pn, PN_eval_input)) {
        assert(scope->kind == SCOPE_MODULE);
        mp_parse_node_struct_t *pns = (mp_parse_node_struct_t*)scope->pn;
        compile_node(comp, pns->nodes[0]); // compile the expression
        EMIT(return_value);
    } else if (scope->kind == SCOPE_MODULE) {
        if (!comp->is_repl) {
            check_for_doc_string(comp, scope->pn);
        }
        compile_node(comp, scope->pn);
        EMIT_ARG(load_const_tok, MP_TOKEN_KW_NONE);
        EMIT(return_value);
    } else if (scope->kind == SCOPE_FUNCTION) {
        assert(MP_PARSE_NODE_IS_STRUCT(scope->pn));
        mp_parse_node_struct_t *pns = (mp_parse_node_struct_t*)scope->pn;
        assert(MP_PARSE_NODE_STRUCT_KIND(pns) == PN_funcdef);

        // work out number of parameters, keywords and default parameters, and add them to the id_info array
        // must be done before compiling the body so that arguments are numbered first (for LOAD_FAST etc)
        if (comp->pass == PASS_1) {
            comp->have_bare_star = false;
            apply_to_single_or_list(comp, pns->nodes[1], PN_typedargslist, compile_scope_func_param);
        }

        // pns->nodes[2] is return/whole function annotation

        compile_node(comp, pns->nodes[3]); // 3 is function body
        // emit return if it wasn't the last opcode
        if (!EMIT(last_emit_was_return_value)) {
            EMIT_ARG(load_const_tok, MP_TOKEN_KW_NONE);
            EMIT(return_value);
        }
    } else if (scope->kind == SCOPE_LAMBDA) {
        assert(MP_PARSE_NODE_IS_STRUCT(scope->pn));
        mp_parse_node_struct_t *pns = (mp_parse_node_struct_t*)scope->pn;
        assert(MP_PARSE_NODE_STRUCT_NUM_NODES(pns) == 3);

        // work out number of parameters, keywords and default parameters, and add them to the id_info array
        // must be done before compiling the body so that arguments are numbered first (for LOAD_FAST etc)
        if (comp->pass == PASS_1) {
            comp->have_bare_star = false;
            apply_to_single_or_list(comp, pns->nodes[0], PN_varargslist, compile_scope_lambda_param);
        }

        compile_node(comp, pns->nodes[1]); // 1 is lambda body
        EMIT(return_value);
    } else if (scope->kind == SCOPE_LIST_COMP || scope->kind == SCOPE_DICT_COMP || scope->kind == SCOPE_SET_COMP || scope->kind == SCOPE_GEN_EXPR) {
        // a bit of a hack at the moment

        assert(MP_PARSE_NODE_IS_STRUCT(scope->pn));
        mp_parse_node_struct_t *pns = (mp_parse_node_struct_t*)scope->pn;
        assert(MP_PARSE_NODE_STRUCT_NUM_NODES(pns) == 2);
        assert(MP_PARSE_NODE_IS_STRUCT_KIND(pns->nodes[1], PN_comp_for));
        mp_parse_node_struct_t *pns_comp_for = (mp_parse_node_struct_t*)pns->nodes[1];

        qstr qstr_arg = QSTR_FROM_STR_STATIC(".0");
        if (comp->pass == PASS_1) {
            bool added;
            id_info_t *id_info = scope_find_or_add_id(comp->scope_cur, qstr_arg, &added);
            assert(added);
            id_info->kind = ID_INFO_KIND_LOCAL;
            scope->num_params = 1;
        }

        if (scope->kind == SCOPE_LIST_COMP) {
            EMIT_ARG(build_list, 0);
        } else if (scope->kind == SCOPE_DICT_COMP) {
            EMIT_ARG(build_map, 0);
        } else if (scope->kind == SCOPE_SET_COMP) {
            EMIT_ARG(build_set, 0);
        }

        int l_end = comp_next_label(comp);
        int l_top = comp_next_label(comp);
        EMIT_ARG(load_id, qstr_arg);
        EMIT_ARG(label_assign, l_top);
        EMIT_ARG(for_iter, l_end);
        c_assign(comp, pns_comp_for->nodes[0], ASSIGN_STORE);
        compile_scope_comp_iter(comp, pns_comp_for->nodes[2], pns->nodes[0], l_top, 0);
        EMIT_ARG(jump, l_top);
        EMIT_ARG(label_assign, l_end);
        EMIT(for_iter_end);

        if (scope->kind == SCOPE_GEN_EXPR) {
            EMIT_ARG(load_const_tok, MP_TOKEN_KW_NONE);
        }
        EMIT(return_value);
    } else {
        assert(scope->kind == SCOPE_CLASS);
        assert(MP_PARSE_NODE_IS_STRUCT(scope->pn));
        mp_parse_node_struct_t *pns = (mp_parse_node_struct_t*)scope->pn;
        assert(MP_PARSE_NODE_STRUCT_KIND(pns) == PN_classdef);

        if (comp->pass == PASS_1) {
            bool added;
            id_info_t *id_info = scope_find_or_add_id(scope, MP_QSTR___class__, &added);
            assert(added);
            id_info->kind = ID_INFO_KIND_LOCAL;
        }

        EMIT_ARG(load_id, MP_QSTR___name__);
        EMIT_ARG(store_id, MP_QSTR___module__);
        EMIT_ARG(load_const_id, MP_PARSE_NODE_LEAF_ARG(pns->nodes[0])); // 0 is class name
        EMIT_ARG(store_id, MP_QSTR___qualname__);

        check_for_doc_string(comp, pns->nodes[2]);
        compile_node(comp, pns->nodes[2]); // 2 is class body

        id_info_t *id = scope_find(scope, MP_QSTR___class__);
        assert(id != NULL);
        if (id->kind == ID_INFO_KIND_LOCAL) {
            EMIT_ARG(load_const_tok, MP_TOKEN_KW_NONE);
        } else {
#if MICROPY_EMIT_CPYTHON
            EMIT_ARG(load_closure, MP_QSTR___class__, 0); // XXX check this is the correct local num
#else
            EMIT_ARG(load_fast, MP_QSTR___class__, id->flags, id->local_num);
#endif
        }
        EMIT(return_value);
    }

    EMIT(end_pass);

    // make sure we match all the exception levels
    assert(comp->cur_except_level == 0);
}

#if MICROPY_EMIT_INLINE_THUMB
void compile_scope_inline_asm(compiler_t *comp, scope_t *scope, pass_kind_t pass) {
    comp->pass = pass;
    comp->scope_cur = scope;
    comp->next_label = 1;

    if (scope->kind != SCOPE_FUNCTION) {
        printf("Error: inline assembler must be a function\n");
        return;
    }

    if (comp->pass > PASS_1) {
        EMIT_INLINE_ASM_ARG(start_pass, comp->pass, comp->scope_cur);
    }

    // get the function definition parse node
    assert(MP_PARSE_NODE_IS_STRUCT(scope->pn));
    mp_parse_node_struct_t *pns = (mp_parse_node_struct_t*)scope->pn;
    assert(MP_PARSE_NODE_STRUCT_KIND(pns) == PN_funcdef);

    //qstr f_id = MP_PARSE_NODE_LEAF_ARG(pns->nodes[0]); // function name

    // parameters are in pns->nodes[1]
    if (comp->pass == PASS_2) {
        mp_parse_node_t *pn_params;
        int n_params = list_get(&pns->nodes[1], PN_typedargslist, &pn_params);
        scope->num_params = EMIT_INLINE_ASM_ARG(count_params, n_params, pn_params);
    }

    assert(MP_PARSE_NODE_IS_NULL(pns->nodes[2])); // type

    mp_parse_node_t pn_body = pns->nodes[3]; // body
    mp_parse_node_t *nodes;
    int num = list_get(&pn_body, PN_suite_block_stmts, &nodes);

    /*
    if (comp->pass == PASS_3) {
        //printf("----\n");
        scope_print_info(scope);
    }
    */

    for (int i = 0; i < num; i++) {
        assert(MP_PARSE_NODE_IS_STRUCT(nodes[i]));
        mp_parse_node_struct_t *pns2 = (mp_parse_node_struct_t*)nodes[i];
        assert(MP_PARSE_NODE_STRUCT_KIND(pns2) == PN_expr_stmt);
        assert(MP_PARSE_NODE_IS_STRUCT(pns2->nodes[0]));
        assert(MP_PARSE_NODE_IS_NULL(pns2->nodes[1]));
        pns2 = (mp_parse_node_struct_t*)pns2->nodes[0];
        assert(MP_PARSE_NODE_STRUCT_KIND(pns2) == PN_power);
        assert(MP_PARSE_NODE_IS_ID(pns2->nodes[0]));
        assert(MP_PARSE_NODE_IS_STRUCT_KIND(pns2->nodes[1], PN_trailer_paren));
        assert(MP_PARSE_NODE_IS_NULL(pns2->nodes[2]));
        qstr op = MP_PARSE_NODE_LEAF_ARG(pns2->nodes[0]);
        pns2 = (mp_parse_node_struct_t*)pns2->nodes[1]; // PN_trailer_paren
        mp_parse_node_t *pn_arg;
        int n_args = list_get(&pns2->nodes[0], PN_arglist, &pn_arg);

        // emit instructions
        if (strcmp(qstr_str(op), "label") == 0) {
            if (!(n_args == 1 && MP_PARSE_NODE_IS_ID(pn_arg[0]))) {
                compile_syntax_error(comp, nodes[i], "inline assembler 'label' requires 1 argument");
                return;
            }
            int lab = comp_next_label(comp);
            if (pass > PASS_1) {
                EMIT_INLINE_ASM_ARG(label, lab, MP_PARSE_NODE_LEAF_ARG(pn_arg[0]));
            }
        } else {
            if (pass > PASS_1) {
                EMIT_INLINE_ASM_ARG(op, op, n_args, pn_arg);
            }
        }
    }

    if (comp->pass > PASS_1) {
        EMIT_INLINE_ASM(end_pass);
    }
}
#endif

void compile_scope_compute_things(compiler_t *comp, scope_t *scope) {
    // in functions, turn implicit globals into explicit globals
    // compute the index of each local
    scope->num_locals = 0;
    for (int i = 0; i < scope->id_info_len; i++) {
        id_info_t *id = &scope->id_info[i];
        if (scope->kind == SCOPE_CLASS && id->qstr == MP_QSTR___class__) {
            // __class__ is not counted as a local; if it's used then it becomes a ID_INFO_KIND_CELL
            continue;
        }
        if (scope->kind >= SCOPE_FUNCTION && scope->kind <= SCOPE_GEN_EXPR && id->kind == ID_INFO_KIND_GLOBAL_IMPLICIT) {
            id->kind = ID_INFO_KIND_GLOBAL_EXPLICIT;
        }
        // note: params always count for 1 local, even if they are a cell
        if (id->kind == ID_INFO_KIND_LOCAL || (id->flags & ID_FLAG_IS_PARAM)) {
            id->local_num = scope->num_locals;
            scope->num_locals += 1;
        }
    }

    // compute the index of cell vars (freevars[idx] in CPython)
#if MICROPY_EMIT_CPYTHON
    int num_cell = 0;
#endif
    for (int i = 0; i < scope->id_info_len; i++) {
        id_info_t *id = &scope->id_info[i];
#if MICROPY_EMIT_CPYTHON
        // in CPython the cells are numbered starting from 0
        if (id->kind == ID_INFO_KIND_CELL) {
            id->local_num = num_cell;
            num_cell += 1;
        }
#else
        // in Micro Python the cells come right after the fast locals
        // parameters are not counted here, since they remain at the start
        // of the locals, even if they are cell vars
        if (id->kind == ID_INFO_KIND_CELL && !(id->flags & ID_FLAG_IS_PARAM)) {
            id->local_num = scope->num_locals;
            scope->num_locals += 1;
        }
#endif
    }

    // compute the index of free vars (freevars[idx] in CPython)
    // make sure they are in the order of the parent scope
    if (scope->parent != NULL) {
        int num_free = 0;
        for (int i = 0; i < scope->parent->id_info_len; i++) {
            id_info_t *id = &scope->parent->id_info[i];
            if (id->kind == ID_INFO_KIND_CELL || id->kind == ID_INFO_KIND_FREE) {
                for (int j = 0; j < scope->id_info_len; j++) {
                    id_info_t *id2 = &scope->id_info[j];
                    if (id2->kind == ID_INFO_KIND_FREE && id->qstr == id2->qstr) {
                        assert(!(id2->flags & ID_FLAG_IS_PARAM)); // free vars should not be params
#if MICROPY_EMIT_CPYTHON
                        // in CPython the frees are numbered after the cells
                        id2->local_num = num_cell + num_free;
#else
                        // in Micro Python the frees come first, before the params
                        id2->local_num = num_free;
#endif
                        num_free += 1;
                    }
                }
            }
        }
#if !MICROPY_EMIT_CPYTHON
        // in Micro Python shift all other locals after the free locals
        if (num_free > 0) {
            for (int i = 0; i < scope->id_info_len; i++) {
                id_info_t *id = &scope->id_info[i];
                if (id->kind != ID_INFO_KIND_FREE || (id->flags & ID_FLAG_IS_PARAM)) {
                    id->local_num += num_free;
                }
            }
            scope->num_params += num_free; // free vars are counted as params for passing them into the function
            scope->num_locals += num_free;
        }
#endif
    }

    // compute scope_flags

#if MICROPY_EMIT_CPYTHON
    // these flags computed here are for CPython compatibility only
    if (scope->kind == SCOPE_FUNCTION) {
        scope->scope_flags |= MP_SCOPE_FLAG_NEWLOCALS;
    }
    if (scope->kind == SCOPE_FUNCTION || scope->kind == SCOPE_LAMBDA || scope->kind == SCOPE_LIST_COMP || scope->kind == SCOPE_DICT_COMP || scope->kind == SCOPE_SET_COMP || scope->kind == SCOPE_GEN_EXPR) {
        assert(scope->parent != NULL);
        scope->scope_flags |= MP_SCOPE_FLAG_OPTIMISED;

        // TODO possibly other ways it can be nested
        // Note that we don't actually use this information at the moment (for CPython compat only)
        if ((SCOPE_FUNCTION <= scope->parent->kind && scope->parent->kind <= SCOPE_SET_COMP) || (scope->parent->kind == SCOPE_CLASS && scope->parent->parent->kind == SCOPE_FUNCTION)) {
            scope->scope_flags |= MP_SCOPE_FLAG_NESTED;
        }
    }
#endif

    int num_free = 0;
    for (int i = 0; i < scope->id_info_len; i++) {
        id_info_t *id = &scope->id_info[i];
        if (id->kind == ID_INFO_KIND_CELL || id->kind == ID_INFO_KIND_FREE) {
            num_free += 1;
        }
    }
    if (num_free == 0) {
        scope->scope_flags |= MP_SCOPE_FLAG_NOFREE;
    }
}

mp_obj_t mp_compile(mp_parse_node_t pn, qstr source_file, uint emit_opt, bool is_repl) {
    compiler_t *comp = m_new0(compiler_t, 1);
    comp->source_file = source_file;
    comp->is_repl = is_repl;

    // optimise constants
    pn = fold_constants(pn);

    // set the outer scope
    scope_t *module_scope = scope_new_and_link(comp, SCOPE_MODULE, pn, emit_opt);

    // compile pass 1
    comp->emit = emit_pass1_new();
    comp->emit_method_table = &emit_pass1_method_table;
    comp->emit_inline_asm = NULL;
    comp->emit_inline_asm_method_table = NULL;
    uint max_num_labels = 0;
    for (scope_t *s = comp->scope_head; s != NULL && !comp->had_error; s = s->next) {
        if (false) {
#if MICROPY_EMIT_INLINE_THUMB
        } else if (s->emit_options == MP_EMIT_OPT_ASM_THUMB) {
            compile_scope_inline_asm(comp, s, PASS_1);
#endif
        } else {
            compile_scope(comp, s, PASS_1);
        }

        // update maximim number of labels needed
        if (comp->next_label > max_num_labels) {
            max_num_labels = comp->next_label;
        }
    }

    // compute some things related to scope and identifiers
    for (scope_t *s = comp->scope_head; s != NULL && !comp->had_error; s = s->next) {
        compile_scope_compute_things(comp, s);
    }

    // finish with pass 1
    emit_pass1_free(comp->emit);

    // compile pass 2 and 3
#if !MICROPY_EMIT_CPYTHON
    emit_t *emit_bc = NULL;
#if MICROPY_EMIT_NATIVE
    emit_t *emit_native = NULL;
#endif
#if MICROPY_EMIT_INLINE_THUMB
    emit_inline_asm_t *emit_inline_thumb = NULL;
#endif
#endif // !MICROPY_EMIT_CPYTHON
    for (scope_t *s = comp->scope_head; s != NULL && !comp->had_error; s = s->next) {
        if (false) {
            // dummy

#if MICROPY_EMIT_INLINE_THUMB
        } else if (s->emit_options == MP_EMIT_OPT_ASM_THUMB) {
            // inline assembly for thumb
            if (emit_inline_thumb == NULL) {
                emit_inline_thumb = emit_inline_thumb_new(max_num_labels);
            }
            comp->emit = NULL;
            comp->emit_method_table = NULL;
            comp->emit_inline_asm = emit_inline_thumb;
            comp->emit_inline_asm_method_table = &emit_inline_thumb_method_table;
            compile_scope_inline_asm(comp, s, PASS_2);
            compile_scope_inline_asm(comp, s, PASS_3);
#endif

        } else {

            // choose the emit type

#if MICROPY_EMIT_CPYTHON
            comp->emit = emit_cpython_new(max_num_labels);
            comp->emit_method_table = &emit_cpython_method_table;
#else
            switch (s->emit_options) {

#if MICROPY_EMIT_NATIVE
                case MP_EMIT_OPT_NATIVE_PYTHON:
                case MP_EMIT_OPT_VIPER:
#if MICROPY_EMIT_X64
                    if (emit_native == NULL) {
                        emit_native = emit_native_x64_new(max_num_labels);
                    }
                    comp->emit_method_table = &emit_native_x64_method_table;
#elif MICROPY_EMIT_THUMB
                    if (emit_native == NULL) {
                        emit_native = emit_native_thumb_new(max_num_labels);
                    }
                    comp->emit_method_table = &emit_native_thumb_method_table;
#endif
                    comp->emit = emit_native;
                    comp->emit_method_table->set_native_types(comp->emit, s->emit_options == MP_EMIT_OPT_VIPER);
                    break;
#endif // MICROPY_EMIT_NATIVE

                default:
                    if (emit_bc == NULL) {
                        emit_bc = emit_bc_new(max_num_labels);
                    }
                    comp->emit = emit_bc;
                    comp->emit_method_table = &emit_bc_method_table;
                    break;
            }
#endif // !MICROPY_EMIT_CPYTHON

            // compile pass 2 and pass 3
            compile_scope(comp, s, PASS_2);
            compile_scope(comp, s, PASS_3);
        }
    }

    // free the emitters
#if !MICROPY_EMIT_CPYTHON
    if (emit_bc != NULL) {
        emit_bc_free(emit_bc);
    }
#if MICROPY_EMIT_NATIVE
    if (emit_native != NULL) {
#if MICROPY_EMIT_X64
        emit_native_x64_free(emit_native);
#elif MICROPY_EMIT_THUMB
        emit_native_thumb_free(emit_native);
#endif
    }
#endif
#if MICROPY_EMIT_INLINE_THUMB
    if (emit_inline_thumb != NULL) {
        emit_inline_thumb_free(emit_inline_thumb);
    }
#endif
#endif // !MICROPY_EMIT_CPYTHON

    // free the scopes
    uint unique_code_id = module_scope->unique_code_id;
    for (scope_t *s = module_scope; s;) {
        scope_t *next = s->next;
        scope_free(s);
        s = next;
    }

    // free the compiler
    bool had_error = comp->had_error;
    m_del_obj(compiler_t, comp);

    if (had_error) {
        // TODO return a proper error message
        return mp_const_none;
    } else {
#if MICROPY_EMIT_CPYTHON
        // can't create code, so just return true
        (void)unique_code_id; // to suppress warning that unique_code_id is unused
        return mp_const_true;
#else
        // return function that executes the outer module
        // we can free the unique_code slot because no-one has reference to this unique_code_id anymore
        return mp_make_function_from_id_and_free(unique_code_id, MP_OBJ_NULL, MP_OBJ_NULL);
#endif
    }
}<|MERGE_RESOLUTION|>--- conflicted
+++ resolved
@@ -819,10 +819,6 @@
 }
 
 void compile_funcdef_param(compiler_t *comp, mp_parse_node_t pn) {
-    if (comp->have_dbl_star_arg) {
-        compile_syntax_error(comp, "**argument must be the last one");
-        return;
-    }
     if (MP_PARSE_NODE_IS_STRUCT_KIND(pn, PN_typedargslist_star)) {
         mp_parse_node_struct_t *pns = (mp_parse_node_struct_t*)pn;
         if (MP_PARSE_NODE_IS_NULL(pns->nodes[0])) {
@@ -832,7 +828,7 @@
 
     } else if (MP_PARSE_NODE_IS_STRUCT_KIND(pn, PN_typedargslist_dbl_star)) {
         // TODO do we need to do anything with this?
-        comp->have_dbl_star_arg = true;
+
     } else {
         mp_parse_node_t pn_id;
         mp_parse_node_t pn_colon;
@@ -912,24 +908,15 @@
     }
 
     // save variables (probably don't need to do this, since we can't have nested definitions..?)
-<<<<<<< HEAD
-    bool old_have_bare_star = comp->have_bare_star;
-    bool old_have_dbl_star_arg = comp->have_dbl_star_arg;
-    int old_param_pass = comp->param_pass;
-    int old_param_pass_num_dict_params = comp->param_pass_num_dict_params;
-    int old_param_pass_num_default_params = comp->param_pass_num_default_params;
-=======
     uint old_have_bare_star = comp->have_bare_star;
     uint old_param_pass = comp->param_pass;
     uint old_param_pass_num_dict_params = comp->param_pass_num_dict_params;
     uint old_param_pass_num_default_params = comp->param_pass_num_default_params;
->>>>>>> 978607ae
 
     // compile default parameters
 
     // pass 1 does any default parameters after bare star
     comp->have_bare_star = false;
-    comp->have_dbl_star_arg = false;
     comp->param_pass = 1;
     comp->param_pass_num_dict_params = 0;
     comp->param_pass_num_default_params = 0;
@@ -941,7 +928,6 @@
 
     // pass 2 does any default parameters before bare star
     comp->have_bare_star = false;
-    comp->have_dbl_star_arg = false;
     comp->param_pass = 2;
     comp->param_pass_num_dict_params = 0;
     comp->param_pass_num_default_params = 0;
@@ -962,7 +948,6 @@
 
     // restore variables
     comp->have_bare_star = old_have_bare_star;
-    comp->have_dbl_star_arg = old_have_dbl_star_arg;
     comp->param_pass = old_param_pass;
     comp->param_pass_num_dict_params = old_param_pass_num_dict_params;
     comp->param_pass_num_default_params = old_param_pass_num_default_params;
@@ -2602,13 +2587,13 @@
         if (MP_PARSE_NODE_IS_LEAF(pns->nodes[i])) {
             if (first_keyword_pos != -1) {
                 if (i > first_keyword_pos) {
-                    compile_syntax_error(comp, "non-keyword arg after keyword arg");
+                    compile_syntax_error(comp, (mp_parse_node_t)pns, "non-keyword arg after keyword arg");
                     return;
                 }
             }
             if (star_arg_pos != -1) {
                 if (i > star_arg_pos) {
-                    compile_syntax_error(comp, "only named arguments may follow *expression");
+                    compile_syntax_error(comp, (mp_parse_node_t)pns, "only named arguments may follow *expression");
                     return;
                 }
             }
@@ -2620,7 +2605,7 @@
             if (star_arg_pos == -1) {
                 star_arg_pos = i;
             } else {
-                compile_syntax_error(comp, "can't have multiple *expression");
+                compile_syntax_error(comp, (mp_parse_node_t)pns, "can't have multiple *expression");
                 return;    
             }
 
@@ -2629,7 +2614,7 @@
         } else if (MP_PARSE_NODE_IS_STRUCT_KIND(pns->nodes[i], PN_arglist_dbl_star)) {
             // dbl_star must be the last one
             if (i < num_nodes - 1) {
-                compile_syntax_error(comp, "**expression must be the last one");
+                compile_syntax_error(comp, (mp_parse_node_t)pns, "**expression must be the last one");
                 return;
             }
             dbl_star_arg_pos = i;
