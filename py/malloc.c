/*
 * This file is part of the MicroPython project, http://micropython.org/
 *
 * The MIT License (MIT)
 *
 * SPDX-FileCopyrightText: Copyright (c) 2013, 2014 Damien P. George
 *
 * Permission is hereby granted, free of charge, to any person obtaining a copy
 * of this software and associated documentation files (the "Software"), to deal
 * in the Software without restriction, including without limitation the rights
 * to use, copy, modify, merge, publish, distribute, sublicense, and/or sell
 * copies of the Software, and to permit persons to whom the Software is
 * furnished to do so, subject to the following conditions:
 *
 * The above copyright notice and this permission notice shall be included in
 * all copies or substantial portions of the Software.
 *
 * THE SOFTWARE IS PROVIDED "AS IS", WITHOUT WARRANTY OF ANY KIND, EXPRESS OR
 * IMPLIED, INCLUDING BUT NOT LIMITED TO THE WARRANTIES OF MERCHANTABILITY,
 * FITNESS FOR A PARTICULAR PURPOSE AND NONINFRINGEMENT. IN NO EVENT SHALL THE
 * AUTHORS OR COPYRIGHT HOLDERS BE LIABLE FOR ANY CLAIM, DAMAGES OR OTHER
 * LIABILITY, WHETHER IN AN ACTION OF CONTRACT, TORT OR OTHERWISE, ARISING FROM,
 * OUT OF OR IN CONNECTION WITH THE SOFTWARE OR THE USE OR OTHER DEALINGS IN
 * THE SOFTWARE.
 */

#include <stdio.h>
#include <stdlib.h>
#include <string.h>

#include "py/mpconfig.h"
#include "py/misc.h"
#include "py/mpstate.h"

#if MICROPY_DEBUG_VERBOSE // print debugging info
#define DEBUG_printf DEBUG_printf
#else // don't print debugging info
#define DEBUG_printf(...) (void)0
#endif

#if MICROPY_MEM_STATS
#if !MICROPY_MALLOC_USES_ALLOCATED_SIZE
#error MICROPY_MEM_STATS requires MICROPY_MALLOC_USES_ALLOCATED_SIZE
#endif
#define UPDATE_PEAK() { if (MP_STATE_MEM(current_bytes_allocated) > MP_STATE_MEM(peak_bytes_allocated)) MP_STATE_MEM(peak_bytes_allocated) = MP_STATE_MEM(current_bytes_allocated); }
#endif

#if MICROPY_ENABLE_GC
#include "py/gc.h"

// We redirect standard alloc functions to GC heap - just for the rest of
// this module. In the rest of MicroPython source, system malloc can be
// freely accessed - for interfacing with system and 3rd-party libs for
// example. On the other hand, some (e.g. bare-metal) ports may use GC
// heap as system heap, so, to avoid warnings, we do undef's first.
#undef malloc
#undef free
#undef realloc
#define malloc_ll(b, ll) gc_alloc((b), false, (ll))
#define malloc_with_finaliser(b, ll) gc_alloc((b), true, (ll))
#define free gc_free
#define realloc(ptr, n) gc_realloc(ptr, n, true)
#define realloc_ext(ptr, n, mv) gc_realloc(ptr, n, mv)
#else
<<<<<<< HEAD
#define malloc_ll(b, ll) malloc(b)
#define malloc_with_finaliser(b) malloc((b))
=======

// GC is disabled.  Use system malloc/realloc/free.

#if MICROPY_ENABLE_FINALISER
#error MICROPY_ENABLE_FINALISER requires MICROPY_ENABLE_GC
#endif
>>>>>>> b057fb8a

STATIC void *realloc_ext(void *ptr, size_t n_bytes, bool allow_move) {
    if (allow_move) {
        return realloc(ptr, n_bytes);
    } else {
        // We are asked to resize, but without moving the memory region pointed to
        // by ptr.  Unless the underlying memory manager has special provision for
        // this behaviour there is nothing we can do except fail to resize.
        return NULL;
    }
}

#endif // MICROPY_ENABLE_GC

void *m_malloc(size_t num_bytes, bool long_lived) {
    void *ptr = malloc_ll(num_bytes, long_lived);
    if (ptr == NULL && num_bytes != 0) {
        m_malloc_fail(num_bytes);
    }
    #if MICROPY_MEM_STATS
    MP_STATE_MEM(total_bytes_allocated) += num_bytes;
    MP_STATE_MEM(current_bytes_allocated) += num_bytes;
    UPDATE_PEAK();
    #endif
    DEBUG_printf("malloc %d : %p\n", num_bytes, ptr);
    return ptr;
}

<<<<<<< HEAD
void *m_malloc_maybe(size_t num_bytes, bool long_lived) {
    void *ptr = malloc_ll(num_bytes, long_lived);
=======
void *m_malloc_maybe(size_t num_bytes) {
    void *ptr = malloc(num_bytes);
>>>>>>> b057fb8a
    #if MICROPY_MEM_STATS
    MP_STATE_MEM(total_bytes_allocated) += num_bytes;
    MP_STATE_MEM(current_bytes_allocated) += num_bytes;
    UPDATE_PEAK();
    #endif
    DEBUG_printf("malloc %d : %p\n", num_bytes, ptr);
    return ptr;
}

#if MICROPY_ENABLE_FINALISER
void *m_malloc_with_finaliser(size_t num_bytes, bool long_lived) {
    void *ptr = malloc_with_finaliser(num_bytes, long_lived);
    if (ptr == NULL && num_bytes != 0) {
        m_malloc_fail(num_bytes);
    }
    #if MICROPY_MEM_STATS
    MP_STATE_MEM(total_bytes_allocated) += num_bytes;
    MP_STATE_MEM(current_bytes_allocated) += num_bytes;
    UPDATE_PEAK();
    #endif
    DEBUG_printf("malloc %d : %p\n", num_bytes, ptr);
    return ptr;
}
#endif

void *m_malloc0(size_t num_bytes, bool long_lived) {
    void *ptr = m_malloc(num_bytes, long_lived);
    // If this config is set then the GC clears all memory, so we don't need to.
    #if !MICROPY_GC_CONSERVATIVE_CLEAR
    memset(ptr, 0, num_bytes);
    #endif
    return ptr;
}

#if MICROPY_MALLOC_USES_ALLOCATED_SIZE
void *m_realloc(void *ptr, size_t old_num_bytes, size_t new_num_bytes) {
#else
void *m_realloc(void *ptr, size_t new_num_bytes) {
    #endif
    void *new_ptr = realloc(ptr, new_num_bytes);
    if (new_ptr == NULL && new_num_bytes != 0) {
        m_malloc_fail(new_num_bytes);
    }
    #if MICROPY_MEM_STATS
    // At first thought, "Total bytes allocated" should only grow,
    // after all, it's *total*. But consider for example 2K block
    // shrunk to 1K and then grown to 2K again. It's still 2K
    // allocated total. If we process only positive increments,
    // we'll count 3K.
    size_t diff = new_num_bytes - old_num_bytes;
    MP_STATE_MEM(total_bytes_allocated) += diff;
    MP_STATE_MEM(current_bytes_allocated) += diff;
    UPDATE_PEAK();
    #endif
    #if MICROPY_MALLOC_USES_ALLOCATED_SIZE
    DEBUG_printf("realloc %p, %d, %d : %p\n", ptr, old_num_bytes, new_num_bytes, new_ptr);
    #else
    DEBUG_printf("realloc %p, %d : %p\n", ptr, new_num_bytes, new_ptr);
    #endif
    return new_ptr;
}

#if MICROPY_MALLOC_USES_ALLOCATED_SIZE
void *m_realloc_maybe(void *ptr, size_t old_num_bytes, size_t new_num_bytes, bool allow_move) {
#else
void *m_realloc_maybe(void *ptr, size_t new_num_bytes, bool allow_move) {
    #endif
    void *new_ptr = realloc_ext(ptr, new_num_bytes, allow_move);
    #if MICROPY_MEM_STATS
    // At first thought, "Total bytes allocated" should only grow,
    // after all, it's *total*. But consider for example 2K block
    // shrunk to 1K and then grown to 2K again. It's still 2K
    // allocated total. If we process only positive increments,
    // we'll count 3K.
    // Also, don't count failed reallocs.
    if (!(new_ptr == NULL && new_num_bytes != 0)) {
        size_t diff = new_num_bytes - old_num_bytes;
        MP_STATE_MEM(total_bytes_allocated) += diff;
        MP_STATE_MEM(current_bytes_allocated) += diff;
        UPDATE_PEAK();
    }
    #endif
    #if MICROPY_MALLOC_USES_ALLOCATED_SIZE
    DEBUG_printf("realloc %p, %d, %d : %p\n", ptr, old_num_bytes, new_num_bytes, new_ptr);
    #else
    DEBUG_printf("realloc %p, %d, %d : %p\n", ptr, new_num_bytes, new_ptr);
    #endif
    return new_ptr;
}

#if MICROPY_MALLOC_USES_ALLOCATED_SIZE
void m_free(void *ptr, size_t num_bytes) {
#else
void m_free(void *ptr) {
    #endif
    free(ptr);
    #if MICROPY_MEM_STATS
    MP_STATE_MEM(current_bytes_allocated) -= num_bytes;
    #endif
    #if MICROPY_MALLOC_USES_ALLOCATED_SIZE
    DEBUG_printf("free %p, %d\n", ptr, num_bytes);
    #else
    DEBUG_printf("free %p\n", ptr);
    #endif
}

#if MICROPY_MEM_STATS
size_t m_get_total_bytes_allocated(void) {
    return MP_STATE_MEM(total_bytes_allocated);
}

size_t m_get_current_bytes_allocated(void) {
    return MP_STATE_MEM(current_bytes_allocated);
}

size_t m_get_peak_bytes_allocated(void) {
    return MP_STATE_MEM(peak_bytes_allocated);
}
#endif<|MERGE_RESOLUTION|>--- conflicted
+++ resolved
@@ -62,17 +62,15 @@
 #define realloc(ptr, n) gc_realloc(ptr, n, true)
 #define realloc_ext(ptr, n, mv) gc_realloc(ptr, n, mv)
 #else
-<<<<<<< HEAD
+
+// GC is disabled.  Use system malloc/realloc/free.
+
+#if MICROPY_ENABLE_FINALISER
+#error MICROPY_ENABLE_FINALISER requires MICROPY_ENABLE_GC
+#endif
+
 #define malloc_ll(b, ll) malloc(b)
 #define malloc_with_finaliser(b) malloc((b))
-=======
-
-// GC is disabled.  Use system malloc/realloc/free.
-
-#if MICROPY_ENABLE_FINALISER
-#error MICROPY_ENABLE_FINALISER requires MICROPY_ENABLE_GC
-#endif
->>>>>>> b057fb8a
 
 STATIC void *realloc_ext(void *ptr, size_t n_bytes, bool allow_move) {
     if (allow_move) {
@@ -101,13 +99,8 @@
     return ptr;
 }
 
-<<<<<<< HEAD
 void *m_malloc_maybe(size_t num_bytes, bool long_lived) {
     void *ptr = malloc_ll(num_bytes, long_lived);
-=======
-void *m_malloc_maybe(size_t num_bytes) {
-    void *ptr = malloc(num_bytes);
->>>>>>> b057fb8a
     #if MICROPY_MEM_STATS
     MP_STATE_MEM(total_bytes_allocated) += num_bytes;
     MP_STATE_MEM(current_bytes_allocated) += num_bytes;
