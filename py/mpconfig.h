--- conflicted
+++ resolved
@@ -28,11 +28,7 @@
 
 // Current version of MicroPython
 #define MICROPY_VERSION_MAJOR 1
-<<<<<<< HEAD
-#define MICROPY_VERSION_MINOR 13
-=======
 #define MICROPY_VERSION_MINOR 14
->>>>>>> 78b23c3a
 #define MICROPY_VERSION_MICRO 0
 
 // Combined version as a 32-bit number for convenience
