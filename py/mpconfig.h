--- conflicted
+++ resolved
@@ -304,13 +304,8 @@
 #endif
 
 // Whether to include emacs-style readline behavior in REPL
-<<<<<<< HEAD
-#ifndef MICROPY_ENABLE_EMACS_REPL
-#define MICROPY_ENABLE_EMACS_REPL (1)
-=======
 #ifndef MICROPY_REPL_EMACS_KEYS
 #define MICROPY_REPL_EMACS_KEYS (0)
->>>>>>> d8a7f8bf
 #endif
 
 // Whether port requires event-driven REPL functions
