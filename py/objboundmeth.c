--- conflicted
+++ resolved
@@ -89,19 +89,9 @@
         // not load attribute
         return;
     }
-<<<<<<< HEAD
-    if (attr == MP_QSTR___name__) {
-        mp_obj_bound_meth_t *o = MP_OBJ_TO_PTR(self_in);
-        dest[0] = MP_OBJ_NEW_QSTR(mp_obj_fun_get_name(o->meth));
-    } else if (attr == MP_QSTR___func__) {
-        mp_obj_bound_meth_t *o = MP_OBJ_TO_PTR(self_in);
-        dest[0] = o->meth;
-    }
-=======
     // Delegate the load to the method object
     mp_obj_bound_meth_t *self = MP_OBJ_TO_PTR(self_in);
     mp_load_method_maybe(self->meth, attr, dest);
->>>>>>> b057fb8a
 }
 #endif
 
