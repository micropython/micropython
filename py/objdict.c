/*
 * This file is part of the MicroPython project, http://micropython.org/
 *
 * The MIT License (MIT)
 *
 * Copyright (c) 2013, 2014 Damien P. George
 *
 * Permission is hereby granted, free of charge, to any person obtaining a copy
 * of this software and associated documentation files (the "Software"), to deal
 * in the Software without restriction, including without limitation the rights
 * to use, copy, modify, merge, publish, distribute, sublicense, and/or sell
 * copies of the Software, and to permit persons to whom the Software is
 * furnished to do so, subject to the following conditions:
 *
 * The above copyright notice and this permission notice shall be included in
 * all copies or substantial portions of the Software.
 *
 * THE SOFTWARE IS PROVIDED "AS IS", WITHOUT WARRANTY OF ANY KIND, EXPRESS OR
 * IMPLIED, INCLUDING BUT NOT LIMITED TO THE WARRANTIES OF MERCHANTABILITY,
 * FITNESS FOR A PARTICULAR PURPOSE AND NONINFRINGEMENT. IN NO EVENT SHALL THE
 * AUTHORS OR COPYRIGHT HOLDERS BE LIABLE FOR ANY CLAIM, DAMAGES OR OTHER
 * LIABILITY, WHETHER IN AN ACTION OF CONTRACT, TORT OR OTHERWISE, ARISING FROM,
 * OUT OF OR IN CONNECTION WITH THE SOFTWARE OR THE USE OR OTHER DEALINGS IN
 * THE SOFTWARE.
 */

#include <string.h>
#include <assert.h>

#include "py/runtime.h"
#include "py/builtin.h"
#include "py/objtype.h"

#include "supervisor/shared/translate.h"

#define MP_OBJ_IS_DICT_TYPE(o) (MP_OBJ_IS_OBJ(o) && ((mp_obj_base_t*)MP_OBJ_TO_PTR(o))->type->make_new == dict_make_new)

STATIC mp_obj_t dict_update(size_t n_args, const mp_obj_t *args, mp_map_t *kwargs);

// This is a helper function to iterate through a dictionary.  The state of
// the iteration is held in *cur and should be initialised with zero for the
// first call.  Will return NULL when no more elements are available.
STATIC mp_map_elem_t *dict_iter_next(mp_obj_dict_t *dict, size_t *cur) {
    size_t max = dict->map.alloc;
    mp_map_t *map = &dict->map;

    for (size_t i = *cur; i < max; i++) {
        if (MP_MAP_SLOT_IS_FILLED(map, i)) {
            *cur = i + 1;
            return &(map->table[i]);
        }
    }

    return NULL;
}

STATIC void dict_print(const mp_print_t *print, mp_obj_t self_in, mp_print_kind_t kind) {
    mp_obj_dict_t *self = MP_OBJ_TO_PTR(self_in);
    bool first = true;
    if (!(MICROPY_PY_UJSON && kind == PRINT_JSON)) {
        kind = PRINT_REPR;
    }
    if (MICROPY_PY_COLLECTIONS_ORDEREDDICT && self->base.type != &mp_type_dict) {
        mp_printf(print, "%q(", self->base.type->name);
    }
    mp_print_str(print, "{");
    size_t cur = 0;
    mp_map_elem_t *next = NULL;
    while ((next = dict_iter_next(self, &cur)) != NULL) {
        if (!first) {
            mp_print_str(print, ", ");
        }
        first = false;
        mp_obj_print_helper(print, next->key, kind);
        mp_print_str(print, ": ");
        mp_obj_print_helper(print, next->value, kind);
    }
    mp_print_str(print, "}");
    if (MICROPY_PY_COLLECTIONS_ORDEREDDICT && self->base.type != &mp_type_dict) {
        mp_print_str(print, ")");
    }
}

STATIC mp_obj_t dict_make_new(const mp_obj_type_t *type, size_t n_args, const mp_obj_t *args, mp_map_t *kw_args) {
    mp_obj_t dict_out = mp_obj_new_dict(0);
    mp_obj_dict_t *dict = MP_OBJ_TO_PTR(dict_out);
    dict->base.type = type;
    #if MICROPY_PY_COLLECTIONS_ORDEREDDICT
    if (type == &mp_type_ordereddict) {
        dict->map.is_ordered = 1;
    }
    #endif
    if (n_args > 0 || kw_args != NULL) {
        mp_obj_t args2[2] = {dict_out, NULL}; // args[0] is always valid, even if it's not a positional arg
        if (n_args > 0) {
            args2[1] = args[0];
        }
        dict_update(n_args + 1, args2, kw_args); // dict_update will check that n_args + 1 == 1 or 2
    }
    return dict_out;
}

STATIC mp_obj_t dict_unary_op(mp_unary_op_t op, mp_obj_t self_in) {
    mp_obj_dict_t *self = MP_OBJ_TO_PTR(self_in);
    switch (op) {
        case MP_UNARY_OP_BOOL: return mp_obj_new_bool(self->map.used != 0);
        case MP_UNARY_OP_LEN: return MP_OBJ_NEW_SMALL_INT(self->map.used);
        #if MICROPY_PY_SYS_GETSIZEOF
        case MP_UNARY_OP_SIZEOF: {
            size_t sz = sizeof(*self) + sizeof(*self->map.table) * self->map.alloc;
            return MP_OBJ_NEW_SMALL_INT(sz);
        }
        #endif
        default: return MP_OBJ_NULL; // op not supported
    }
}

STATIC mp_obj_t dict_binary_op(mp_binary_op_t op, mp_obj_t lhs_in, mp_obj_t rhs_in) {
    mp_obj_dict_t *o = MP_OBJ_TO_PTR(lhs_in);
    switch (op) {
        case MP_BINARY_OP_CONTAINS: {
            mp_map_elem_t *elem = mp_map_lookup(&o->map, rhs_in, MP_MAP_LOOKUP);
            return mp_obj_new_bool(elem != NULL);
        }
        case MP_BINARY_OP_EQUAL: {
            #if MICROPY_PY_COLLECTIONS_ORDEREDDICT
            if (MP_UNLIKELY(MP_OBJ_IS_TYPE(lhs_in, &mp_type_ordereddict) && MP_OBJ_IS_TYPE(rhs_in, &mp_type_ordereddict))) {
                // Iterate through both dictionaries simultaneously and compare keys and values.
                mp_obj_dict_t *rhs = MP_OBJ_TO_PTR(rhs_in);
                size_t c1 = 0, c2 = 0;
                mp_map_elem_t *e1 = dict_iter_next(o, &c1), *e2 = dict_iter_next(rhs, &c2);
                for (; e1 != NULL && e2 != NULL; e1 = dict_iter_next(o, &c1), e2 = dict_iter_next(rhs, &c2)) {
                    if (!mp_obj_equal(e1->key, e2->key) || !mp_obj_equal(e1->value, e2->value)) {
                        return mp_const_false;
                    }
                }
                return e1 == NULL && e2 == NULL ? mp_const_true : mp_const_false;
            } else
            #endif
            if (MP_OBJ_IS_TYPE(rhs_in, &mp_type_dict)) {
                mp_obj_dict_t *rhs = MP_OBJ_TO_PTR(rhs_in);
                if (o->map.used != rhs->map.used) {
                    return mp_const_false;
                }

                size_t cur = 0;
                mp_map_elem_t *next = NULL;
                while ((next = dict_iter_next(o, &cur)) != NULL) {
                    mp_map_elem_t *elem = mp_map_lookup(&rhs->map, next->key, MP_MAP_LOOKUP);
                    if (elem == NULL || !mp_obj_equal(next->value, elem->value)) {
                        return mp_const_false;
                    }
                }
                return mp_const_true;
            } else {
                // dict is not equal to instance of any other type
                return mp_const_false;
            }
        }
        default:
            // op not supported
            return MP_OBJ_NULL;
    }
}

// TODO: Make sure this is inlined in dict_subscr() below.
mp_obj_t mp_obj_dict_get(mp_obj_t self_in, mp_obj_t index) {
    mp_obj_dict_t *self = MP_OBJ_TO_PTR(self_in);
    mp_map_elem_t *elem = mp_map_lookup(&self->map, index, MP_MAP_LOOKUP);
    if (elem == NULL) {
        nlr_raise(mp_obj_new_exception_arg1(&mp_type_KeyError, index));
    } else {
        return elem->value;
    }
}

#pragma GCC diagnostic ignored "-Wunused-parameter"
<<<<<<< HEAD
STATIC mp_obj_t dict_subscr(mp_obj_t self_in, mp_obj_t index, mp_obj_t value, mp_obj_t instance) {
=======
STATIC mp_obj_t dict_subscr(mp_obj_t self_in, mp_obj_t index, mp_obj_t value) {
>>>>>>> f1a90396
    if (value == MP_OBJ_NULL) {
        // delete
        mp_obj_dict_delete(self_in, index);
        return mp_const_none;
    } else if (value == MP_OBJ_SENTINEL) {
        // load
        mp_obj_dict_t *self = MP_OBJ_TO_PTR(self_in);
        mp_map_elem_t *elem = mp_map_lookup(&self->map, index, MP_MAP_LOOKUP);
        if (elem == NULL) {
            nlr_raise(mp_obj_new_exception_arg1(&mp_type_KeyError, index));
        } else {
            return elem->value;
        }
    } else {
        // store
        mp_obj_dict_store(self_in, index, value);
        return mp_const_none;
    }
}

/******************************************************************************/
/* dict methods                                                               */

STATIC void mp_ensure_not_fixed(const mp_obj_dict_t *dict) {
    if (dict->map.is_fixed) {
        mp_raise_TypeError(NULL);
    }
}

STATIC mp_obj_t dict_clear(mp_obj_t self_in) {
    mp_check_self(MP_OBJ_IS_DICT_TYPE(self_in));
    mp_obj_dict_t *self = MP_OBJ_TO_PTR(self_in);
    mp_ensure_not_fixed(self);

    mp_map_clear(&self->map);

    return mp_const_none;
}
STATIC MP_DEFINE_CONST_FUN_OBJ_1(dict_clear_obj, dict_clear);

STATIC mp_obj_t dict_copy(mp_obj_t self_in) {
    mp_check_self(MP_OBJ_IS_DICT_TYPE(self_in));
    mp_obj_dict_t *self = MP_OBJ_TO_PTR(self_in);
    mp_obj_t other_out = mp_obj_new_dict(self->map.alloc);
    mp_obj_dict_t *other = MP_OBJ_TO_PTR(other_out);
    other->base.type = self->base.type;
    other->map.used = self->map.used;
    other->map.all_keys_are_qstrs = self->map.all_keys_are_qstrs;
    other->map.is_fixed = 0;
    other->map.is_ordered = self->map.is_ordered;
    memcpy(other->map.table, self->map.table, self->map.alloc * sizeof(mp_map_elem_t));
    return other_out;
}
STATIC MP_DEFINE_CONST_FUN_OBJ_1(dict_copy_obj, dict_copy);

// this is a classmethod
STATIC mp_obj_t dict_fromkeys(size_t n_args, const mp_obj_t *args) {
    mp_obj_t iter = mp_getiter(args[1], NULL);
    mp_obj_t value = mp_const_none;
    mp_obj_t next = MP_OBJ_NULL;

    if (n_args > 2) {
        value = args[2];
    }

    // optimisation to allocate result based on len of argument
    mp_obj_t self_out;
    mp_obj_t len = mp_obj_len_maybe(args[1]);
    if (len == MP_OBJ_NULL) {
        /* object's type doesn't have a __len__ slot */
        self_out = mp_obj_new_dict(0);
    } else {
        self_out = mp_obj_new_dict(MP_OBJ_SMALL_INT_VALUE(len));
    }

    mp_obj_dict_t *self = MP_OBJ_TO_PTR(self_out);
    while ((next = mp_iternext(iter)) != MP_OBJ_STOP_ITERATION) {
        mp_map_lookup(&self->map, next, MP_MAP_LOOKUP_ADD_IF_NOT_FOUND)->value = value;
    }

    return self_out;
}
STATIC MP_DEFINE_CONST_FUN_OBJ_VAR_BETWEEN(dict_fromkeys_fun_obj, 2, 3, dict_fromkeys);
STATIC MP_DEFINE_CONST_CLASSMETHOD_OBJ(dict_fromkeys_obj, MP_ROM_PTR(&dict_fromkeys_fun_obj));

STATIC mp_obj_t dict_get_helper(size_t n_args, const mp_obj_t *args, mp_map_lookup_kind_t lookup_kind) {
    mp_check_self(MP_OBJ_IS_DICT_TYPE(args[0]));
    mp_obj_dict_t *self = MP_OBJ_TO_PTR(args[0]);
    if (lookup_kind != MP_MAP_LOOKUP) {
        mp_ensure_not_fixed(self);
    }
    mp_map_elem_t *elem = mp_map_lookup(&self->map, args[1], lookup_kind);
    mp_obj_t value;
    if (elem == NULL || elem->value == MP_OBJ_NULL) {
        if (n_args == 2) {
            if (lookup_kind == MP_MAP_LOOKUP_REMOVE_IF_FOUND) {
                nlr_raise(mp_obj_new_exception_arg1(&mp_type_KeyError, args[1]));
            } else {
                value = mp_const_none;
            }
        } else {
            value = args[2];
        }
        if (lookup_kind == MP_MAP_LOOKUP_ADD_IF_NOT_FOUND) {
            elem->value = value;
        }
    } else {
        value = elem->value;
        if (lookup_kind == MP_MAP_LOOKUP_REMOVE_IF_FOUND) {
            elem->value = MP_OBJ_NULL; // so that GC can collect the deleted value
        }
    }
    return value;
}

STATIC mp_obj_t dict_get(size_t n_args, const mp_obj_t *args) {
    return dict_get_helper(n_args, args, MP_MAP_LOOKUP);
}
STATIC MP_DEFINE_CONST_FUN_OBJ_VAR_BETWEEN(dict_get_obj, 2, 3, dict_get);

STATIC mp_obj_t dict_pop(size_t n_args, const mp_obj_t *args) {
    return dict_get_helper(n_args, args, MP_MAP_LOOKUP_REMOVE_IF_FOUND);
}
STATIC MP_DEFINE_CONST_FUN_OBJ_VAR_BETWEEN(dict_pop_obj, 2, 3, dict_pop);

STATIC mp_obj_t dict_setdefault(size_t n_args, const mp_obj_t *args) {
    return dict_get_helper(n_args, args, MP_MAP_LOOKUP_ADD_IF_NOT_FOUND);
}
STATIC MP_DEFINE_CONST_FUN_OBJ_VAR_BETWEEN(dict_setdefault_obj, 2, 3, dict_setdefault);

STATIC mp_obj_t dict_popitem(mp_obj_t self_in) {
    mp_check_self(MP_OBJ_IS_DICT_TYPE(self_in));
    mp_obj_dict_t *self = MP_OBJ_TO_PTR(self_in);
    mp_ensure_not_fixed(self);
    size_t cur = 0;
    mp_map_elem_t *next = dict_iter_next(self, &cur);
    if (next == NULL) {
        mp_raise_msg(&mp_type_KeyError, translate("popitem(): dictionary is empty"));
    }
    self->map.used--;
    mp_obj_t items[] = {next->key, next->value};
    next->key = MP_OBJ_SENTINEL; // must mark key as sentinel to indicate that it was deleted
    next->value = MP_OBJ_NULL;
    mp_obj_t tuple = mp_obj_new_tuple(2, items);

    return tuple;
}
STATIC MP_DEFINE_CONST_FUN_OBJ_1(dict_popitem_obj, dict_popitem);

STATIC mp_obj_t dict_update(size_t n_args, const mp_obj_t *args, mp_map_t *kwargs) {
    mp_check_self(MP_OBJ_IS_DICT_TYPE(args[0]));
    mp_obj_dict_t *self = MP_OBJ_TO_PTR(args[0]);
    mp_ensure_not_fixed(self);

    mp_arg_check_num(n_args, kwargs, 1, 2, true);

    if (n_args == 2) {
        // given a positional argument

        if (MP_OBJ_IS_DICT_TYPE(args[1])) {
            // update from other dictionary (make sure other is not self)
            if (args[1] != args[0]) {
                size_t cur = 0;
                mp_map_elem_t *elem = NULL;
                while ((elem = dict_iter_next((mp_obj_dict_t*)MP_OBJ_TO_PTR(args[1]), &cur)) != NULL) {
                    mp_map_lookup(&self->map, elem->key, MP_MAP_LOOKUP_ADD_IF_NOT_FOUND)->value = elem->value;
                }
            }
        } else {
            // update from a generic iterable of pairs
            mp_obj_t iter = mp_getiter(args[1], NULL);
            mp_obj_t next = MP_OBJ_NULL;
            while ((next = mp_iternext(iter)) != MP_OBJ_STOP_ITERATION) {
                mp_obj_t inneriter = mp_getiter(next, NULL);
                mp_obj_t key = mp_iternext(inneriter);
                mp_obj_t value = mp_iternext(inneriter);
                mp_obj_t stop = mp_iternext(inneriter);
                if (key == MP_OBJ_STOP_ITERATION
                    || value == MP_OBJ_STOP_ITERATION
                    || stop != MP_OBJ_STOP_ITERATION) {
                    mp_raise_ValueError(translate("dict update sequence has wrong length"));
                } else {
                    mp_map_lookup(&self->map, key, MP_MAP_LOOKUP_ADD_IF_NOT_FOUND)->value = value;
                }
            }
        }
    }

    // update the dict with any keyword args
    for (size_t i = 0; i < kwargs->alloc; i++) {
        if (MP_MAP_SLOT_IS_FILLED(kwargs, i)) {
            mp_map_lookup(&self->map, kwargs->table[i].key, MP_MAP_LOOKUP_ADD_IF_NOT_FOUND)->value = kwargs->table[i].value;
        }
    }

    return mp_const_none;
}
STATIC MP_DEFINE_CONST_FUN_OBJ_KW(dict_update_obj, 1, dict_update);


/******************************************************************************/
/* dict views                                                                 */

STATIC const mp_obj_type_t dict_view_type;
STATIC const mp_obj_type_t dict_view_it_type;

typedef enum _mp_dict_view_kind_t {
    MP_DICT_VIEW_ITEMS,
    MP_DICT_VIEW_KEYS,
    MP_DICT_VIEW_VALUES,
} mp_dict_view_kind_t;

STATIC const char *const mp_dict_view_names[] = {"dict_items", "dict_keys", "dict_values"};

typedef struct _mp_obj_dict_view_it_t {
    mp_obj_base_t base;
    mp_dict_view_kind_t kind;
    mp_obj_t dict;
    size_t cur;
} mp_obj_dict_view_it_t;

typedef struct _mp_obj_dict_view_t {
    mp_obj_base_t base;
    mp_obj_t dict;
    mp_dict_view_kind_t kind;
} mp_obj_dict_view_t;

STATIC mp_obj_t dict_view_it_iternext(mp_obj_t self_in) {
    mp_check_self(MP_OBJ_IS_TYPE(self_in, &dict_view_it_type));
    mp_obj_dict_view_it_t *self = MP_OBJ_TO_PTR(self_in);
    mp_map_elem_t *next = dict_iter_next(MP_OBJ_TO_PTR(self->dict), &self->cur);

    if (next == NULL) {
        return MP_OBJ_STOP_ITERATION;
    } else {
        switch (self->kind) {
            case MP_DICT_VIEW_ITEMS:
            default: {
                mp_obj_t items[] = {next->key, next->value};
                return mp_obj_new_tuple(2, items);
            }
            case MP_DICT_VIEW_KEYS:
                return next->key;
            case MP_DICT_VIEW_VALUES:
                return next->value;
        }
    }
}

STATIC const mp_obj_type_t dict_view_it_type = {
    { &mp_type_type },
    .name = MP_QSTR_iterator,
    .getiter = mp_identity_getiter,
    .iternext = dict_view_it_iternext,
};

STATIC mp_obj_t dict_view_getiter(mp_obj_t view_in, mp_obj_iter_buf_t *iter_buf) {
    assert(sizeof(mp_obj_dict_view_it_t) <= sizeof(mp_obj_iter_buf_t));
    mp_check_self(MP_OBJ_IS_TYPE(view_in, &dict_view_type));
    mp_obj_dict_view_t *view = MP_OBJ_TO_PTR(view_in);
    mp_obj_dict_view_it_t *o = (mp_obj_dict_view_it_t*)iter_buf;
    o->base.type = &dict_view_it_type;
    o->kind = view->kind;
    o->dict = view->dict;
    o->cur = 0;
    return MP_OBJ_FROM_PTR(o);
}

STATIC void dict_view_print(const mp_print_t *print, mp_obj_t self_in, mp_print_kind_t kind) {
    (void)kind;
    mp_check_self(MP_OBJ_IS_TYPE(self_in, &dict_view_type));
    mp_obj_dict_view_t *self = MP_OBJ_TO_PTR(self_in);
    bool first = true;
    mp_print_str(print, mp_dict_view_names[self->kind]);
    mp_print_str(print, "([");
    mp_obj_iter_buf_t iter_buf;
    mp_obj_t self_iter = dict_view_getiter(self_in, &iter_buf);
    mp_obj_t next = MP_OBJ_NULL;
    while ((next = dict_view_it_iternext(self_iter)) != MP_OBJ_STOP_ITERATION) {
        if (!first) {
            mp_print_str(print, ", ");
        }
        first = false;
        mp_obj_print_helper(print, next, PRINT_REPR);
    }
    mp_print_str(print, "])");
}

STATIC mp_obj_t dict_view_binary_op(mp_binary_op_t op, mp_obj_t lhs_in, mp_obj_t rhs_in) {
    // only supported for the 'keys' kind until sets and dicts are refactored
    mp_obj_dict_view_t *o = MP_OBJ_TO_PTR(lhs_in);
    if (o->kind != MP_DICT_VIEW_KEYS) {
        return MP_OBJ_NULL; // op not supported
    }
    if (op != MP_BINARY_OP_CONTAINS) {
        return MP_OBJ_NULL; // op not supported
    }
    return dict_binary_op(op, o->dict, rhs_in);
}

STATIC const mp_obj_type_t dict_view_type = {
    { &mp_type_type },
    .name = MP_QSTR_dict_view,
    .print = dict_view_print,
    .binary_op = dict_view_binary_op,
    .getiter = dict_view_getiter,
};

STATIC mp_obj_t mp_obj_new_dict_view(mp_obj_t dict, mp_dict_view_kind_t kind) {
    mp_obj_dict_view_t *o = m_new_obj(mp_obj_dict_view_t);
    o->base.type = &dict_view_type;
    o->dict = dict;
    o->kind = kind;
    return MP_OBJ_FROM_PTR(o);
}

STATIC mp_obj_t dict_view(mp_obj_t self_in, mp_dict_view_kind_t kind) {
    mp_check_self(MP_OBJ_IS_DICT_TYPE(self_in));
    return mp_obj_new_dict_view(self_in, kind);
}

STATIC mp_obj_t dict_items(mp_obj_t self_in) {
    return dict_view(self_in, MP_DICT_VIEW_ITEMS);
}
STATIC MP_DEFINE_CONST_FUN_OBJ_1(dict_items_obj, dict_items);

STATIC mp_obj_t dict_keys(mp_obj_t self_in) {
    return dict_view(self_in, MP_DICT_VIEW_KEYS);
}
STATIC MP_DEFINE_CONST_FUN_OBJ_1(dict_keys_obj, dict_keys);

STATIC mp_obj_t dict_values(mp_obj_t self_in) {
    return dict_view(self_in, MP_DICT_VIEW_VALUES);
}
STATIC MP_DEFINE_CONST_FUN_OBJ_1(dict_values_obj, dict_values);

/******************************************************************************/
/* dict iterator                                                              */

STATIC mp_obj_t dict_getiter(mp_obj_t self_in, mp_obj_iter_buf_t *iter_buf) {
    assert(sizeof(mp_obj_dict_view_it_t) <= sizeof(mp_obj_iter_buf_t));
    mp_check_self(MP_OBJ_IS_DICT_TYPE(self_in));
    mp_obj_dict_view_it_t *o = (mp_obj_dict_view_it_t*)iter_buf;
    o->base.type = &dict_view_it_type;
    o->kind = MP_DICT_VIEW_KEYS;
    o->dict = self_in;
    o->cur = 0;
    return MP_OBJ_FROM_PTR(o);
}

/******************************************************************************/
/* dict constructors & public C API                                           */

STATIC const mp_rom_map_elem_t dict_locals_dict_table[] = {
    { MP_ROM_QSTR(MP_QSTR_clear), MP_ROM_PTR(&dict_clear_obj) },
    { MP_ROM_QSTR(MP_QSTR_copy), MP_ROM_PTR(&dict_copy_obj) },
    { MP_ROM_QSTR(MP_QSTR_fromkeys), MP_ROM_PTR(&dict_fromkeys_obj) },
    { MP_ROM_QSTR(MP_QSTR_get), MP_ROM_PTR(&dict_get_obj) },
    { MP_ROM_QSTR(MP_QSTR_items), MP_ROM_PTR(&dict_items_obj) },
    { MP_ROM_QSTR(MP_QSTR_keys), MP_ROM_PTR(&dict_keys_obj) },
    { MP_ROM_QSTR(MP_QSTR_pop), MP_ROM_PTR(&dict_pop_obj) },
    { MP_ROM_QSTR(MP_QSTR_popitem), MP_ROM_PTR(&dict_popitem_obj) },
    { MP_ROM_QSTR(MP_QSTR_setdefault), MP_ROM_PTR(&dict_setdefault_obj) },
    { MP_ROM_QSTR(MP_QSTR_update), MP_ROM_PTR(&dict_update_obj) },
    { MP_ROM_QSTR(MP_QSTR_values), MP_ROM_PTR(&dict_values_obj) },
    { MP_ROM_QSTR(MP_QSTR___getitem__), MP_ROM_PTR(&mp_op_getitem_obj) },
    { MP_ROM_QSTR(MP_QSTR___setitem__), MP_ROM_PTR(&mp_op_setitem_obj) },
    { MP_ROM_QSTR(MP_QSTR___delitem__), MP_ROM_PTR(&mp_op_delitem_obj) },
};

STATIC MP_DEFINE_CONST_DICT(dict_locals_dict, dict_locals_dict_table);

const mp_obj_type_t mp_type_dict = {
    { &mp_type_type },
    .name = MP_QSTR_dict,
    .print = dict_print,
    .make_new = dict_make_new,
    .unary_op = dict_unary_op,
    .binary_op = dict_binary_op,
    .subscr = dict_subscr,
    .getiter = dict_getiter,
    .locals_dict = (mp_obj_dict_t*)&dict_locals_dict,
};

#if MICROPY_PY_COLLECTIONS_ORDEREDDICT
const mp_obj_type_t mp_type_ordereddict = {
    { &mp_type_type },
    .name = MP_QSTR_OrderedDict,
    .print = dict_print,
    .make_new = dict_make_new,
    .unary_op = dict_unary_op,
    .binary_op = dict_binary_op,
    .subscr = dict_subscr,
    .getiter = dict_getiter,
    .parent = &mp_type_dict,
    .locals_dict = (mp_obj_dict_t*)&dict_locals_dict,
};
#endif

void mp_obj_dict_init(mp_obj_dict_t *dict, size_t n_args) {
    dict->base.type = &mp_type_dict;
    mp_map_init(&dict->map, n_args);
}

mp_obj_t mp_obj_new_dict(size_t n_args) {
    mp_obj_dict_t *o = m_new_obj(mp_obj_dict_t);
    mp_obj_dict_init(o, n_args);
    return MP_OBJ_FROM_PTR(o);
}

size_t mp_obj_dict_len(mp_obj_t self_in) {
    mp_obj_dict_t *self = MP_OBJ_TO_PTR(self_in);
    return self->map.used;
}

mp_obj_t mp_obj_dict_store(mp_obj_t self_in, mp_obj_t key, mp_obj_t value) {
    mp_check_self(MP_OBJ_IS_DICT_TYPE(self_in));
    mp_obj_dict_t *self = MP_OBJ_TO_PTR(self_in);
    mp_ensure_not_fixed(self);
    mp_map_lookup(&self->map, key, MP_MAP_LOOKUP_ADD_IF_NOT_FOUND)->value = value;
    return self_in;
}

mp_obj_t mp_obj_dict_delete(mp_obj_t self_in, mp_obj_t key) {
    mp_obj_t args[2] = {self_in, key};
    dict_get_helper(2, args, MP_MAP_LOOKUP_REMOVE_IF_FOUND);
    return self_in;
}

mp_map_t *mp_obj_dict_get_map(mp_obj_t self_in) {
    mp_check_self(MP_OBJ_IS_DICT_TYPE(self_in));
    mp_obj_dict_t *self = MP_OBJ_TO_PTR(self_in);
    return &self->map;
}<|MERGE_RESOLUTION|>--- conflicted
+++ resolved
@@ -175,11 +175,7 @@
 }
 
 #pragma GCC diagnostic ignored "-Wunused-parameter"
-<<<<<<< HEAD
-STATIC mp_obj_t dict_subscr(mp_obj_t self_in, mp_obj_t index, mp_obj_t value, mp_obj_t instance) {
-=======
 STATIC mp_obj_t dict_subscr(mp_obj_t self_in, mp_obj_t index, mp_obj_t value) {
->>>>>>> f1a90396
     if (value == MP_OBJ_NULL) {
         // delete
         mp_obj_dict_delete(self_in, index);
