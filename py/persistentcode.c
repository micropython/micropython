/*
 * This file is part of the MicroPython project, http://micropython.org/
 *
 * The MIT License (MIT)
 *
 * SPDX-FileCopyrightText: Copyright (c) 2013-2020 Damien P. George
 *
 * Permission is hereby granted, free of charge, to any person obtaining a copy
 * of this software and associated documentation files (the "Software"), to deal
 * in the Software without restriction, including without limitation the rights
 * to use, copy, modify, merge, publish, distribute, sublicense, and/or sell
 * copies of the Software, and to permit persons to whom the Software is
 * furnished to do so, subject to the following conditions:
 *
 * The above copyright notice and this permission notice shall be included in
 * all copies or substantial portions of the Software.
 *
 * THE SOFTWARE IS PROVIDED "AS IS", WITHOUT WARRANTY OF ANY KIND, EXPRESS OR
 * IMPLIED, INCLUDING BUT NOT LIMITED TO THE WARRANTIES OF MERCHANTABILITY,
 * FITNESS FOR A PARTICULAR PURPOSE AND NONINFRINGEMENT. IN NO EVENT SHALL THE
 * AUTHORS OR COPYRIGHT HOLDERS BE LIABLE FOR ANY CLAIM, DAMAGES OR OTHER
 * LIABILITY, WHETHER IN AN ACTION OF CONTRACT, TORT OR OTHERWISE, ARISING FROM,
 * OUT OF OR IN CONNECTION WITH THE SOFTWARE OR THE USE OR OTHER DEALINGS IN
 * THE SOFTWARE.
 */

#include <stdint.h>
#include <stdio.h>
#include <string.h>
#include <assert.h>

#include "py/reader.h"
#include "py/nativeglue.h"
#include "py/persistentcode.h"
#include "py/bc0.h"
#include "py/objstr.h"
#include "py/mpthread.h"

#include "supervisor/shared/translate/translate.h"

#if MICROPY_PERSISTENT_CODE_LOAD || MICROPY_PERSISTENT_CODE_SAVE

#include "py/smallint.h"

#define QSTR_LAST_STATIC MP_QSTR_zip

#if MICROPY_DYNAMIC_COMPILER
#define MPY_FEATURE_ARCH_DYNAMIC mp_dynamic_compiler.native_arch
#else
#define MPY_FEATURE_ARCH_DYNAMIC MPY_FEATURE_ARCH
#endif

typedef struct _bytecode_prelude_t {
    uint n_state;
    uint n_exc_stack;
    uint scope_flags;
    uint n_pos_args;
    uint n_kwonly_args;
    uint n_def_pos_args;
    uint code_info_size;
} bytecode_prelude_t;

#endif // MICROPY_PERSISTENT_CODE_LOAD || MICROPY_PERSISTENT_CODE_SAVE

#if MICROPY_PERSISTENT_CODE_LOAD

#include "py/parsenum.h"

STATIC void raise_corrupt_mpy(void) {
    mp_raise_RuntimeError(MP_ERROR_TEXT("Corrupt .mpy file"));
}

STATIC int read_byte(mp_reader_t *reader);
STATIC size_t read_uint(mp_reader_t *reader);

#if MICROPY_EMIT_MACHINE_CODE

typedef struct _reloc_info_t {
    mp_reader_t *reader;
    mp_module_context_t *context;
    uint8_t *rodata;
    uint8_t *bss;
} reloc_info_t;

<<<<<<< HEAD
#if MICROPY_EMIT_THUMB
STATIC void asm_thumb_rewrite_mov(uint8_t *pc, uint16_t val) {
    #pragma GCC diagnostic push
    #pragma GCC diagnostic ignored "-Wcast-align"
    // high part
    *(uint16_t *)pc = (*(uint16_t *)pc & 0xfbf0) | (val >> 1 & 0x0400) | (val >> 12);
    // low part
    *(uint16_t *)(pc + 2) = (*(uint16_t *)(pc + 2) & 0x0f00) | (val << 4 & 0x7000) | (val & 0x00ff);
    #pragma GCC diagnostic pop
}
#endif

STATIC void arch_link_qstr(uint8_t *pc, bool is_obj, qstr qst) {
    mp_uint_t val = qst;
    if (is_obj) {
        val = (mp_uint_t)MP_OBJ_NEW_QSTR(qst);
    }
    #if MICROPY_EMIT_X86 || MICROPY_EMIT_X64 || MICROPY_EMIT_ARM || MICROPY_EMIT_XTENSA || MICROPY_EMIT_XTENSAWIN
    pc[0] = val & 0xff;
    pc[1] = (val >> 8) & 0xff;
    pc[2] = (val >> 16) & 0xff;
    pc[3] = (val >> 24) & 0xff;
    #elif MICROPY_EMIT_THUMB
    if (is_obj) {
        // qstr object, movw and movt
        asm_thumb_rewrite_mov(pc, val); // movw
        asm_thumb_rewrite_mov(pc + 4, val >> 16); // movt
    } else {
        // qstr number, movw instruction
        asm_thumb_rewrite_mov(pc, val); // movw
    }
    #endif
}

=======
>>>>>>> 9b486340
void mp_native_relocate(void *ri_in, uint8_t *text, uintptr_t reloc_text) {
    // Relocate native code
    reloc_info_t *ri = ri_in;
    uintptr_t *addr_to_adjust = NULL;

    // Read the byte directly so that we don't error on EOF.
    mp_uint_t op = ri->reader->readbyte(ri->reader->data);
    while (op != 0xff && op != MP_READER_EOF) {
        if (op & 1) {
            // Point to new location to make adjustments
            size_t addr = read_uint(ri->reader);
            if ((addr & 1) == 0) {
                // Point to somewhere in text
                #pragma GCC diagnostic push
                #pragma GCC diagnostic ignored "-Wcast-align"
                addr_to_adjust = &((uintptr_t *)text)[addr >> 1];
                #pragma GCC diagnostic pop
            } else {
                // Point to somewhere in rodata
                addr_to_adjust = &((uintptr_t *)ri->rodata)[addr >> 1];
            }
        }
        op >>= 1;
        uintptr_t dest;
        size_t n = 1;
        if (op <= 5) {
            if (op & 1) {
                // Read in number of adjustments to make
                n = read_uint(ri->reader);
            }
            op >>= 1;
            if (op == 0) {
                // Destination is text
                dest = reloc_text;
            } else if (op == 1) {
                // Destination is rodata
                dest = (uintptr_t)ri->rodata;
            } else {
                // Destination is bss
                dest = (uintptr_t)ri->bss;
            }
        } else if (op == 6) {
            // Destination is qstr_table
            dest = (uintptr_t)ri->context->constants.qstr_table;
        } else if (op == 7) {
            // Destination is obj_table
            dest = (uintptr_t)ri->context->constants.obj_table;
        } else if (op == 8) {
            // Destination is mp_fun_table itself
            dest = (uintptr_t)&mp_fun_table;
        } else {
            // Destination is an entry in mp_fun_table
            dest = ((uintptr_t *)&mp_fun_table)[op - 9];
        }
        while (n--) {
            *addr_to_adjust++ += dest;
        }
        op = ri->reader->readbyte(ri->reader->data);
    }
}

#endif

STATIC int read_byte(mp_reader_t *reader) {
    mp_uint_t b = reader->readbyte(reader->data);
    if (b == MP_READER_EOF) {
        raise_corrupt_mpy();
    }
    return b;
}

STATIC void read_bytes(mp_reader_t *reader, byte *buf, size_t len) {
    while (len-- > 0) {
        mp_uint_t b = reader->readbyte(reader->data);
        if (b == MP_READER_EOF) {
            raise_corrupt_mpy();
        }
        *buf++ = b;
    }
}

STATIC size_t read_uint(mp_reader_t *reader) {
    size_t unum = 0;
    for (;;) {
<<<<<<< HEAD
        mp_uint_t b = reader->readbyte(reader->data);
        if (b == MP_READER_EOF) {
            raise_corrupt_mpy();
        }
        if (out != NULL) {
            **out = b;
            ++*out;
        }
=======
        byte b = reader->readbyte(reader->data);
>>>>>>> 9b486340
        unum = (unum << 7) | (b & 0x7f);
        if ((b & 0x80) == 0) {
            break;
        }
    }
    return unum;
}

STATIC qstr load_qstr(mp_reader_t *reader) {
    size_t len = read_uint(reader);
    if (len & 1) {
        // static qstr
        return len >> 1;
    }
    len >>= 1;
    char *str = m_new(char, len);
    read_bytes(reader, (byte *)str, len);
    read_byte(reader); // read and discard null terminator
    qstr qst = qstr_from_strn(str, len);
    m_del(char, str, len);
    return qst;
}

STATIC mp_obj_t load_obj(mp_reader_t *reader) {
    byte obj_type = read_byte(reader);
    #if MICROPY_EMIT_MACHINE_CODE
    if (obj_type == MP_PERSISTENT_OBJ_FUN_TABLE) {
        return MP_OBJ_FROM_PTR(&mp_fun_table);
    } else
    #endif
    if (obj_type == MP_PERSISTENT_OBJ_NONE) {
        return mp_const_none;
    } else if (obj_type == MP_PERSISTENT_OBJ_FALSE) {
        return mp_const_false;
    } else if (obj_type == MP_PERSISTENT_OBJ_TRUE) {
        return mp_const_true;
    } else if (obj_type == MP_PERSISTENT_OBJ_ELLIPSIS) {
        return MP_OBJ_FROM_PTR(&mp_const_ellipsis_obj);
    } else {
        size_t len = read_uint(reader);
        if (len == 0 && obj_type == MP_PERSISTENT_OBJ_BYTES) {
            read_byte(reader); // skip null terminator
            return mp_const_empty_bytes;
        } else if (obj_type == MP_PERSISTENT_OBJ_TUPLE) {
            mp_obj_tuple_t *tuple = MP_OBJ_TO_PTR(mp_obj_new_tuple(len, NULL));
            for (size_t i = 0; i < len; ++i) {
                tuple->items[i] = load_obj(reader);
            }
            return MP_OBJ_FROM_PTR(tuple);
        }
        vstr_t vstr;
        vstr_init_len(&vstr, len);
        read_bytes(reader, (byte *)vstr.buf, len);
        if (obj_type == MP_PERSISTENT_OBJ_STR || obj_type == MP_PERSISTENT_OBJ_BYTES) {
            read_byte(reader); // skip null terminator
            return mp_obj_new_str_from_vstr(obj_type == MP_PERSISTENT_OBJ_STR ? &mp_type_str : &mp_type_bytes, &vstr);
        } else if (obj_type == MP_PERSISTENT_OBJ_INT) {
            return mp_parse_num_integer(vstr.buf, vstr.len, 10, NULL);
        } else {
            assert(obj_type == MP_PERSISTENT_OBJ_FLOAT || obj_type == MP_PERSISTENT_OBJ_COMPLEX);
            return mp_parse_num_decimal(vstr.buf, vstr.len, obj_type == MP_PERSISTENT_OBJ_COMPLEX, false, NULL);
        }
    }
}

STATIC mp_raw_code_t *load_raw_code(mp_reader_t *reader, mp_module_context_t *context) {
    // Load function kind and data length
    size_t kind_len = read_uint(reader);
    int kind = (kind_len & 3) + MP_CODE_BYTECODE;
    bool has_children = !!(kind_len & 4);
    size_t fun_data_len = kind_len >> 3;

    #if !MICROPY_EMIT_MACHINE_CODE
    if (kind != MP_CODE_BYTECODE) {

    }
    #endif

    uint8_t *fun_data = NULL;
    #if MICROPY_EMIT_MACHINE_CODE
    size_t prelude_offset = 0;
    mp_uint_t native_scope_flags = 0;
    mp_uint_t native_n_pos_args = 0;
    mp_uint_t native_type_sig = 0;
    #endif

    if (kind == MP_CODE_BYTECODE) {
        // Allocate memory for the bytecode
        fun_data = m_new(uint8_t, fun_data_len);
        // Load bytecode
        read_bytes(reader, fun_data, fun_data_len);

    #if MICROPY_EMIT_MACHINE_CODE
    } else {
        // Allocate memory for native data and load it
        size_t fun_alloc;
        MP_PLAT_ALLOC_EXEC(fun_data_len, (void **)&fun_data, &fun_alloc);
        read_bytes(reader, fun_data, fun_data_len);

<<<<<<< HEAD
        if (kind == MP_CODE_NATIVE_PY || kind == MP_CODE_NATIVE_VIPER) {
            // Parse qstr link table and link native code
            n_qstr_link = read_uint(reader, NULL);
            for (size_t i = 0; i < n_qstr_link; ++i) {
                size_t off = read_uint(reader, NULL);
                qstr qst = load_qstr(reader, qw);
                uint8_t *dest = fun_data + (off >> 2);
                if ((off & 3) == 0) {
                    // Generic 16-bit link
                    dest[0] = qst & 0xff;
                    dest[1] = (qst >> 8) & 0xff;
                } else if ((off & 3) == 3) {
                    // Generic, aligned qstr-object link
                    #pragma GCC diagnostic push
                    #pragma GCC diagnostic ignored "-Wcast-align"
                    *(mp_obj_t *)dest = MP_OBJ_NEW_QSTR(qst);
                    #pragma GCC diagnostic pop
                } else {
                    // Architecture-specific link
                    arch_link_qstr(dest, (off & 3) == 2, qst);
                }
            }
        }

=======
>>>>>>> 9b486340
        if (kind == MP_CODE_NATIVE_PY) {
            // Read prelude offset within fun_data, and extract scope flags.
            prelude_offset = read_uint(reader);
            const byte *ip = fun_data + prelude_offset;
            MP_BC_PRELUDE_SIG_DECODE(ip);
            native_scope_flags = scope_flags;
        } else {
            // Load basic scope info for viper and asm.
            native_scope_flags = read_uint(reader);
            if (kind == MP_CODE_NATIVE_ASM) {
                native_n_pos_args = read_uint(reader);
                native_type_sig = read_uint(reader);
            }
        }
    #endif
    }

    size_t n_children = 0;
    mp_raw_code_t **children = NULL;

    #if MICROPY_EMIT_MACHINE_CODE
    // Load optional BSS/rodata for viper.
    uint8_t *rodata = NULL;
    uint8_t *bss = NULL;
    if (kind == MP_CODE_NATIVE_VIPER) {
        size_t rodata_size = 0;
        if (native_scope_flags & MP_SCOPE_FLAG_VIPERRODATA) {
            rodata_size = read_uint(reader);
        }

        size_t bss_size = 0;
        if (native_scope_flags & MP_SCOPE_FLAG_VIPERBSS) {
            bss_size = read_uint(reader);
        }

        if (rodata_size + bss_size != 0) {
            bss_size = (uintptr_t)MP_ALIGN(bss_size, sizeof(uintptr_t));
            uint8_t *data = m_new0(uint8_t, bss_size + rodata_size);
            bss = data;
            rodata = bss + bss_size;
            if (native_scope_flags & MP_SCOPE_FLAG_VIPERRODATA) {
                read_bytes(reader, rodata, rodata_size);
            }

            // Viper code with BSS/rodata should not have any children.
            // Reuse the children pointer to reference the BSS/rodata
            // memory so that it is not reclaimed by the GC.
            assert(!has_children);
            children = (void *)data;
        }
    }
    #endif

    // Load children if any.
    if (has_children) {
        n_children = read_uint(reader);
        children = m_new(mp_raw_code_t *, n_children + (kind == MP_CODE_NATIVE_PY));
        for (size_t i = 0; i < n_children; ++i) {
            children[i] = load_raw_code(reader, context);
        }
    }

    // Create raw_code and return it
    mp_raw_code_t *rc = mp_emit_glue_new_raw_code();
    if (kind == MP_CODE_BYTECODE) {
        const byte *ip = fun_data;
        MP_BC_PRELUDE_SIG_DECODE(ip);
        // Assign bytecode to raw code object
        mp_emit_glue_assign_bytecode(rc, fun_data,
            #if MICROPY_PERSISTENT_CODE_SAVE || MICROPY_DEBUG_PRINTERS
            fun_data_len,
            #endif
            children,
            #if MICROPY_PERSISTENT_CODE_SAVE
            n_children,
            #endif
            scope_flags);

    #if MICROPY_EMIT_MACHINE_CODE
    } else {
        const uint8_t *prelude_ptr;
        #if MICROPY_EMIT_NATIVE_PRELUDE_SEPARATE_FROM_MACHINE_CODE
        if (kind == MP_CODE_NATIVE_PY) {
            // Executable code cannot be accessed byte-wise on this architecture, so copy
            // the prelude to a separate memory region that is byte-wise readable.
            void *buf = fun_data + prelude_offset;
            size_t n = fun_data_len - prelude_offset;
            prelude_ptr = memcpy(m_new(uint8_t, n), buf, n);
        }
        #endif

        // Relocate and commit code to executable address space
        reloc_info_t ri = {reader, context, rodata, bss};
        #if defined(MP_PLAT_COMMIT_EXEC)
        void *opt_ri = (native_scope_flags & MP_SCOPE_FLAG_VIPERRELOC) ? &ri : NULL;
        fun_data = MP_PLAT_COMMIT_EXEC(fun_data, fun_data_len, opt_ri);
        #else
        if (native_scope_flags & MP_SCOPE_FLAG_VIPERRELOC) {
            #if MICROPY_PERSISTENT_CODE_TRACK_RELOC_CODE
            // If native code needs relocations then it's not guaranteed that a pointer to
            // the head of `buf` (containing the machine code) will be retained for the GC
            // to trace.  This is because native functions can start inside `buf` and so
            // it's possible that the only GC-reachable pointers are pointers inside `buf`.
            // So put this `buf` on a list of reachable root pointers.
            if (MP_STATE_PORT(track_reloc_code_list) == MP_OBJ_NULL) {
                MP_STATE_PORT(track_reloc_code_list) = mp_obj_new_list(0, NULL);
            }
            mp_obj_list_append(MP_STATE_PORT(track_reloc_code_list), MP_OBJ_FROM_PTR(fun_data));
            #endif
            // Do the relocations.
            mp_native_relocate(&ri, fun_data, (uintptr_t)fun_data);
        }
        #endif

        if (kind == MP_CODE_NATIVE_PY) {
            #if !MICROPY_EMIT_NATIVE_PRELUDE_SEPARATE_FROM_MACHINE_CODE
            prelude_ptr = fun_data + prelude_offset;
            #endif
            if (n_children == 0) {
                children = (void *)prelude_ptr;
            } else {
                children[n_children] = (void *)prelude_ptr;
            }
        }

        // Assign native code to raw code object
        mp_emit_glue_assign_native(rc, kind,
            fun_data, fun_data_len,
            children,
            #if MICROPY_PERSISTENT_CODE_SAVE
            n_children,
            prelude_offset,
            #endif
            native_scope_flags, native_n_pos_args, native_type_sig
            );
    #endif
    }
    return rc;
}

mp_compiled_module_t mp_raw_code_load(mp_reader_t *reader, mp_module_context_t *context) {
    byte header[4];
    read_bytes(reader, header, sizeof(header));
    if (header[0] != 'C'
        || header[1] != MPY_VERSION
        || MPY_FEATURE_DECODE_FLAGS(header[2]) != MPY_FEATURE_FLAGS
<<<<<<< HEAD
        || header[3] > mp_small_int_bits()
        || read_uint(reader, NULL) > QSTR_WINDOW_SIZE) {
        mp_raise_ValueError(MP_ERROR_TEXT("Incompatible .mpy file. Please update all .mpy files. See http://adafru.it/mpy-update for more info."));
=======
        || header[3] > MP_SMALL_INT_BITS) {
        mp_raise_ValueError(MP_ERROR_TEXT("incompatible .mpy file"));
>>>>>>> 9b486340
    }
    if (MPY_FEATURE_DECODE_ARCH(header[2]) != MP_NATIVE_ARCH_NONE) {
        byte arch = MPY_FEATURE_DECODE_ARCH(header[2]);
        if (!MPY_FEATURE_ARCH_TEST(arch)) {
            mp_raise_ValueError(MP_ERROR_TEXT("incompatible native .mpy architecture"));
        }
    }

    size_t n_qstr = read_uint(reader);
    size_t n_obj = read_uint(reader);
    mp_module_context_alloc_tables(context, n_qstr, n_obj);

    // Load qstrs.
    for (size_t i = 0; i < n_qstr; ++i) {
        context->constants.qstr_table[i] = load_qstr(reader);
    }

    // Load constant objects.
    for (size_t i = 0; i < n_obj; ++i) {
        context->constants.obj_table[i] = load_obj(reader);
    }

    // Load top-level module.
    mp_compiled_module_t cm2;
    cm2.rc = load_raw_code(reader, context);
    cm2.context = context;

    #if MICROPY_PERSISTENT_CODE_SAVE
    cm2.has_native = MPY_FEATURE_DECODE_ARCH(header[2]) != MP_NATIVE_ARCH_NONE;
    cm2.n_qstr = n_qstr;
    cm2.n_obj = n_obj;
    #endif

    reader->close(reader->data);

    return cm2;
}

mp_compiled_module_t mp_raw_code_load_mem(const byte *buf, size_t len, mp_module_context_t *context) {
    mp_reader_t reader;
    mp_reader_new_mem(&reader, buf, len, 0);
    return mp_raw_code_load(&reader, context);
}

#if MICROPY_HAS_FILE_READER

mp_compiled_module_t mp_raw_code_load_file(const char *filename, mp_module_context_t *context) {
    mp_reader_t reader;
    mp_reader_new_file(&reader, filename);
    return mp_raw_code_load(&reader, context);
}

#endif // MICROPY_HAS_FILE_READER

#endif // MICROPY_PERSISTENT_CODE_LOAD

#if MICROPY_PERSISTENT_CODE_SAVE

#include "py/objstr.h"

STATIC void mp_print_bytes(mp_print_t *print, const byte *data, size_t len) {
    print->print_strn(print->data, (const char *)data, len);
}

#define BYTES_FOR_INT ((MP_BYTES_PER_OBJ_WORD * 8 + 6) / 7)
STATIC void mp_print_uint(mp_print_t *print, size_t n) {
    byte buf[BYTES_FOR_INT];
    byte *p = buf + sizeof(buf);
    *--p = n & 0x7f;
    n >>= 7;
    for (; n != 0; n >>= 7) {
        *--p = 0x80 | (n & 0x7f);
    }
    print->print_strn(print->data, (char *)p, buf + sizeof(buf) - p);
}

STATIC void save_qstr(mp_print_t *print, qstr qst) {
    if (qst <= QSTR_LAST_STATIC) {
        // encode static qstr
        mp_print_uint(print, qst << 1 | 1);
        return;
    }
    size_t len;
    const byte *str = qstr_data(qst, &len);
    mp_print_uint(print, len << 1);
    mp_print_bytes(print, str, len + 1); // +1 to store null terminator
}

STATIC void save_obj(mp_print_t *print, mp_obj_t o) {
    #if MICROPY_EMIT_MACHINE_CODE
    if (o == MP_OBJ_FROM_PTR(&mp_fun_table)) {
        byte obj_type = MP_PERSISTENT_OBJ_FUN_TABLE;
        mp_print_bytes(print, &obj_type, 1);
    } else
    #endif
    if (mp_obj_is_str_or_bytes(o)) {
        byte obj_type;
        if (mp_obj_is_str(o)) {
            obj_type = MP_PERSISTENT_OBJ_STR;
        } else {
            obj_type = MP_PERSISTENT_OBJ_BYTES;
        }
        size_t len;
        const char *str = mp_obj_str_get_data(o, &len);
        mp_print_bytes(print, &obj_type, 1);
        mp_print_uint(print, len);
        mp_print_bytes(print, (const byte *)str, len + 1); // +1 to store null terminator
    } else if (o == mp_const_none) {
        byte obj_type = MP_PERSISTENT_OBJ_NONE;
        mp_print_bytes(print, &obj_type, 1);
    } else if (o == mp_const_false) {
        byte obj_type = MP_PERSISTENT_OBJ_FALSE;
        mp_print_bytes(print, &obj_type, 1);
    } else if (o == mp_const_true) {
        byte obj_type = MP_PERSISTENT_OBJ_TRUE;
        mp_print_bytes(print, &obj_type, 1);
    } else if (MP_OBJ_TO_PTR(o) == &mp_const_ellipsis_obj) {
        byte obj_type = MP_PERSISTENT_OBJ_ELLIPSIS;
        mp_print_bytes(print, &obj_type, 1);
    } else if (mp_obj_is_type(o, &mp_type_tuple)) {
        size_t len;
        mp_obj_t *items;
        mp_obj_tuple_get(o, &len, &items);
        byte obj_type = MP_PERSISTENT_OBJ_TUPLE;
        mp_print_bytes(print, &obj_type, 1);
        mp_print_uint(print, len);
        for (size_t i = 0; i < len; ++i) {
            save_obj(print, items[i]);
        }
    } else {
        // we save numbers using a simplistic text representation
        // TODO could be improved
        byte obj_type;
        if (mp_obj_is_int(o)) {
            obj_type = MP_PERSISTENT_OBJ_INT;
        #if MICROPY_PY_BUILTINS_COMPLEX
        } else if (mp_obj_is_type(o, &mp_type_complex)) {
            obj_type = MP_PERSISTENT_OBJ_COMPLEX;
        #endif
        } else {
            assert(mp_obj_is_float(o));
            obj_type = MP_PERSISTENT_OBJ_FLOAT;
        }
        vstr_t vstr;
        mp_print_t pr;
        vstr_init_print(&vstr, 10, &pr);
        mp_obj_print_helper(&pr, o, PRINT_REPR);
        mp_print_bytes(print, &obj_type, 1);
        mp_print_uint(print, vstr.len);
        mp_print_bytes(print, (const byte *)vstr.buf, vstr.len);
        vstr_clear(&vstr);
    }
}

STATIC void save_raw_code(mp_print_t *print, const mp_raw_code_t *rc) {
    // Save function kind and data length
    mp_print_uint(print, (rc->fun_data_len << 3) | ((rc->n_children != 0) << 2) | (rc->kind - MP_CODE_BYTECODE));

    // Save function code.
    mp_print_bytes(print, rc->fun_data, rc->fun_data_len);

    #if MICROPY_EMIT_MACHINE_CODE
    if (rc->kind == MP_CODE_NATIVE_PY) {
        // Save prelude size
        mp_print_uint(print, rc->prelude_offset);
    } else if (rc->kind == MP_CODE_NATIVE_VIPER || rc->kind == MP_CODE_NATIVE_ASM) {
        // Save basic scope info for viper and asm
        mp_print_uint(print, rc->scope_flags & MP_SCOPE_FLAG_ALL_SIG);
        if (rc->kind == MP_CODE_NATIVE_ASM) {
            mp_print_uint(print, rc->n_pos_args);
            mp_print_uint(print, rc->type_sig);
        }
    }
    #endif

    if (rc->n_children) {
        mp_print_uint(print, rc->n_children);
        for (size_t i = 0; i < rc->n_children; ++i) {
            save_raw_code(print, rc->children[i]);
        }
    }
}

void mp_raw_code_save(mp_compiled_module_t *cm, mp_print_t *print) {
    // header contains:
    //  byte  'C'
    //  byte  version
    //  byte  feature flags
    //  byte  number of bits in a small int
    byte header[4] = {
        'C',
        MPY_VERSION,
        MPY_FEATURE_ENCODE_FLAGS(MPY_FEATURE_FLAGS_DYNAMIC),
        #if MICROPY_DYNAMIC_COMPILER
        mp_dynamic_compiler.small_int_bits,
        #else
        MP_SMALL_INT_BITS,
        #endif
    };
    if (cm->has_native) {
        header[2] |= MPY_FEATURE_ENCODE_ARCH(MPY_FEATURE_ARCH_DYNAMIC);
    }
    mp_print_bytes(print, header, sizeof(header));

    // Number of entries in constant table.
    mp_print_uint(print, cm->n_qstr);
    mp_print_uint(print, cm->n_obj);

    // Save qstrs.
    for (size_t i = 0; i < cm->n_qstr; ++i) {
        save_qstr(print, cm->context->constants.qstr_table[i]);
    }

    // Save constant objects.
    for (size_t i = 0; i < cm->n_obj; ++i) {
        save_obj(print, (mp_obj_t)cm->context->constants.obj_table[i]);
    }

    // Save outer raw code, which will save all its child raw codes.
    save_raw_code(print, cm->rc);
}

#if MICROPY_PERSISTENT_CODE_SAVE_FILE

#include <unistd.h>
#include <sys/stat.h>
#include <fcntl.h>

STATIC void fd_print_strn(void *env, const char *str, size_t len) {
    int fd = (intptr_t)env;
    MP_THREAD_GIL_EXIT();
    ssize_t ret = write(fd, str, len);
    MP_THREAD_GIL_ENTER();
    (void)ret;
}

void mp_raw_code_save_file(mp_compiled_module_t *cm, const char *filename) {
    MP_THREAD_GIL_EXIT();
    int fd = open(filename, O_WRONLY | O_CREAT | O_TRUNC, 0644);
    MP_THREAD_GIL_ENTER();
    mp_print_t fd_print = {(void *)(intptr_t)fd, fd_print_strn};
    mp_raw_code_save(cm, &fd_print);
    MP_THREAD_GIL_EXIT();
    close(fd);
    MP_THREAD_GIL_ENTER();
}

#endif // MICROPY_PERSISTENT_CODE_SAVE_FILE

#endif // MICROPY_PERSISTENT_CODE_SAVE<|MERGE_RESOLUTION|>--- conflicted
+++ resolved
@@ -36,8 +36,6 @@
 #include "py/objstr.h"
 #include "py/mpthread.h"
 
-#include "supervisor/shared/translate/translate.h"
-
 #if MICROPY_PERSISTENT_CODE_LOAD || MICROPY_PERSISTENT_CODE_SAVE
 
 #include "py/smallint.h"
@@ -66,10 +64,6 @@
 
 #include "py/parsenum.h"
 
-STATIC void raise_corrupt_mpy(void) {
-    mp_raise_RuntimeError(MP_ERROR_TEXT("Corrupt .mpy file"));
-}
-
 STATIC int read_byte(mp_reader_t *reader);
 STATIC size_t read_uint(mp_reader_t *reader);
 
@@ -82,60 +76,18 @@
     uint8_t *bss;
 } reloc_info_t;
 
-<<<<<<< HEAD
-#if MICROPY_EMIT_THUMB
-STATIC void asm_thumb_rewrite_mov(uint8_t *pc, uint16_t val) {
-    #pragma GCC diagnostic push
-    #pragma GCC diagnostic ignored "-Wcast-align"
-    // high part
-    *(uint16_t *)pc = (*(uint16_t *)pc & 0xfbf0) | (val >> 1 & 0x0400) | (val >> 12);
-    // low part
-    *(uint16_t *)(pc + 2) = (*(uint16_t *)(pc + 2) & 0x0f00) | (val << 4 & 0x7000) | (val & 0x00ff);
-    #pragma GCC diagnostic pop
-}
-#endif
-
-STATIC void arch_link_qstr(uint8_t *pc, bool is_obj, qstr qst) {
-    mp_uint_t val = qst;
-    if (is_obj) {
-        val = (mp_uint_t)MP_OBJ_NEW_QSTR(qst);
-    }
-    #if MICROPY_EMIT_X86 || MICROPY_EMIT_X64 || MICROPY_EMIT_ARM || MICROPY_EMIT_XTENSA || MICROPY_EMIT_XTENSAWIN
-    pc[0] = val & 0xff;
-    pc[1] = (val >> 8) & 0xff;
-    pc[2] = (val >> 16) & 0xff;
-    pc[3] = (val >> 24) & 0xff;
-    #elif MICROPY_EMIT_THUMB
-    if (is_obj) {
-        // qstr object, movw and movt
-        asm_thumb_rewrite_mov(pc, val); // movw
-        asm_thumb_rewrite_mov(pc + 4, val >> 16); // movt
-    } else {
-        // qstr number, movw instruction
-        asm_thumb_rewrite_mov(pc, val); // movw
-    }
-    #endif
-}
-
-=======
->>>>>>> 9b486340
 void mp_native_relocate(void *ri_in, uint8_t *text, uintptr_t reloc_text) {
     // Relocate native code
     reloc_info_t *ri = ri_in;
+    uint8_t op;
     uintptr_t *addr_to_adjust = NULL;
-
-    // Read the byte directly so that we don't error on EOF.
-    mp_uint_t op = ri->reader->readbyte(ri->reader->data);
-    while (op != 0xff && op != MP_READER_EOF) {
+    while ((op = read_byte(ri->reader)) != 0xff) {
         if (op & 1) {
             // Point to new location to make adjustments
             size_t addr = read_uint(ri->reader);
             if ((addr & 1) == 0) {
                 // Point to somewhere in text
-                #pragma GCC diagnostic push
-                #pragma GCC diagnostic ignored "-Wcast-align"
                 addr_to_adjust = &((uintptr_t *)text)[addr >> 1];
-                #pragma GCC diagnostic pop
             } else {
                 // Point to somewhere in rodata
                 addr_to_adjust = &((uintptr_t *)ri->rodata)[addr >> 1];
@@ -176,45 +128,25 @@
         while (n--) {
             *addr_to_adjust++ += dest;
         }
-        op = ri->reader->readbyte(ri->reader->data);
     }
 }
 
 #endif
 
 STATIC int read_byte(mp_reader_t *reader) {
-    mp_uint_t b = reader->readbyte(reader->data);
-    if (b == MP_READER_EOF) {
-        raise_corrupt_mpy();
-    }
-    return b;
+    return reader->readbyte(reader->data);
 }
 
 STATIC void read_bytes(mp_reader_t *reader, byte *buf, size_t len) {
     while (len-- > 0) {
-        mp_uint_t b = reader->readbyte(reader->data);
-        if (b == MP_READER_EOF) {
-            raise_corrupt_mpy();
-        }
-        *buf++ = b;
+        *buf++ = reader->readbyte(reader->data);
     }
 }
 
 STATIC size_t read_uint(mp_reader_t *reader) {
     size_t unum = 0;
     for (;;) {
-<<<<<<< HEAD
-        mp_uint_t b = reader->readbyte(reader->data);
-        if (b == MP_READER_EOF) {
-            raise_corrupt_mpy();
-        }
-        if (out != NULL) {
-            **out = b;
-            ++*out;
-        }
-=======
         byte b = reader->readbyte(reader->data);
->>>>>>> 9b486340
         unum = (unum << 7) | (b & 0x7f);
         if ((b & 0x80) == 0) {
             break;
@@ -289,7 +221,7 @@
 
     #if !MICROPY_EMIT_MACHINE_CODE
     if (kind != MP_CODE_BYTECODE) {
-
+        mp_raise_ValueError(MP_ERROR_TEXT("incompatible .mpy file"));
     }
     #endif
 
@@ -314,33 +246,6 @@
         MP_PLAT_ALLOC_EXEC(fun_data_len, (void **)&fun_data, &fun_alloc);
         read_bytes(reader, fun_data, fun_data_len);
 
-<<<<<<< HEAD
-        if (kind == MP_CODE_NATIVE_PY || kind == MP_CODE_NATIVE_VIPER) {
-            // Parse qstr link table and link native code
-            n_qstr_link = read_uint(reader, NULL);
-            for (size_t i = 0; i < n_qstr_link; ++i) {
-                size_t off = read_uint(reader, NULL);
-                qstr qst = load_qstr(reader, qw);
-                uint8_t *dest = fun_data + (off >> 2);
-                if ((off & 3) == 0) {
-                    // Generic 16-bit link
-                    dest[0] = qst & 0xff;
-                    dest[1] = (qst >> 8) & 0xff;
-                } else if ((off & 3) == 3) {
-                    // Generic, aligned qstr-object link
-                    #pragma GCC diagnostic push
-                    #pragma GCC diagnostic ignored "-Wcast-align"
-                    *(mp_obj_t *)dest = MP_OBJ_NEW_QSTR(qst);
-                    #pragma GCC diagnostic pop
-                } else {
-                    // Architecture-specific link
-                    arch_link_qstr(dest, (off & 3) == 2, qst);
-                }
-            }
-        }
-
-=======
->>>>>>> 9b486340
         if (kind == MP_CODE_NATIVE_PY) {
             // Read prelude offset within fun_data, and extract scope flags.
             prelude_offset = read_uint(reader);
@@ -484,22 +389,16 @@
 mp_compiled_module_t mp_raw_code_load(mp_reader_t *reader, mp_module_context_t *context) {
     byte header[4];
     read_bytes(reader, header, sizeof(header));
-    if (header[0] != 'C'
+    if (header[0] != 'M'
         || header[1] != MPY_VERSION
         || MPY_FEATURE_DECODE_FLAGS(header[2]) != MPY_FEATURE_FLAGS
-<<<<<<< HEAD
-        || header[3] > mp_small_int_bits()
-        || read_uint(reader, NULL) > QSTR_WINDOW_SIZE) {
-        mp_raise_ValueError(MP_ERROR_TEXT("Incompatible .mpy file. Please update all .mpy files. See http://adafru.it/mpy-update for more info."));
-=======
         || header[3] > MP_SMALL_INT_BITS) {
         mp_raise_ValueError(MP_ERROR_TEXT("incompatible .mpy file"));
->>>>>>> 9b486340
     }
     if (MPY_FEATURE_DECODE_ARCH(header[2]) != MP_NATIVE_ARCH_NONE) {
         byte arch = MPY_FEATURE_DECODE_ARCH(header[2]);
         if (!MPY_FEATURE_ARCH_TEST(arch)) {
-            mp_raise_ValueError(MP_ERROR_TEXT("incompatible native .mpy architecture"));
+            mp_raise_ValueError(MP_ERROR_TEXT("incompatible .mpy arch"));
         }
     }
 
@@ -680,12 +579,12 @@
 
 void mp_raw_code_save(mp_compiled_module_t *cm, mp_print_t *print) {
     // header contains:
-    //  byte  'C'
+    //  byte  'M'
     //  byte  version
     //  byte  feature flags
     //  byte  number of bits in a small int
     byte header[4] = {
-        'C',
+        'M',
         MPY_VERSION,
         MPY_FEATURE_ENCODE_FLAGS(MPY_FEATURE_FLAGS_DYNAMIC),
         #if MICROPY_DYNAMIC_COMPILER
