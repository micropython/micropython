--- conflicted
+++ resolved
@@ -40,46 +40,6 @@
 
 #define QSTR_LAST_STATIC MP_QSTR_zip
 
-<<<<<<< HEAD
-// Macros to encode/decode flags to/from the feature byte
-#define MPY_FEATURE_ENCODE_FLAGS(flags) (flags)
-#define MPY_FEATURE_DECODE_FLAGS(feat) ((feat) & 3)
-
-// Macros to encode/decode native architecture to/from the feature byte
-#define MPY_FEATURE_ENCODE_ARCH(arch) ((arch) << 2)
-#define MPY_FEATURE_DECODE_ARCH(feat) ((feat) >> 2)
-
-// The feature flag bits encode the compile-time config options that
-// affect the generate bytecode.
-#define MPY_FEATURE_FLAGS ( \
-    ((MICROPY_OPT_CACHE_MAP_LOOKUP_IN_BYTECODE) << 0) \
-    | ((MICROPY_PY_BUILTINS_STR_UNICODE) << 1) \
-    )
-// This is a version of the flags that can be configured at runtime.
-#define MPY_FEATURE_FLAGS_DYNAMIC ( \
-    ((MICROPY_OPT_CACHE_MAP_LOOKUP_IN_BYTECODE_DYNAMIC) << 0) \
-    | ((MICROPY_PY_BUILTINS_STR_UNICODE_DYNAMIC) << 1) \
-    )
-
-// Define the host architecture
-#if MICROPY_EMIT_X86
-#define MPY_FEATURE_ARCH (MP_NATIVE_ARCH_X86)
-#elif MICROPY_EMIT_X64
-#define MPY_FEATURE_ARCH (MP_NATIVE_ARCH_X64)
-#elif MICROPY_EMIT_THUMB
-#define MPY_FEATURE_ARCH (MP_NATIVE_ARCH_ARMV7M)
-#elif MICROPY_EMIT_ARM
-#define MPY_FEATURE_ARCH (MP_NATIVE_ARCH_ARMV6)
-#elif MICROPY_EMIT_XTENSA
-#define MPY_FEATURE_ARCH (MP_NATIVE_ARCH_XTENSA)
-#elif MICROPY_EMIT_XTENSAWIN
-#define MPY_FEATURE_ARCH (MP_NATIVE_ARCH_XTENSAWIN)
-#else
-#define MPY_FEATURE_ARCH (MP_NATIVE_ARCH_NONE)
-#endif
-
-=======
->>>>>>> 973f6878
 #if MICROPY_DYNAMIC_COMPILER
 #define MPY_FEATURE_ARCH_DYNAMIC mp_dynamic_compiler.native_arch
 #else
