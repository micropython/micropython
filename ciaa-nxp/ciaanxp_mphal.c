/*
 * This file is part of the Micro Python project, http://micropython.org/
 *
 * The MIT License (MIT)
 *
 * Copyright (c) 2015 Damien P. George
 *
 * Permission is hereby granted, free of charge, to any person obtaining a copy
 * of this software and associated documentation files (the "Software"), to deal
 * in the Software without restriction, including without limitation the rights
 * to use, copy, modify, merge, publish, distribute, sublicense, and/or sell
 * copies of the Software, and to permit persons to whom the Software is
 * furnished to do so, subject to the following conditions:
 *
 * The above copyright notice and this permission notice shall be included in
 * all copies or substantial portions of the Software.
 *
 * THE SOFTWARE IS PROVIDED "AS IS", WITHOUT WARRANTY OF ANY KIND, EXPRESS OR
 * IMPLIED, INCLUDING BUT NOT LIMITED TO THE WARRANTIES OF MERCHANTABILITY,
 * FITNESS FOR A PARTICULAR PURPOSE AND NONINFRINGEMENT. IN NO EVENT SHALL THE
 * AUTHORS OR COPYRIGHT HOLDERS BE LIABLE FOR ANY CLAIM, DAMAGES OR OTHER
 * LIABILITY, WHETHER IN AN ACTION OF CONTRACT, TORT OR OTHERWISE, ARISING FROM,
 * OUT OF OR IN CONNECTION WITH THE SOFTWARE OR THE USE OR OTHER DEALINGS IN
 * THE SOFTWARE.
 */

#include <string.h>
#include "ciaanxp_mphal.h"
#include "board.h"

static int interrupt_char;

static volatile mp_uint_t tick_ct = 0;

void SysTick_Handler(void) {
	tick_ct++;
}

<<<<<<< HEAD

void mp_hal_init(void) {
	SystemCoreClockUpdate();
	SysTick_Config(SystemCoreClock/1000);
    Board_Init();
    Board_Buttons_Init();
    // ver que es esto
    //MP_STATE_PORT(keyboard_interrupt_obj) = mp_obj_new_exception(&mp_type_KeyboardInterrupt);
}

mp_uint_t mp_hal_get_milliseconds(void) {
    // TODO
=======
void mp_hal_init(void) {
	SystemCoreClockUpdate();
	SysTick_Config(SystemCoreClock/1000);
	Board_Init();
    	Board_Buttons_Init();
}

mp_uint_t mp_hal_get_milliseconds(void) {
>>>>>>> 51de2435
    return tick_ct;
}

void mp_hal_milli_delay(mp_uint_t ms) {
<<<<<<< HEAD
    // tuned for fixed CPU frequency
	uint32_t end = tick_ct + ms;
	while(tick_ct < end)
		__WFI();
=======
	uint32_t end = tick_ct + ms;
		while(tick_ct < end)
			__WFI();
>>>>>>> 51de2435
}

void mp_hal_set_interrupt_char(int c) {
    interrupt_char = c;
}

int mp_hal_stdin_rx_chr(void) {
   /*
    for (;;) {
        if (uart_rx_any()) {
            return uart_rx_char();
        }
    } */
   for (;;) {
        int r = Board_UARTGetChar();
        if (r!= EOF) {
            return r;
        }
    }
}

void mp_hal_stdout_tx_str(const char *str) {
    mp_hal_stdout_tx_strn(str, strlen(str));
}

void mp_hal_stdout_tx_strn(const char *str, mp_uint_t len) {
    for (; len > 0; --len) {
        //uart_tx_char(*str++);
    	Board_UARTPutChar(*str++);
    }
}

void mp_hal_stdout_tx_strn_cooked(const char *str, mp_uint_t len) {
    for (; len > 0; --len) {
        if (*str == '\n') {
            //uart_tx_char('\r');
        	Board_UARTPutChar('\r');
        }
        //uart_tx_char(*str++);
        Board_UARTPutChar(*str++);
    }
}<|MERGE_RESOLUTION|>--- conflicted
+++ resolved
@@ -36,43 +36,23 @@
 	tick_ct++;
 }
 
-<<<<<<< HEAD
 
 void mp_hal_init(void) {
 	SystemCoreClockUpdate();
 	SysTick_Config(SystemCoreClock/1000);
     Board_Init();
     Board_Buttons_Init();
-    // ver que es esto
-    //MP_STATE_PORT(keyboard_interrupt_obj) = mp_obj_new_exception(&mp_type_KeyboardInterrupt);
 }
 
 mp_uint_t mp_hal_get_milliseconds(void) {
-    // TODO
-=======
-void mp_hal_init(void) {
-	SystemCoreClockUpdate();
-	SysTick_Config(SystemCoreClock/1000);
-	Board_Init();
-    	Board_Buttons_Init();
-}
-
-mp_uint_t mp_hal_get_milliseconds(void) {
->>>>>>> 51de2435
+    return tick_ct;
     return tick_ct;
 }
 
 void mp_hal_milli_delay(mp_uint_t ms) {
-<<<<<<< HEAD
-    // tuned for fixed CPU frequency
 	uint32_t end = tick_ct + ms;
 	while(tick_ct < end)
 		__WFI();
-=======
-	uint32_t end = tick_ct + ms;
-		while(tick_ct < end)
-			__WFI();
->>>>>>> 51de2435
 }
 
 void mp_hal_set_interrupt_char(int c) {
@@ -80,12 +60,6 @@
 }
 
 int mp_hal_stdin_rx_chr(void) {
-   /*
-    for (;;) {
-        if (uart_rx_any()) {
-            return uart_rx_char();
-        }
-    } */
    for (;;) {
         int r = Board_UARTGetChar();
         if (r!= EOF) {
@@ -100,7 +74,6 @@
 
 void mp_hal_stdout_tx_strn(const char *str, mp_uint_t len) {
     for (; len > 0; --len) {
-        //uart_tx_char(*str++);
     	Board_UARTPutChar(*str++);
     }
 }
@@ -108,10 +81,8 @@
 void mp_hal_stdout_tx_strn_cooked(const char *str, mp_uint_t len) {
     for (; len > 0; --len) {
         if (*str == '\n') {
-            //uart_tx_char('\r');
         	Board_UARTPutChar('\r');
         }
-        //uart_tx_char(*str++);
         Board_UARTPutChar(*str++);
     }
 }