--- conflicted
+++ resolved
@@ -41,12 +41,8 @@
 void mp_hal_init(void) {
 	SystemCoreClockUpdate();
 	SysTick_Config(SystemCoreClock/1000);
-<<<<<<< HEAD
-    Board_Init();
-    Board_Buttons_Init();
-=======
-	Board_Init();
->>>>>>> 00485722
+        Board_Init();
+    	Board_Buttons_Init();
 }
 
 // Time funcions
