/*
 * This file is part of the Micro Python project, http://micropython.org/
 *
 * The MIT License (MIT)
 *
 * Copyright (c) 2015 Damien P. George
 *
 * Permission is hereby granted, free of charge, to any person obtaining a copy
 * of this software and associated documentation files (the "Software"), to deal
 * in the Software without restriction, including without limitation the rights
 * to use, copy, modify, merge, publish, distribute, sublicense, and/or sell
 * copies of the Software, and to permit persons to whom the Software is
 * furnished to do so, subject to the following conditions:
 *
 * The above copyright notice and this permission notice shall be included in
 * all copies or substantial portions of the Software.
 *
 * THE SOFTWARE IS PROVIDED "AS IS", WITHOUT WARRANTY OF ANY KIND, EXPRESS OR
 * IMPLIED, INCLUDING BUT NOT LIMITED TO THE WARRANTIES OF MERCHANTABILITY,
 * FITNESS FOR A PARTICULAR PURPOSE AND NONINFRINGEMENT. IN NO EVENT SHALL THE
 * AUTHORS OR COPYRIGHT HOLDERS BE LIABLE FOR ANY CLAIM, DAMAGES OR OTHER
 * LIABILITY, WHETHER IN AN ACTION OF CONTRACT, TORT OR OTHERWISE, ARISING FROM,
 * OUT OF OR IN CONNECTION WITH THE SOFTWARE OR THE USE OR OTHER DEALINGS IN
 * THE SOFTWARE.
 */

#include <stdio.h>

#include "py/obj.h"
#include MICROPY_HAL_H
#include "modpyb.h"

<<<<<<< HEAD
=======

>>>>>>> 51de2435
STATIC mp_obj_t pyb_millis(void) {
    return MP_OBJ_NEW_SMALL_INT(mp_hal_get_milliseconds());
}
STATIC MP_DEFINE_CONST_FUN_OBJ_0(pyb_millis_obj, pyb_millis);


STATIC mp_obj_t pyb_elapsed_millis(mp_obj_t start) {
    uint32_t startMillis = mp_obj_get_int(start);
    uint32_t currMillis = mp_hal_get_milliseconds();
    return MP_OBJ_NEW_SMALL_INT((currMillis - startMillis) & 0x1fff);
}
STATIC MP_DEFINE_CONST_FUN_OBJ_1(pyb_elapsed_millis_obj, pyb_elapsed_millis);
<<<<<<< HEAD
=======

>>>>>>> 51de2435

STATIC mp_obj_t pyb_delay(mp_obj_t ms_in) {
    mp_int_t ms = mp_obj_get_int(ms_in);
    if (ms >= 0) {
        mp_hal_milli_delay(ms);
    }
    return mp_const_none;
}
STATIC MP_DEFINE_CONST_FUN_OBJ_1(pyb_delay_obj, pyb_delay);

STATIC const mp_map_elem_t pyb_module_globals_table[] = {
    { MP_OBJ_NEW_QSTR(MP_QSTR___name__), MP_OBJ_NEW_QSTR(MP_QSTR_pyb) },

    { MP_OBJ_NEW_QSTR(MP_QSTR_millis), (mp_obj_t)&pyb_millis_obj },
    { MP_OBJ_NEW_QSTR(MP_QSTR_elapsed_millis), (mp_obj_t)&pyb_elapsed_millis_obj },
    { MP_OBJ_NEW_QSTR(MP_QSTR_delay), (mp_obj_t)&pyb_delay_obj },

    { MP_OBJ_NEW_QSTR(MP_QSTR_LED), (mp_obj_t)&pyb_led_type },
    { MP_OBJ_NEW_QSTR(MP_QSTR_Switch), (mp_obj_t)&pyb_switch_type },
};

STATIC MP_DEFINE_CONST_DICT(pyb_module_globals, pyb_module_globals_table);

const mp_obj_module_t pyb_module = {
    .base = { &mp_type_module },
    .name = MP_QSTR_pyb,
    .globals = (mp_obj_dict_t*)&pyb_module_globals,
};<|MERGE_RESOLUTION|>--- conflicted
+++ resolved
@@ -30,10 +30,7 @@
 #include MICROPY_HAL_H
 #include "modpyb.h"
 
-<<<<<<< HEAD
-=======
 
->>>>>>> 51de2435
 STATIC mp_obj_t pyb_millis(void) {
     return MP_OBJ_NEW_SMALL_INT(mp_hal_get_milliseconds());
 }
@@ -46,10 +43,7 @@
     return MP_OBJ_NEW_SMALL_INT((currMillis - startMillis) & 0x1fff);
 }
 STATIC MP_DEFINE_CONST_FUN_OBJ_1(pyb_elapsed_millis_obj, pyb_elapsed_millis);
-<<<<<<< HEAD
-=======
 
->>>>>>> 51de2435
 
 STATIC mp_obj_t pyb_delay(mp_obj_t ms_in) {
     mp_int_t ms = mp_obj_get_int(ms_in);
