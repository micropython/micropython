<<<<<<< HEAD
print("Welcome to Micropython on EDU-CIAA-NXP")
=======
import pyb

print("Test ADC")

channel1 = pyb.ADC(1)
channel2 = pyb.ADC(2)
channel3 = pyb.ADC(3)

print(channel1)
print(channel2)
print(channel3)


print("Main loop")
while True:
	v1 = channel1.read()
	v2 = channel2.read()
	v3 = channel3.read()
	print("value ch1:"+str(v1))
	print("value ch2:"+str(v2))
	print("value ch3:"+str(v3))
	pyb.delay(1000)

>>>>>>> 2d1b2cbd
<|MERGE_RESOLUTION|>--- conflicted
+++ resolved
@@ -1,27 +1,2 @@
-<<<<<<< HEAD
 print("Welcome to Micropython on EDU-CIAA-NXP")
-=======
-import pyb
 
-print("Test ADC")
-
-channel1 = pyb.ADC(1)
-channel2 = pyb.ADC(2)
-channel3 = pyb.ADC(3)
-
-print(channel1)
-print(channel2)
-print(channel3)
-
-
-print("Main loop")
-while True:
-	v1 = channel1.read()
-	v2 = channel2.read()
-	v3 = channel3.read()
-	print("value ch1:"+str(v1))
-	print("value ch2:"+str(v2))
-	print("value ch3:"+str(v3))
-	pyb.delay(1000)
-
->>>>>>> 2d1b2cbd
