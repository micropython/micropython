--- conflicted
+++ resolved
@@ -1,63 +1 @@
-<<<<<<< HEAD
-import pyb
-import math
-import collections
-
-class Clase:
-	def __init__(self):
-		pass
-
-	def miMetodo(self,arg):
-		print("Mi metodo:"+str(arg))
-
-def performanceTest():
-	d = 10000
-	print("start. Wait for %d milis" % d)
-	millis = pyb.millis
-	endTime = millis() + d
-	count = 0
-	while millis() < endTime:
-		count += 1
-	print("Count: ", count)
-
-def test():
-	# Test slice
-	values = [100, 200, 300, 400, 500]
-	slice = values[2:-1]
-	print(slice)
-	values = "Hello World"
-	evens = values[:2]
-	print(evens)
-	#print('Enciendo')
-	#led3.on()
-	#pyb.delay(1000);
-	#print('Apago')
-	#led3.off()
-	#pyb.delay(1000);
-	# Test math
-	s = math.sqrt(2)
-	print("sqrt(2)="+str(s))
-	# Test array
-	from array import *
-	x=array('f',[0.0,1.0,2.0])
-	print(x)
-	# Test Set
-	print("Test de Sets")
-	x = [1, 1, 2, 2, 2, 2, 2, 3, 3]
-	s = set(x)
-	print(s)
-	#Test tuples
-	a,b = 4,6
-	print("a:"+str(a)+" b:"+str(b))
-	a,b,c = 4,5,6
-	print("a:"+str(a)+" b:"+str(b)+" c:"+str(c))
-	#Test collection
-	Person = collections.namedtuple("Person", ["name", "age", "gender"] )
-	bob = Person(name='Bob', age=30, gender='male')
-	print(bob)
-
-test()
-performanceTest()
-=======
-print("Welcome to micropython on EDU-CIAA-NXP")
->>>>>>> bd2a3d21
+print("Welcome to micropython on EDU-CIAA-NXP")