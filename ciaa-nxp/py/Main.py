<<<<<<< HEAD
import pyb

led1 = pyb.LED(1)
led2 = pyb.LED(2)
led3 = pyb.LED(3)

switch1 = pyb.Switch(1)
switch2 = pyb.Switch(2)
switch3 = pyb.Switch(3)
switch4 = pyb.Switch(4)

def performanceTest():
	d = 10000
	print("start. Wait for %d milis" % d)
	millis = pyb.millis
	endTime = millis() + d
	count = 0
	while millis() < endTime:
		count += 1
	print("Count: ", count)

counter=0
while(True):
	performanceTest()
	#print('Estado de pulsadores:')
	#val = switch1.value()
	#print('sw1 vale:'+str(val))	
        #val = switch2.value()
        #print('sw2 vale:'+str(val))
        #val = switch3.value()
        #print('sw3 vale:'+str(val))
        #val = switch4.value()
        #print('sw4 vale:'+str(val))
	
	#counter=counter+1
	#print('Modificacion de leds:'+str(counter))
	#print('Enciendo')
	#led1.on()
	#pyb.delay(100);
	#print('Apago')
	#led1.off()
	#pyb.delay(100);

        #print('Enciendo')
        #led2.on()
        #pyb.delay(1000);
        #print('Apago')
        #led2.off()
        #pyb.delay(1000);

        #print('Enciendo')
        #led3.on()
        #pyb.delay(1000);
        #print('Apago')
        #led3.off()
        #pyb.delay(1000);
=======
import math
import collections

class Clase:
	def __init__(self):
		pass

	def miMetodo(self,arg):
		print("Mi metodo:"+str(arg))

#Test class
c = Clase()
c.miMetodo(56)

# Test bytearray
ba = bytearray()
ba.append(33)
		
# Test slice
values = [100, 200, 300, 400, 500]
slice = values[2:-1]
print(slice)
values = "Hello World"
evens = values[:2]
print(evens)

# Test math
s = math.sqrt(2)
print("sqrt(2)="+str(s))

# Test array
from array import *
x=array('f',[0.0,1.0,2.0])
print(x)

# Test Set
print("Test de Sets")
x = [1, 1, 2, 2, 2, 2, 2, 3, 3]
s = set(x)
print(s)

#Test tuples
a,b = 4,6
print("a:"+str(a)+" b:"+str(b))
a,b,c = 4,5,6
print("a:"+str(a)+" b:"+str(b)+" c:"+str(c))

#Test collection
Person = collections.namedtuple("Person", ["name", "age", "gender"] )
bob = Person(name='Bob', age=30, gender='male')
print(bob)
>>>>>>> 51de2435
<|MERGE_RESOLUTION|>--- conflicted
+++ resolved
@@ -1,14 +1,13 @@
-<<<<<<< HEAD
 import pyb
+import math
+import collections
 
-led1 = pyb.LED(1)
-led2 = pyb.LED(2)
-led3 = pyb.LED(3)
+class Clase:
+	def __init__(self):
+		pass
 
-switch1 = pyb.Switch(1)
-switch2 = pyb.Switch(2)
-switch3 = pyb.Switch(3)
-switch4 = pyb.Switch(4)
+	def miMetodo(self,arg):
+		print("Mi metodo:"+str(arg))
 
 def performanceTest():
 	d = 10000
@@ -20,91 +19,41 @@
 		count += 1
 	print("Count: ", count)
 
-counter=0
-while(True):
-	performanceTest()
-	#print('Estado de pulsadores:')
-	#val = switch1.value()
-	#print('sw1 vale:'+str(val))	
-        #val = switch2.value()
-        #print('sw2 vale:'+str(val))
-        #val = switch3.value()
-        #print('sw3 vale:'+str(val))
-        #val = switch4.value()
-        #print('sw4 vale:'+str(val))
-	
-	#counter=counter+1
-	#print('Modificacion de leds:'+str(counter))
+def test():
+	# Test slice
+	values = [100, 200, 300, 400, 500]
+	slice = values[2:-1]
+	print(slice)
+	values = "Hello World"
+	evens = values[:2]
+	print(evens)
 	#print('Enciendo')
-	#led1.on()
-	#pyb.delay(100);
+	#led3.on()
+	#pyb.delay(1000);
 	#print('Apago')
-	#led1.off()
-	#pyb.delay(100);
+	#led3.off()
+	#pyb.delay(1000);
+	# Test math
+	s = math.sqrt(2)
+	print("sqrt(2)="+str(s))
+	# Test array
+	from array import *
+	x=array('f',[0.0,1.0,2.0])
+	print(x)
+	# Test Set
+	print("Test de Sets")
+	x = [1, 1, 2, 2, 2, 2, 2, 3, 3]
+	s = set(x)
+	print(s)
+	#Test tuples
+	a,b = 4,6
+	print("a:"+str(a)+" b:"+str(b))
+	a,b,c = 4,5,6
+	print("a:"+str(a)+" b:"+str(b)+" c:"+str(c))
+	#Test collection
+	Person = collections.namedtuple("Person", ["name", "age", "gender"] )
+	bob = Person(name='Bob', age=30, gender='male')
+	print(bob)
 
-        #print('Enciendo')
-        #led2.on()
-        #pyb.delay(1000);
-        #print('Apago')
-        #led2.off()
-        #pyb.delay(1000);
-
-        #print('Enciendo')
-        #led3.on()
-        #pyb.delay(1000);
-        #print('Apago')
-        #led3.off()
-        #pyb.delay(1000);
-=======
-import math
-import collections
-
-class Clase:
-	def __init__(self):
-		pass
-
-	def miMetodo(self,arg):
-		print("Mi metodo:"+str(arg))
-
-#Test class
-c = Clase()
-c.miMetodo(56)
-
-# Test bytearray
-ba = bytearray()
-ba.append(33)
-		
-# Test slice
-values = [100, 200, 300, 400, 500]
-slice = values[2:-1]
-print(slice)
-values = "Hello World"
-evens = values[:2]
-print(evens)
-
-# Test math
-s = math.sqrt(2)
-print("sqrt(2)="+str(s))
-
-# Test array
-from array import *
-x=array('f',[0.0,1.0,2.0])
-print(x)
-
-# Test Set
-print("Test de Sets")
-x = [1, 1, 2, 2, 2, 2, 2, 3, 3]
-s = set(x)
-print(s)
-
-#Test tuples
-a,b = 4,6
-print("a:"+str(a)+" b:"+str(b))
-a,b,c = 4,5,6
-print("a:"+str(a)+" b:"+str(b)+" c:"+str(c))
-
-#Test collection
-Person = collections.namedtuple("Person", ["name", "age", "gender"] )
-bob = Person(name='Bob', age=30, gender='male')
-print(bob)
->>>>>>> 51de2435
+test()
+performanceTest()