--- conflicted
+++ resolved
@@ -131,10 +131,7 @@
     mp_obj_list_append(mp_sys_path, MP_OBJ_NEW_QSTR(MP_QSTR__slash_flash_slash_lib));
     mp_obj_list_init(mp_sys_argv, 0);
 
-<<<<<<< HEAD
     init_flash_fs(0);
-=======
-	//debug
 	/*
 	Board_UARTPutSTR("inicio main adc");
 	//Board_ADC_EnableChannel(1);
@@ -171,7 +168,6 @@
 	}
 	*/
 
->>>>>>> 2d1b2cbd
 
     if (!pyexec_file("/flash/Main.py")) {
 		mp_hal_stdout_tx_strn("\nFATAL ERROR:\n", 0);
