#include <stdint.h>
#include <stdio.h>
#include <string.h>

#include "py/nlr.h"
#include "py/compile.h"
#include "py/runtime.h"
#include "py/repl.h"
#include "py/gc.h"
#include "stmhal/pyexec.h"
#include "ciaanxp_mphal.h"

#include "lib/fatfs/ff.h"

#include "modpyb.h"
#include "ciaanxp_mphal.h"

//prueba uart, sacar
#include "chip.h"
#include "board.h"

#define __SECTION_EXT(type, bank, name) __attribute__ ((section("." #type ".$" #bank "." #name)))
#define __SECTION(type, bank) __attribute__ ((section("." #type ".$" #bank)))

#define __DATA_EXT(bank, name) __SECTION_EXT(data, bank, name)
#define __DATA(bank) __SECTION(data, bank)

// maximum heap for device with 32k RAM o RAM2 (40K block)
static char *stack_top;
static __DATA(RAM2) char heap[32*1024];

//extern const char programScript[];

void do_str(const char *src, mp_parse_input_kind_t input_kind) {
    mp_lexer_t *lex = mp_lexer_new_from_str_len(MP_QSTR__lt_stdin_gt_, src, strlen(src), 0);
    if (lex == NULL) {
        return;
    }

    nlr_buf_t nlr;
    if (nlr_push(&nlr) == 0) {
        qstr source_name = lex->source_name;
        mp_parse_node_t pn = mp_parse(lex, input_kind);
        mp_obj_t module_fun = mp_compile(pn, source_name, MP_EMIT_OPT_NONE, true);
        mp_call_function_0(module_fun);
        nlr_pop();
    } else {
        // uncaught exception
        mp_obj_print_exception(&mp_plat_print, (mp_obj_t)nlr.ret_val);
    }
}

static FATFS fatfs0;


static const char fresh_main_py[] =
"# main.py -- put your code here!\r\n"
"print('Sopdawoooop!');"
;

static const char fresh_readme_txt[] =
"This is a Micro Python board\r\n"
"\r\n"
"You can get started right away by writing your Python code in 'main.py'.\r\n"
"\r\n"
"For a serial prompt:\r\n"
" - Windows: you need to go to 'Device manager', right click on the unknown device,\r\n"
"   then update the driver software, using the 'pybcdc.inf' file found on this drive.\r\n"
"   Then use a terminal program like Hyperterminal or putty.\r\n"
" - Mac OS X: use the command: screen /dev/tty.usbmodem*\r\n"
" - Linux: use the command: screen /dev/ttyACM0\r\n"
"\r\n"
"Please visit http://micropython.org/help/ for further help.\r\n"
;

void init_flash_fs(uint reset_mode) {
    // try to mount the flash
    FRESULT res = f_mount(&fatfs0, "/flash", 1);

    if (reset_mode == 3 || res == FR_NO_FILESYSTEM) {
        // no filesystem, or asked to reset it, so create a fresh one

        res = f_mkfs("/flash", 0, 0);
        if (res == FR_OK) {
            // success creating fresh LFS
        } else {
            __BKPT(0);
        }

        // set label
        f_setlabel("/flash/pybflash");

        // create empty main.py
        FIL fp;
        f_open(&fp, "/flash/Main.py", FA_WRITE | FA_CREATE_ALWAYS);
        UINT n;
        f_write(&fp, fresh_main_py, sizeof(fresh_main_py) - 1 /* don't count null terminator */, &n);
        // TODO check we could write n bytes
        f_close(&fp);

        // create readme file
        f_open(&fp, "/flash/README.txt", FA_WRITE | FA_CREATE_ALWAYS);
        f_write(&fp, fresh_readme_txt, sizeof(fresh_readme_txt) - 1 /* don't count null terminator */, &n);
        f_close(&fp);

        // keep LED on for at least 200ms
        mp_hal_milli_delay(200);
    } else if (res == FR_OK) {
        // mount sucessful
    } else {
        __BKPT(0);
    }

    // The current directory is used as the boot up directory.
    // It is set to the internal flash filesystem by default.
    f_chdrive("/flash");
}

int main(int argc, char **argv) {
    int stack_dummy;
    stack_top = (char*)&stack_dummy;

	memset(heap, 0, sizeof(heap));
    gc_init(heap, heap + sizeof(heap));

    mp_init();
    mp_hal_init();
    mp_obj_list_init(mp_sys_path, 0);
    mp_obj_list_append(mp_sys_path, MP_OBJ_NEW_QSTR(MP_QSTR_)); // current dir (or base dir of the script)
    mp_obj_list_append(mp_sys_path, MP_OBJ_NEW_QSTR(MP_QSTR__slash_flash));
    mp_obj_list_append(mp_sys_path, MP_OBJ_NEW_QSTR(MP_QSTR__slash_flash_slash_lib));
    mp_obj_list_init(mp_sys_argv, 0);

<<<<<<< HEAD

    if (!pyexec_file("/Main.py")) {
=======
    init_flash_fs(0);

    if (!pyexec_file("/flash/Main.py")) {
>>>>>>> 7c5f4f20
		mp_hal_stdout_tx_strn("\nFATAL ERROR:\n", 0);
    }

    pyexec_friendly_repl();
    mp_deinit();
    return 0;
}


void gc_collect(void) {
    void *dummy;
    gc_collect_start();
    gc_collect_root(&dummy, ((mp_uint_t)stack_top - (mp_uint_t)&dummy) / sizeof(mp_uint_t));
    gc_collect_end();
    //gc_dump_info();
}

#if 0
mp_lexer_t *mp_lexer_new_from_file(const char *filename) {
    return NULL;
}
#endif

mp_import_stat_t mp_import_stat(const char *path) {
    return MP_IMPORT_STAT_NO_EXIST;
}

#if 0
mp_obj_t mp_builtin_open(uint n_args, const mp_obj_t *args, mp_map_t *kwargs) {
    return mp_const_none;
}
MP_DEFINE_CONST_FUN_OBJ_KW(mp_builtin_open_obj, 1, mp_builtin_open);
#endif

void nlr_jump_fail(void *val) {
}

void NORETURN __fatal_error(const char *msg) {
    while (1);
}

#ifndef NDEBUG
void MP_WEAK __assert_func(const char *file, int line, const char *func, const char *expr) {
    printf("Assertion '%s' failed, at file %s:%d\n", expr, file, line);
    __fatal_error("Assertion failed");
}
#endif

#if 0
int _lseek() {return 0;}
int _read() {return 0;}
int _write() {return 0;}
int _close() {return 0;}
void _exit(int x) {for(;;){}}
int _sbrk() {return 0;}
int _kill() {return 0;}
int _getpid() {return 0;}
int _fstat() {return 0;}
int _isatty() {return 0;}
#endif

#if 0
void *malloc(size_t n) {return NULL;}
void *calloc(size_t nmemb, size_t size) {return NULL;}
void *realloc(void *ptr, size_t size) {return NULL;}
void free(void *p) {}
int printf(const char *m, ...) {return 0;}
void *memcpy(void *dest, const void *src, size_t n) {return NULL;}
int memcmp(const void *s1, const void *s2, size_t n) {return 0;}
void *memmove(void *dest, const void *src, size_t n) {return NULL;}
void *memset(void *s, int c, size_t n) {return NULL;}
int strcmp(const char *s1, const char* s2) {return 0;}
int strncmp(const char *s1, const char* s2, size_t n) {return 0;}
size_t strlen(const char *s) {return 0;}
char *strcat(char *dest, const char *src) {return NULL;}
char *strchr(const char *dest, int c) {return NULL;}
#include <stdarg.h>
int vprintf(const char *format, va_list ap) {return 0;}
int vsnprintf(char *str,  size_t  size,  const  char  *format, va_list ap) {return 0;}

#undef putchar
int putchar(int c) {return 0;}
int puts(const char *s) {return 0;}

void _start(void) {main(0, NULL);}
#endif<|MERGE_RESOLUTION|>--- conflicted
+++ resolved
@@ -131,14 +131,9 @@
     mp_obj_list_append(mp_sys_path, MP_OBJ_NEW_QSTR(MP_QSTR__slash_flash_slash_lib));
     mp_obj_list_init(mp_sys_argv, 0);
 
-<<<<<<< HEAD
-
-    if (!pyexec_file("/Main.py")) {
-=======
     init_flash_fs(0);
 
     if (!pyexec_file("/flash/Main.py")) {
->>>>>>> 7c5f4f20
 		mp_hal_stdout_tx_strn("\nFATAL ERROR:\n", 0);
     }
 
