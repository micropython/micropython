include ../py/mkenv.mk

# qstr definitions (must come before including py.mk)
QSTR_DEFS = qstrdefsport.h

# include py core make definitions
include ../py/py.mk
LD=$(CROSS_COMPILE)gcc

CROSS_COMPILE = arm-none-eabi-

INC =  -I.
INC += -I..
INC += -I../stmhal
INC += -I../teensy
INC += -I../lib/mp-readline
INC += -I../lib/timeutils
INC += -Iboard_ciaa_edu_4337/inc/ -Ilpc_chip_43xx/inc/
INC += -I$(BUILD)

COPT += -DCORE_M4 -D__USE_LPCOPEN -D__USE_NEWLIB

ARCH_FLAGS = -mthumb -mtune=cortex-m4 -mabi=aapcs-linux -mcpu=cortex-m4 -mfpu=fpv4-sp-d16 -mfloat-abi=hard 
CFLAGS_CORTEX_M4 = $(ARCH_FLAGS) -fsingle-precision-constant -Wdouble-promotion -fshort-enums
CFLAGS = $(INC) -Wall -ansi -std=gnu99 -nostdlib $(CFLAGS_CORTEX_M4) $(COPT)

#Debugging/Optimization
ifeq ($(DEBUG), 1)
CFLAGS += -O0 -ggdb
else
CFLAGS += -Os -DNDEBUG
endif

LDFLAGS = $(ARCH_FLAGS) -nostdlib -T ciaa_lpc4337.ld -Wl,-Map=$@.map -Wl,--cref
LIBS =

SRC_C = \
	main.c \
	sysinit.c \
	system.c \
	cr_startup_lpc43xx.c \
	ciaanxp_mphal.c \
	ciaa_help.c \
	bootSys.c  \
	lpc43_diskio.c \
	lpc43_flash.c \
	lpc43_storage.c \
	ffconf.c \
	moduos.c \
	modpyb.c \
	modpybled.c \
	modpybswitch.c \
	modpybuart.c \
	modpybpin.c \
	modpybextint.c \
	modpybdac.c \
	modpybtimer.c \
	modpybpwm.c \
	modpybadc.c \
	modpybkeyboard.c \
	modpyblcd44780u.c \
	modpybeeprom.c \
	modpybspi.c \
<<<<<<< HEAD
	lib/fatfs/ff.c \
	lib/fatfs/option/ccsbcs.c \
	lib/mp-readline/readline.c \
	lib/timeutils/timeutils.c \
	lib/utils/pyexec.c \
=======
	modpybrtc.c \
	bootSys.c  \
	$(wildcard lpc_chip_43xx/src/*.c) \
	$(wildcard board_ciaa_edu_4337/src/*.c) \
	$(wildcard board_ciaa_edu_4337/src/ponchos/*.c) \
	stmhal/fsusermount.c \
>>>>>>> 3d1ecbd3
	stmhal/file.c \
	stmhal/import.c \
	stmhal/input.c \
	stmhal/lexerfatfs.c \
	stmhal/pybstdio.c \
	$(wildcard lpc_chip_43xx/src/*.c) \
	$(wildcard board_ciaa_edu_4337/src/*.c) \
	$(wildcard board_ciaa_edu_4337/src/ponchos/*.c)

SRC_S = \
#	startup_stm32f40xx.s \
	gchelper.s \

OBJ = $(PY_O) $(addprefix $(BUILD)/, $(SRC_C:.c=.o) $(SRC_S:.s=.o))

all: $(BUILD)/firmware.elf

$(BUILD)/firmware.elf: $(OBJ)
	$(ECHO) "LINK $@"
	$(Q)$(LD) $(LDFLAGS) -o $@ $(OBJ) $(LIBS)
	$(Q)$(SIZE) -A -x $@

$(BUILD)/firmware.bin: $(BUILD)/firmware.elf
	$(Q)$(CROSS_COMPILE)objcopy -v -O binary $< $@

PHONY: debug openocd download erase

download: $(BUILD)/firmware.bin
	@openocd -f ciaa-nxp.cfg \
		-c "init" \
		-c "halt 0" \
		-c "flash write_image erase unlock $^ 0x1A000000 bin" \
		-c "reset run" \
		-c "shutdown"

fsdownload: $(BUILD)/fs.bin
	@openocd -f ciaa-nxp.cfg \
		-c "init" \
		-c "halt 0" \
		-c "flash write_image erase unlock $^ 0x1B000000 bin" \
		-c "reset run" \
		-c "shutdown"

erase:
	@openocd -f ciaa-nxp.cfg \
		-c "init" -c "halt 0" -c "flash erase_sector 0 0 last" -c "shutdown"

openocd:
	@openocd -f ciaa-nxp.cfg

debug: $(BUILD)/firmware.elf
	$(CROSS_COMPILE)gdb $(BUILD)/firmware.elf -ex "target remote :3333" -ex "mon reset halt" -ex "load"

include ../py/mkrules.mk<|MERGE_RESOLUTION|>--- conflicted
+++ resolved
@@ -61,20 +61,12 @@
 	modpyblcd44780u.c \
 	modpybeeprom.c \
 	modpybspi.c \
-<<<<<<< HEAD
+	modpybrtc.c \
 	lib/fatfs/ff.c \
 	lib/fatfs/option/ccsbcs.c \
 	lib/mp-readline/readline.c \
 	lib/timeutils/timeutils.c \
 	lib/utils/pyexec.c \
-=======
-	modpybrtc.c \
-	bootSys.c  \
-	$(wildcard lpc_chip_43xx/src/*.c) \
-	$(wildcard board_ciaa_edu_4337/src/*.c) \
-	$(wildcard board_ciaa_edu_4337/src/ponchos/*.c) \
-	stmhal/fsusermount.c \
->>>>>>> 3d1ecbd3
 	stmhal/file.c \
 	stmhal/import.c \
 	stmhal/input.c \
