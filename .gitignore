# Compiled Sources
###################
*.o
*.a
*.elf
*.bin
*.map
*.hex
*.dis
*.exe

# Packages
############

# Logs and Databases
######################
*.log

# VIM Swap Files
######################
*.swp

# Build directories
######################
build/
build-*/

# Test failure outputs
######################
tests/results/*

# Python cache files
######################
__pycache__/
*.pyc

# Customized Makefile/project overrides
######################
GNUmakefile
user.props

# Generated rst files
######################
genrst/
<<<<<<< HEAD
/docs/_build/*

*.bak
=======

# MacOS desktop metadata files
######################
.DS_Store
>>>>>>> de2e0812
<|MERGE_RESOLUTION|>--- conflicted
+++ resolved
@@ -42,13 +42,10 @@
 # Generated rst files
 ######################
 genrst/
-<<<<<<< HEAD
 /docs/_build/*
 
 *.bak
-=======
 
 # MacOS desktop metadata files
 ######################
-.DS_Store
->>>>>>> de2e0812
+.DS_Store