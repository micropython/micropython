--- conflicted
+++ resolved
@@ -43,12 +43,10 @@
 ######################
 genrst/
 
-<<<<<<< HEAD
 # Backup files
 ######################
 *.bak
-=======
+
 # MacOS desktop metadata files
 ######################
-.DS_Store
->>>>>>> de2e0812
+.DS_Store