/*
 * This file is part of the MicroPython project, http://micropython.org/
 *
 * The MIT License (MIT)
 *
 * Copyright (c) 2016-2017 Scott Shawcroft for Adafruit Industries
 *
 * Permission is hereby granted, free of charge, to any person obtaining a copy
 * of this software and associated documentation files (the "Software"), to deal
 * in the Software without restriction, including without limitation the rights
 * to use, copy, modify, merge, publish, distribute, sublicense, and/or sell
 * copies of the Software, and to permit persons to whom the Software is
 * furnished to do so, subject to the following conditions:
 *
 * The above copyright notice and this permission notice shall be included in
 * all copies or substantial portions of the Software.
 *
 * THE SOFTWARE IS PROVIDED "AS IS", WITHOUT WARRANTY OF ANY KIND, EXPRESS OR
 * IMPLIED, INCLUDING BUT NOT LIMITED TO THE WARRANTIES OF MERCHANTABILITY,
 * FITNESS FOR A PARTICULAR PURPOSE AND NONINFRINGEMENT. IN NO EVENT SHALL THE
 * AUTHORS OR COPYRIGHT HOLDERS BE LIABLE FOR ANY CLAIM, DAMAGES OR OTHER
 * LIABILITY, WHETHER IN AN ACTION OF CONTRACT, TORT OR OTHERWISE, ARISING FROM,
 * OUT OF OR IN CONNECTION WITH THE SOFTWARE OR THE USE OR OTHER DEALINGS IN
 * THE SOFTWARE.
 */
#include <string.h>

#include "py/obj.h"
#include "py/runtime.h"
#include "py/objstr.h"

#include "shared/runtime/interrupt_char.h"
#include "supervisor/shared/bluetooth/bluetooth.h"
#include "supervisor/shared/display.h"
#include "supervisor/shared/status_leds.h"
#include "supervisor/shared/reload.h"
#include "supervisor/shared/stack.h"
#include "supervisor/shared/traceback.h"
#include "supervisor/shared/translate/translate.h"
#include "supervisor/shared/workflow.h"
#include "supervisor/usb.h"

#include "shared-bindings/microcontroller/__init__.h"
#include "shared-bindings/supervisor/__init__.h"
#include "shared-bindings/time/__init__.h"
#include "shared-bindings/supervisor/Runtime.h"
#include "shared-bindings/supervisor/StatusBar.h"

//| """Supervisor settings"""
//|

//| runtime: Runtime
//| """Runtime information, such as ``runtime.serial_connected``
//| (USB serial connection status).
//| This object is the sole instance of `supervisor.Runtime`."""
//|

//| status_bar: StatusBar
//| """The status bar, shown on an attached display, and also sent to
//| an attached terminal via OSC escape codes over the REPL serial connection.
//| The status bar reports the current IP or BLE connection, what file is running,
//| the last exception name and location, and firmware version information.
//| This object is the sole instance of `supervisor.StatusBar`."""
//|

//| def set_rgb_status_brightness(brightness: int) -> None:
//|     """Set brightness of status RGB LED from 0-255. This will take effect
//|        after the current code finishes and the status LED is used to show
//|        the finish state."""
//|     ...
//|
STATIC mp_obj_t supervisor_set_rgb_status_brightness(mp_obj_t lvl) {
    // This must be int. If cast to uint8_t first, will never raise a ValueError.
    int brightness_int = mp_obj_get_int(lvl);
    mp_arg_validate_int_range(brightness_int, 0, 255, MP_QSTR_brightness);
    set_status_brightness((uint8_t)brightness_int);
    return mp_const_none;
}
MP_DEFINE_CONST_FUN_OBJ_1(supervisor_set_rgb_status_brightness_obj, supervisor_set_rgb_status_brightness);

//| def reload() -> None:
//|     """Reload the main Python code and run it (equivalent to hitting Ctrl-D at the REPL)."""
//|     ...
//|
STATIC mp_obj_t supervisor_reload(void) {
    reload_initiate(RUN_REASON_SUPERVISOR_RELOAD);
    return mp_const_none;
}
MP_DEFINE_CONST_FUN_OBJ_0(supervisor_reload_obj, supervisor_reload);

//| def set_next_stack_limit(size: int) -> None:
//|     """Set the size of the stack for the next vm run. If its too large, the default will be used."""
//|     ...
//|
STATIC mp_obj_t supervisor_set_next_stack_limit(mp_obj_t size_obj) {
    mp_int_t size = mp_obj_get_int(size_obj);

    mp_arg_validate_int_min(size, 256, MP_QSTR_size);

    set_next_stack_size(size);

    return mp_const_none;
}
MP_DEFINE_CONST_FUN_OBJ_1(supervisor_set_next_stack_limit_obj, supervisor_set_next_stack_limit);

//| def set_next_code_file(filename: Optional[str], *, reload_on_success : bool = False, reload_on_error: bool = False, sticky_on_success: bool = False, sticky_on_error: bool = False, sticky_on_reload: bool = False) -> None:
//|     """Set what file to run on the next vm run.
//|
//|     When not ``None``, the given ``filename`` is inserted at the front of the usual ['code.py',
//|     'main.py'] search sequence.
//|
//|     The optional keyword arguments specify what happens after the specified file has run:
//|
//|     ``sticky_on_…`` determine whether the newly set filename and options stay in effect: If
//|     True, further runs will continue to run that file (unless it says otherwise by calling
//|     ``set_next_code_filename()`` itself). If False, the settings will only affect one run and
//|     revert to the standard code.py/main.py afterwards.
//|
//|     ``reload_on_…`` determine how to continue: If False, wait in the usual "Code done running.
//|     Waiting for reload. / Press any key to enter the REPL. Use CTRL-D to reload." state. If
//|     True, reload immediately as if CTRL-D was pressed.
//|
//|     ``…_on_success`` take effect when the program runs to completion or calls ``sys.exit()``.
//|
//|     ``…_on_error`` take effect when the program exits with an exception, including the
//|     KeyboardInterrupt caused by CTRL-C.
//|
//|     ``…_on_reload`` take effect when the program is interrupted by files being written to the USB
//|     drive (auto-reload) or when it calls ``supervisor.reload()``.
//|
//|     These settings are stored in RAM, not in persistent memory, and will therefore only affect
//|     soft reloads. Powering off or resetting the device will always revert to standard settings.
//|
//|     When called multiple times in the same run, only the last call takes effect, replacing any
//|     settings made by previous ones. This is the main use of passing ``None`` as a filename: to
//|     reset to the standard search sequence."""
//|     ...
//|
STATIC mp_obj_t supervisor_set_next_code_file(size_t n_args, const mp_obj_t *pos_args, mp_map_t *kw_args) {
    static const mp_arg_t allowed_args[] = {
        { MP_QSTR_filename, MP_ARG_REQUIRED | MP_ARG_OBJ, {.u_rom_obj = mp_const_none} },
        { MP_QSTR_reload_on_success, MP_ARG_KW_ONLY | MP_ARG_BOOL, {.u_bool = false} },
        { MP_QSTR_reload_on_error, MP_ARG_KW_ONLY | MP_ARG_BOOL, {.u_bool = false} },
        { MP_QSTR_sticky_on_success, MP_ARG_KW_ONLY | MP_ARG_BOOL, {.u_bool = false} },
        { MP_QSTR_sticky_on_error, MP_ARG_KW_ONLY | MP_ARG_BOOL, {.u_bool = false} },
        { MP_QSTR_sticky_on_reload, MP_ARG_KW_ONLY | MP_ARG_BOOL, {.u_bool = false} },
    };
    struct {
        mp_arg_val_t filename;
        mp_arg_val_t reload_on_success;
        mp_arg_val_t reload_on_error;
        mp_arg_val_t sticky_on_success;
        mp_arg_val_t sticky_on_error;
        mp_arg_val_t sticky_on_reload;
    } args;
    mp_arg_parse_all(n_args, pos_args, kw_args, MP_ARRAY_SIZE(allowed_args), allowed_args, (mp_arg_val_t *)&args);
    if (!mp_obj_is_str_or_bytes(args.filename.u_obj) && args.filename.u_obj != mp_const_none) {
        mp_raise_TypeError(translate("argument has wrong type"));
    }
    if (args.filename.u_obj == mp_const_none) {
        args.filename.u_obj = mp_const_empty_bytes;
    }
    uint8_t options = 0;
    if (args.reload_on_success.u_bool) {
        options |= SUPERVISOR_NEXT_CODE_OPT_RELOAD_ON_SUCCESS;
    }
    if (args.reload_on_error.u_bool) {
        options |= SUPERVISOR_NEXT_CODE_OPT_RELOAD_ON_ERROR;
    }
    if (args.sticky_on_success.u_bool) {
        options |= SUPERVISOR_NEXT_CODE_OPT_STICKY_ON_SUCCESS;
    }
    if (args.sticky_on_error.u_bool) {
        options |= SUPERVISOR_NEXT_CODE_OPT_STICKY_ON_ERROR;
    }
    if (args.sticky_on_reload.u_bool) {
        options |= SUPERVISOR_NEXT_CODE_OPT_STICKY_ON_RELOAD;
    }
    size_t len;
    const char *filename = mp_obj_str_get_data(args.filename.u_obj, &len);
    free_memory(next_code_allocation);
    if (options != 0 || len != 0) {
        next_code_allocation = allocate_memory(align32_size(sizeof(next_code_info_t) + len + 1), false, true);
        if (next_code_allocation == NULL) {
            m_malloc_fail(sizeof(next_code_info_t) + len + 1);
        }
        next_code_info_t *next_code = (next_code_info_t *)next_code_allocation->ptr;
        next_code->options = options | SUPERVISOR_NEXT_CODE_OPT_NEWLY_SET;
        memcpy(&next_code->filename, filename, len);
        next_code->filename[len] = '\0';
    } else {
        next_code_allocation = NULL;
    }
    return mp_const_none;
}
MP_DEFINE_CONST_FUN_OBJ_KW(supervisor_set_next_code_file_obj, 0, supervisor_set_next_code_file);

//| def ticks_ms() -> int:
//|     """Return the time in milliseconds since an unspecified reference point, wrapping after 2**29ms.
//|
//|     The value is initialized so that the first overflow occurs about 65
//|     seconds after power-on, making it feasible to check that your program
//|     works properly around an overflow.
//|
//|     The wrap value was chosen so that it is always possible to add
//|     or subtract two `ticks_ms` values without overflow on a board without
//|     long ints (or without allocating any long integer objects, on boards with
//|     long ints).
//|
//|     This ticks value comes from a low-accuracy clock internal to the
//|     microcontroller, just like `time.monotonic`.  Due to its low accuracy
//|     and the fact that it "wraps around" every few days, it is intended
//|     for working with short term events like advancing an LED animation,
//|     not for long term events like counting down the time until a holiday.
//|
//|     Addition, subtraction, and comparison of ticks values can be done
//|     with routines like the following::
//|
//|         _TICKS_PERIOD = const(1<<29)
//|         _TICKS_MAX = const(_TICKS_PERIOD-1)
//|         _TICKS_HALFPERIOD = const(_TICKS_PERIOD//2)
//|
//|         def ticks_add(ticks, delta):
//|             "Add a delta to a base number of ticks, performing wraparound at 2**29ms."
//|             return (a + b) % _TICKS_PERIOD
//|
//|         def ticks_diff(ticks1, ticks2):
//|             "Compute the signed difference between two ticks values, assuming that they are within 2**28 ticks"
//|             diff = (ticks1 - ticks2) & _TICKS_MAX
//|             diff = ((diff + _TICKS_HALFPERIOD) & _TICKS_MAX) - _TICKS_HALFPERIOD
//|             return diff
//|
//|         def ticks_less(ticks1, ticks2):
//|             "Return true iff ticks1 is less than ticks2, assuming that they are within 2**28 ticks"
//|             return ticks_diff(ticks1, ticks2) < 0
//|
//|     """
//|     ...
mp_obj_t supervisor_ticks_ms(void) {
    uint64_t ticks_ms = common_hal_time_monotonic_ms();
    return mp_obj_new_int((ticks_ms + 0x1fff0000) % (1 << 29));
}
MP_DEFINE_CONST_FUN_OBJ_0(supervisor_ticks_ms_obj, supervisor_ticks_ms);

//| def get_previous_traceback() -> Optional[str]:
//|     """If the last vm run ended with an exception (including the KeyboardInterrupt caused by
//|     CTRL-C), returns the traceback as a string.
//|     Otherwise, returns ``None``.
//|
//|     An exception traceback is only preserved over a soft reload, a hard reset clears it.
//|
//|     Only code (main or boot) runs are considered, not REPL runs."""
//|     ...
//|
STATIC mp_obj_t supervisor_get_previous_traceback(void) {
    if (prev_traceback_allocation) {
        size_t len = strlen((const char *)prev_traceback_allocation->ptr);
        if (len > 0) {
            mp_obj_str_t *o = m_new_obj(mp_obj_str_t);
            o->base.type = &mp_type_str;
            o->len = len;
            // callers probably aren't going to compare this string, so skip computing the hash
            o->hash = 0;
            o->data = (const byte *)prev_traceback_allocation->ptr;
            return MP_OBJ_FROM_PTR(o);
        }
    }
    return mp_const_none;
}
MP_DEFINE_CONST_FUN_OBJ_0(supervisor_get_previous_traceback_obj, supervisor_get_previous_traceback);

//| def disable_ble_workflow() -> None:
//|     """Disable ble workflow until a reset. This prevents BLE advertising outside of the VM and
//|        the services used for it."""
//|     ...
//|
STATIC mp_obj_t supervisor_disable_ble_workflow(void) {
    #if !CIRCUITPY_BLE_FILE_SERVICE && !CIRCUITPY_SERIAL_BLE
    mp_raise_NotImplementedError(NULL);
    #else
    supervisor_bluetooth_disable_workflow();
    #endif
    return mp_const_none;
}
MP_DEFINE_CONST_FUN_OBJ_0(supervisor_disable_ble_workflow_obj, supervisor_disable_ble_workflow);

//| def reset_terminal(x_pixels: int, y_pixels: int) -> None:
//|     """Reset the CircuitPython serial terminal with new dimensions."""
//|     ...
//|
STATIC mp_obj_t supervisor_reset_terminal(mp_obj_t x_pixels, mp_obj_t y_pixels) {
    #if CIRCUITPY_DISPLAYIO
    supervisor_stop_terminal();
    supervisor_start_terminal(mp_obj_get_int(x_pixels), mp_obj_get_int(y_pixels));
    #else
    mp_raise_NotImplementedError(NULL);
    #endif
    return mp_const_none;
}
MP_DEFINE_CONST_FUN_OBJ_2(supervisor_reset_terminal_obj, supervisor_reset_terminal);

#if CIRCUITPY_USB
//| def set_usb_identification(manufacturer: Optional[str] = None, product: Optional[str] = None, vid: int = -1, pid: int = -1) -> None:
//|     """Override identification constants in the USB Device Descriptor.
//|
//|     If passed, `manufacturer` and `product` must be ASCII strings (or buffers) of at most 126
//|     characters. Any omitted arguments will be left at their default values.
//|
//|     This method must be called in boot.py to have any effect."""
//|     ...
//|
STATIC mp_obj_t supervisor_set_usb_identification(size_t n_args, const mp_obj_t *pos_args, mp_map_t *kw_args) {
    static const mp_arg_t allowed_args[] = {
        { MP_QSTR_manufacturer, MP_ARG_OBJ, {.u_rom_obj = mp_const_none} },
        { MP_QSTR_product, MP_ARG_OBJ, {.u_rom_obj = mp_const_none} },
        { MP_QSTR_vid, MP_ARG_INT, {.u_int = -1} },
        { MP_QSTR_pid, MP_ARG_INT, {.u_int = -1} },
    };
    struct {
        mp_arg_val_t manufacturer;
        mp_arg_val_t product;
        mp_arg_val_t vid;
        mp_arg_val_t pid;
    } args;
    mp_arg_parse_all(n_args, pos_args, kw_args, MP_ARRAY_SIZE(allowed_args), allowed_args, (mp_arg_val_t *)&args);

    if (!usb_identification_allocation) {
        usb_identification_allocation = allocate_memory(sizeof(usb_identification_t), false, true);
    }
    usb_identification_t *identification = (usb_identification_t *)usb_identification_allocation->ptr;

    mp_arg_validate_int_range(args.vid.u_int, -1, (1 << 16) - 1, MP_QSTR_vid);
    mp_arg_validate_int_range(args.pid.u_int, -1, (1 << 16) - 1, MP_QSTR_pid);

    identification->vid = args.vid.u_int > -1 ? args.vid.u_int : USB_VID;
    identification->pid = args.pid.u_int > -1 ? args.pid.u_int : USB_PID;

    mp_buffer_info_t info;
    if (args.manufacturer.u_obj != mp_const_none) {
        mp_get_buffer_raise(args.manufacturer.u_obj, &info, MP_BUFFER_READ);
        mp_arg_validate_length_range(info.len, 0, 126, MP_QSTR_manufacturer);
        memcpy(identification->manufacturer_name, info.buf, info.len);
        identification->manufacturer_name[info.len] = 0;
    } else {
        memcpy(identification->manufacturer_name, USB_MANUFACTURER, sizeof(USB_MANUFACTURER));
    }

    if (args.product.u_obj != mp_const_none) {
        mp_get_buffer_raise(args.product.u_obj, &info, MP_BUFFER_READ);
        mp_arg_validate_length_range(info.len, 0, 126, MP_QSTR_product);
        memcpy(identification->product_name, info.buf, info.len);
        identification->product_name[info.len] = 0;
    } else {
        memcpy(identification->product_name, USB_MANUFACTURER, sizeof(USB_MANUFACTURER));
    }

    return mp_const_none;
}
MP_DEFINE_CONST_FUN_OBJ_KW(supervisor_set_usb_identification_obj, 0, supervisor_set_usb_identification);
#endif

STATIC const mp_rom_map_elem_t supervisor_module_globals_table[] = {
    { MP_ROM_QSTR(MP_QSTR___name__), MP_ROM_QSTR(MP_QSTR_supervisor) },
    { MP_ROM_QSTR(MP_QSTR_set_rgb_status_brightness),  MP_ROM_PTR(&supervisor_set_rgb_status_brightness_obj) },
    { MP_ROM_QSTR(MP_QSTR_runtime),  MP_ROM_PTR(&common_hal_supervisor_runtime_obj) },
    { MP_ROM_QSTR(MP_QSTR_reload),  MP_ROM_PTR(&supervisor_reload_obj) },
    { MP_ROM_QSTR(MP_QSTR_RunReason),  MP_ROM_PTR(&supervisor_run_reason_type) },
    { MP_ROM_QSTR(MP_QSTR_set_next_stack_limit),  MP_ROM_PTR(&supervisor_set_next_stack_limit_obj) },
    { MP_ROM_QSTR(MP_QSTR_set_next_code_file),  MP_ROM_PTR(&supervisor_set_next_code_file_obj) },
    { MP_ROM_QSTR(MP_QSTR_ticks_ms),  MP_ROM_PTR(&supervisor_ticks_ms_obj) },
    { MP_ROM_QSTR(MP_QSTR_get_previous_traceback),  MP_ROM_PTR(&supervisor_get_previous_traceback_obj) },
    { MP_ROM_QSTR(MP_QSTR_disable_ble_workflow),  MP_ROM_PTR(&supervisor_disable_ble_workflow_obj) },
    { MP_ROM_QSTR(MP_QSTR_reset_terminal),  MP_ROM_PTR(&supervisor_reset_terminal_obj) },
<<<<<<< HEAD
    #if CIRCUITPY_USB
    { MP_ROM_QSTR(MP_QSTR_set_usb_identification),  MP_ROM_PTR(&supervisor_set_usb_identification_obj) },
    #endif
=======
    { MP_ROM_QSTR(MP_QSTR_status_bar),  MP_ROM_PTR(&shared_module_supervisor_status_bar_obj) },
>>>>>>> b6f67be3
};

STATIC MP_DEFINE_CONST_DICT(supervisor_module_globals, supervisor_module_globals_table);

const mp_obj_module_t supervisor_module = {
    .base = { &mp_type_module },
    .globals = (mp_obj_dict_t *)&supervisor_module_globals,
};

MP_REGISTER_MODULE(MP_QSTR_supervisor, supervisor_module, CIRCUITPY_SUPERVISOR);<|MERGE_RESOLUTION|>--- conflicted
+++ resolved
@@ -38,7 +38,10 @@
 #include "supervisor/shared/traceback.h"
 #include "supervisor/shared/translate/translate.h"
 #include "supervisor/shared/workflow.h"
+
+#if CIRCUITPY_USB
 #include "supervisor/usb.h"
+#endif
 
 #include "shared-bindings/microcontroller/__init__.h"
 #include "shared-bindings/supervisor/__init__.h"
@@ -299,17 +302,20 @@
 }
 MP_DEFINE_CONST_FUN_OBJ_2(supervisor_reset_terminal_obj, supervisor_reset_terminal);
 
-#if CIRCUITPY_USB
 //| def set_usb_identification(manufacturer: Optional[str] = None, product: Optional[str] = None, vid: int = -1, pid: int = -1) -> None:
 //|     """Override identification constants in the USB Device Descriptor.
 //|
 //|     If passed, `manufacturer` and `product` must be ASCII strings (or buffers) of at most 126
 //|     characters. Any omitted arguments will be left at their default values.
 //|
-//|     This method must be called in boot.py to have any effect."""
+//|     This method must be called in boot.py to have any effect.
+
+//|     Not available on boards without native USB support.
+//|     """
 //|     ...
 //|
 STATIC mp_obj_t supervisor_set_usb_identification(size_t n_args, const mp_obj_t *pos_args, mp_map_t *kw_args) {
+    #if CIRCUITPY_USB
     static const mp_arg_t allowed_args[] = {
         { MP_QSTR_manufacturer, MP_ARG_OBJ, {.u_rom_obj = mp_const_none} },
         { MP_QSTR_product, MP_ARG_OBJ, {.u_rom_obj = mp_const_none} },
@@ -355,9 +361,11 @@
     }
 
     return mp_const_none;
+    #else
+    mp_raise_NotImplementedError(NULL);
+    #endif
 }
 MP_DEFINE_CONST_FUN_OBJ_KW(supervisor_set_usb_identification_obj, 0, supervisor_set_usb_identification);
-#endif
 
 STATIC const mp_rom_map_elem_t supervisor_module_globals_table[] = {
     { MP_ROM_QSTR(MP_QSTR___name__), MP_ROM_QSTR(MP_QSTR_supervisor) },
@@ -371,13 +379,8 @@
     { MP_ROM_QSTR(MP_QSTR_get_previous_traceback),  MP_ROM_PTR(&supervisor_get_previous_traceback_obj) },
     { MP_ROM_QSTR(MP_QSTR_disable_ble_workflow),  MP_ROM_PTR(&supervisor_disable_ble_workflow_obj) },
     { MP_ROM_QSTR(MP_QSTR_reset_terminal),  MP_ROM_PTR(&supervisor_reset_terminal_obj) },
-<<<<<<< HEAD
-    #if CIRCUITPY_USB
     { MP_ROM_QSTR(MP_QSTR_set_usb_identification),  MP_ROM_PTR(&supervisor_set_usb_identification_obj) },
-    #endif
-=======
     { MP_ROM_QSTR(MP_QSTR_status_bar),  MP_ROM_PTR(&shared_module_supervisor_status_bar_obj) },
->>>>>>> b6f67be3
 };
 
 STATIC MP_DEFINE_CONST_DICT(supervisor_module_globals, supervisor_module_globals_table);
