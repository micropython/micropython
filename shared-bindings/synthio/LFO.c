/*
 * This file is part of the Micro Python project, http://micropython.org/
 *
 * The MIT License (MIT)
 *
 * Copyright (c) 2021 Artyom Skrobov
 * Copyright (c) 2023 Jeff Epler for Adafruit Industries
 *
 * Permission is hereby granted, free of charge, to any person obtaining a copy
 * of this software and associated documentation files (the "Software"), to deal
 * in the Software without restriction, including without limitation the rights
 * to use, copy, modify, merge, publish, distribute, sublicense, and/or sell
 * copies of the Software, and to permit persons to whom the Software is
 * furnished to do so, subject to the following conditions:
 *
 * The above copyright notice and this permission notice shall be included in
 * all copies or substantial portions of the Software.
 *
 * THE SOFTWARE IS PROVIDED "AS IS", WITHOUT WARRANTY OF ANY KIND, EXPRESS OR
 * IMPLIED, INCLUDING BUT NOT LIMITED TO THE WARRANTIES OF MERCHANTABILITY,
 * FITNESS FOR A PARTICULAR PURPOSE AND NONINFRINGEMENT. IN NO EVENT SHALL THE
 * AUTHORS OR COPYRIGHT HOLDERS BE LIABLE FOR ANY CLAIM, DAMAGES OR OTHER
 * LIABILITY, WHETHER IN AN ACTION OF CONTRACT, TORT OR OTHERWISE, ARISING FROM,
 * OUT OF OR IN CONNECTION WITH THE SOFTWARE OR THE USE OR OTHER DEALINGS IN
 * THE SOFTWARE.
 */

#include "py/obj.h"
#include "py/objproperty.h"
#include "py/proto.h"
#include "py/runtime.h"
#include "shared-bindings/util.h"
#include "shared-bindings/synthio/LFO.h"
#include "shared-module/synthio/LFO.h"

STATIC const uint16_t triangle[] = {0, 32767, 0, -32767};

//| class LFO:
//|     """A low-frequency oscillator block
//|
//|     Every `rate` seconds, the output of the LFO cycles through its `waveform`.
//|     The output at any particular moment is ``waveform[idx] * scale + offset``.
//|
//|     If `waveform` is None, a triangle waveform is used.
//|
//|     `rate`, `phase_offset`, `offset`, `scale`, and `once` can be changed at run-time. `waveform` may be mutated.
//|
//|     `waveform` must be a ``ReadableBuffer`` with elements of type ``'h'``
//|     (16-bit signed integer).  Internally, the elements of `waveform` are scaled
//|     so that the input range ``[-32768,32767]`` maps to ``[-1.0, 0.99996]``.
//|
//|     An LFO only updates if it is actually associated with a playing `Synthesizer`,
//|     including indirectly via a `Note` or another intermediate LFO.
//|
//|     Using the same LFO as an input to multiple other LFOs or Notes is OK, but
//|     the result if an LFO is tied to multiple Synthtesizer objects is undefined.
//|
//|     In the current implementation, LFOs are updated every 256 samples. This
//|     should be considered an implementation detail, though it affects how LFOs
//|     behave for instance when used to implement an integrator (``l.offset = l``).
//|     """
//|
//|     def __init__(
//|         self,
<<<<<<< HEAD
//|         waveform: ReadableBuffer,
=======
//|         waveform: Optional[ReadableBuffer] = None,
>>>>>>> 58b1ce46
//|         *,
//|         rate: BlockInput = 1.0,
//|         scale: BlockInput = 1.0,
//|         offset: BlockInput = 0.0,
//|         phase_offset: BlockInput = 0.0,
//|         once=False,
//|         interpolate=True
//|     ):
//|         pass
static const mp_arg_t lfo_properties[] = {
    { MP_QSTR_waveform, MP_ARG_OBJ, {.u_obj = MP_ROM_NONE } },
    { MP_QSTR_rate, MP_ARG_OBJ | MP_ARG_KW_ONLY, {.u_obj = MP_ROM_INT(1) } },
    { MP_QSTR_scale, MP_ARG_OBJ | MP_ARG_KW_ONLY, {.u_obj = MP_ROM_INT(1) } },
    { MP_QSTR_offset, MP_ARG_OBJ | MP_ARG_KW_ONLY, {.u_obj = MP_ROM_INT(0) } },
    { MP_QSTR_phase_offset, MP_ARG_OBJ | MP_ARG_KW_ONLY, {.u_obj = MP_ROM_INT(0) } },
    { MP_QSTR_once, MP_ARG_OBJ | MP_ARG_KW_ONLY, {.u_obj = MP_ROM_INT(0) } },
    { MP_QSTR_interpolate, MP_ARG_OBJ | MP_ARG_KW_ONLY, {.u_obj = MP_ROM_INT(1) } },
};

STATIC mp_obj_t synthio_lfo_make_new(const mp_obj_type_t *type_in, size_t n_args, size_t n_kw, const mp_obj_t *all_args) {
    enum { ARG_waveform }; // others never directly referred to by argument number

    mp_arg_val_t args[MP_ARRAY_SIZE(lfo_properties)];
    mp_arg_parse_all_kw_array(n_args, n_kw, all_args, MP_ARRAY_SIZE(lfo_properties), lfo_properties, args);

    synthio_lfo_obj_t *self = mp_obj_malloc(synthio_lfo_obj_t, &synthio_lfo_type);

    self->waveform_bufinfo = ((mp_buffer_info_t) {.buf = (void *)triangle, .len = MP_ARRAY_SIZE(triangle)});
    if (args[ARG_waveform].u_obj != mp_const_none) {
        synthio_synth_parse_waveform(&self->waveform_bufinfo, args[ARG_waveform].u_obj);
    }
    self->waveform_obj = args[ARG_waveform].u_obj;
    self->base.last_tick = synthio_global_tick;

    mp_obj_t result = MP_OBJ_FROM_PTR(self);
    properties_construct_helper(result, lfo_properties + 1, args + 1, MP_ARRAY_SIZE(lfo_properties) - 1);

    return result;
};

//|     waveform: Optional[ReadableBuffer]
//|     """The waveform of this lfo. (read-only, but the values in the buffer may be modified dynamically)"""
STATIC mp_obj_t synthio_lfo_get_waveform(mp_obj_t self_in) {
    synthio_lfo_obj_t *self = MP_OBJ_TO_PTR(self_in);
    return common_hal_synthio_lfo_get_waveform_obj(self);
}
MP_DEFINE_CONST_FUN_OBJ_1(synthio_lfo_get_waveform_obj, synthio_lfo_get_waveform);

MP_PROPERTY_GETTER(synthio_lfo_waveform_obj,
    (mp_obj_t)&synthio_lfo_get_waveform_obj);

//|     rate: BlockInput
//|     """The rate (in Hz) at which the LFO cycles through its waveform"""
STATIC mp_obj_t synthio_lfo_get_rate(mp_obj_t self_in) {
    synthio_lfo_obj_t *self = MP_OBJ_TO_PTR(self_in);
    return common_hal_synthio_lfo_get_rate_obj(self);
}
MP_DEFINE_CONST_FUN_OBJ_1(synthio_lfo_get_rate_obj, synthio_lfo_get_rate);

STATIC mp_obj_t synthio_lfo_set_rate(mp_obj_t self_in, mp_obj_t arg) {
    synthio_lfo_obj_t *self = MP_OBJ_TO_PTR(self_in);
    common_hal_synthio_lfo_set_rate_obj(self, arg);
    return mp_const_none;
}
MP_DEFINE_CONST_FUN_OBJ_2(synthio_lfo_set_rate_obj, synthio_lfo_set_rate);
MP_PROPERTY_GETSET(synthio_lfo_rate_obj,
    (mp_obj_t)&synthio_lfo_get_rate_obj,
    (mp_obj_t)&synthio_lfo_set_rate_obj);


//|     offset: BlockInput
//|     """An additive value applied to the LFO's output"""
STATIC mp_obj_t synthio_lfo_get_offset(mp_obj_t self_in) {
    synthio_lfo_obj_t *self = MP_OBJ_TO_PTR(self_in);
    return common_hal_synthio_lfo_get_offset_obj(self);
}
MP_DEFINE_CONST_FUN_OBJ_1(synthio_lfo_get_offset_obj, synthio_lfo_get_offset);

STATIC mp_obj_t synthio_lfo_set_offset(mp_obj_t self_in, mp_obj_t arg) {
    synthio_lfo_obj_t *self = MP_OBJ_TO_PTR(self_in);
    common_hal_synthio_lfo_set_offset_obj(self, arg);
    return mp_const_none;
}
MP_DEFINE_CONST_FUN_OBJ_2(synthio_lfo_set_offset_obj, synthio_lfo_set_offset);
MP_PROPERTY_GETSET(synthio_lfo_offset_obj,
    (mp_obj_t)&synthio_lfo_get_offset_obj,
    (mp_obj_t)&synthio_lfo_set_offset_obj);

//|     phase_offset: BlockInput
//|     """An additive value applied to the LFO's phase"""
STATIC mp_obj_t synthio_lfo_get_phase_offset(mp_obj_t self_in) {
    synthio_lfo_obj_t *self = MP_OBJ_TO_PTR(self_in);
    return common_hal_synthio_lfo_get_phase_offset_obj(self);
}
MP_DEFINE_CONST_FUN_OBJ_1(synthio_lfo_get_phase_offset_obj, synthio_lfo_get_phase_offset);

STATIC mp_obj_t synthio_lfo_set_phase_offset(mp_obj_t self_in, mp_obj_t arg) {
    synthio_lfo_obj_t *self = MP_OBJ_TO_PTR(self_in);
    common_hal_synthio_lfo_set_phase_offset_obj(self, arg);
    return mp_const_none;
}
MP_DEFINE_CONST_FUN_OBJ_2(synthio_lfo_set_phase_offset_obj, synthio_lfo_set_phase_offset);
MP_PROPERTY_GETSET(synthio_lfo_phase_offset_obj,
    (mp_obj_t)&synthio_lfo_get_phase_offset_obj,
    (mp_obj_t)&synthio_lfo_set_phase_offset_obj);

//|     scale: BlockInput
//|     """An multiplier value applied to the LFO's output"""
STATIC mp_obj_t synthio_lfo_get_scale(mp_obj_t self_in) {
    synthio_lfo_obj_t *self = MP_OBJ_TO_PTR(self_in);
    return common_hal_synthio_lfo_get_scale_obj(self);
}
MP_DEFINE_CONST_FUN_OBJ_1(synthio_lfo_get_scale_obj, synthio_lfo_get_scale);

STATIC mp_obj_t synthio_lfo_set_scale(mp_obj_t self_in, mp_obj_t arg) {
    synthio_lfo_obj_t *self = MP_OBJ_TO_PTR(self_in);
    common_hal_synthio_lfo_set_scale_obj(self, arg);
    return mp_const_none;
}
MP_DEFINE_CONST_FUN_OBJ_2(synthio_lfo_set_scale_obj, synthio_lfo_set_scale);
MP_PROPERTY_GETSET(synthio_lfo_scale_obj,
    (mp_obj_t)&synthio_lfo_get_scale_obj,
    (mp_obj_t)&synthio_lfo_set_scale_obj);

//|
//|     once: bool
//|     """True if the waveform should stop when it reaches its last output value, false if it should re-start at the beginning of its waveform
//|
//|     This applies to the ``phase`` *before* the addition of any ``phase_offset`` """
STATIC mp_obj_t synthio_lfo_get_once(mp_obj_t self_in) {
    synthio_lfo_obj_t *self = MP_OBJ_TO_PTR(self_in);
    return mp_obj_new_bool(common_hal_synthio_lfo_get_once(self));
}
MP_DEFINE_CONST_FUN_OBJ_1(synthio_lfo_get_once_obj, synthio_lfo_get_once);

STATIC mp_obj_t synthio_lfo_set_once(mp_obj_t self_in, mp_obj_t arg) {
    synthio_lfo_obj_t *self = MP_OBJ_TO_PTR(self_in);
    common_hal_synthio_lfo_set_once(self, mp_obj_is_true(arg));
    return mp_const_none;
}
MP_DEFINE_CONST_FUN_OBJ_2(synthio_lfo_set_once_obj, synthio_lfo_set_once);
MP_PROPERTY_GETSET(synthio_lfo_once_obj,
    (mp_obj_t)&synthio_lfo_get_once_obj,
    (mp_obj_t)&synthio_lfo_set_once_obj);


//|
//|     interpolate: bool
//|     """True if the waveform should perform linear interpolation between values"""
STATIC mp_obj_t synthio_lfo_get_interpolate(mp_obj_t self_in) {
    synthio_lfo_obj_t *self = MP_OBJ_TO_PTR(self_in);
    return mp_obj_new_bool(common_hal_synthio_lfo_get_interpolate(self));
}
MP_DEFINE_CONST_FUN_OBJ_1(synthio_lfo_get_interpolate_obj, synthio_lfo_get_interpolate);

STATIC mp_obj_t synthio_lfo_set_interpolate(mp_obj_t self_in, mp_obj_t arg) {
    synthio_lfo_obj_t *self = MP_OBJ_TO_PTR(self_in);
    common_hal_synthio_lfo_set_interpolate(self, mp_obj_is_true(arg));
    return mp_const_none;
}
MP_DEFINE_CONST_FUN_OBJ_2(synthio_lfo_set_interpolate_obj, synthio_lfo_set_interpolate);
MP_PROPERTY_GETSET(synthio_lfo_interpolate_obj,
    (mp_obj_t)&synthio_lfo_get_interpolate_obj,
    (mp_obj_t)&synthio_lfo_set_interpolate_obj);


//|
//|     phase: float
//|     """The phase of the oscillator, in the range 0 to 1 (read-only)"""
STATIC mp_obj_t synthio_lfo_get_phase(mp_obj_t self_in) {
    synthio_lfo_obj_t *self = MP_OBJ_TO_PTR(self_in);
    return mp_obj_new_float(common_hal_synthio_lfo_get_phase(self));
}
MP_DEFINE_CONST_FUN_OBJ_1(synthio_lfo_get_phase_obj, synthio_lfo_get_phase);

MP_PROPERTY_GETTER(synthio_lfo_phase_obj,
    (mp_obj_t)&synthio_lfo_get_phase_obj);


//|
//|     value: float
//|     """The value of the oscillator (read-only)"""
STATIC mp_obj_t synthio_lfo_get_value(mp_obj_t self_in) {
    synthio_lfo_obj_t *self = MP_OBJ_TO_PTR(self_in);
    return mp_obj_new_float(common_hal_synthio_lfo_get_value(self));
}
MP_DEFINE_CONST_FUN_OBJ_1(synthio_lfo_get_value_obj, synthio_lfo_get_value);

MP_PROPERTY_GETTER(synthio_lfo_value_obj,
    (mp_obj_t)&synthio_lfo_get_value_obj);


//|
//|     def retrigger(self):
//|         """Reset the LFO's internal index to the start of the waveform. Most useful when it its `once` property is `True`."""
//|
STATIC mp_obj_t synthio_lfo_retrigger(mp_obj_t self_in) {
    synthio_lfo_obj_t *self = MP_OBJ_TO_PTR(self_in);
    common_hal_synthio_lfo_retrigger(self);
    return mp_const_none;
}
MP_DEFINE_CONST_FUN_OBJ_1(synthio_lfo_retrigger_obj, synthio_lfo_retrigger);

static void lfo_print(const mp_print_t *print, mp_obj_t self_in, mp_print_kind_t kind) {
    (void)kind;
    properties_print_helper(print, self_in, lfo_properties, MP_ARRAY_SIZE(lfo_properties));
}

STATIC const mp_rom_map_elem_t synthio_lfo_locals_dict_table[] = {
    { MP_ROM_QSTR(MP_QSTR_waveform), MP_ROM_PTR(&synthio_lfo_waveform_obj) },
    { MP_ROM_QSTR(MP_QSTR_rate), MP_ROM_PTR(&synthio_lfo_rate_obj) },
    { MP_ROM_QSTR(MP_QSTR_scale), MP_ROM_PTR(&synthio_lfo_scale_obj) },
    { MP_ROM_QSTR(MP_QSTR_offset), MP_ROM_PTR(&synthio_lfo_offset_obj) },
    { MP_ROM_QSTR(MP_QSTR_phase_offset), MP_ROM_PTR(&synthio_lfo_phase_offset_obj) },
    { MP_ROM_QSTR(MP_QSTR_once), MP_ROM_PTR(&synthio_lfo_once_obj) },
    { MP_ROM_QSTR(MP_QSTR_interpolate), MP_ROM_PTR(&synthio_lfo_interpolate_obj) },
    { MP_ROM_QSTR(MP_QSTR_value), MP_ROM_PTR(&synthio_lfo_value_obj) },
    { MP_ROM_QSTR(MP_QSTR_phase), MP_ROM_PTR(&synthio_lfo_phase_obj) },
    { MP_ROM_QSTR(MP_QSTR_retrigger), MP_ROM_PTR(&synthio_lfo_retrigger_obj) },
};
STATIC MP_DEFINE_CONST_DICT(synthio_lfo_locals_dict, synthio_lfo_locals_dict_table);


STATIC const synthio_block_proto_t lfo_proto = {
    MP_PROTO_IMPLEMENT(MP_QSTR_synthio_block)
    .tick = common_hal_synthio_lfo_tick,
};

MP_DEFINE_CONST_OBJ_TYPE(
    synthio_lfo_type,
    MP_QSTR_LFO,
    MP_TYPE_FLAG_HAS_SPECIAL_ACCESSORS,
    make_new, synthio_lfo_make_new,
    locals_dict, &synthio_lfo_locals_dict,
    print, lfo_print,
    protocol, &lfo_proto
    );<|MERGE_RESOLUTION|>--- conflicted
+++ resolved
@@ -62,11 +62,7 @@
 //|
 //|     def __init__(
 //|         self,
-<<<<<<< HEAD
-//|         waveform: ReadableBuffer,
-=======
 //|         waveform: Optional[ReadableBuffer] = None,
->>>>>>> 58b1ce46
 //|         *,
 //|         rate: BlockInput = 1.0,
 //|         scale: BlockInput = 1.0,
