--- conflicted
+++ resolved
@@ -75,7 +75,7 @@
 //|   because this stops all other functions from completing. Think of this as an empty
 //|   ``while`` loop that runs for the specified ``(delay)`` time. If you have other
 //|   code or peripherals (e.g audio recording) that require specific timing or
-//|   processing while you are waiting, explore a different avenue such as using 
+//|   processing while you are waiting, explore a different avenue such as using
 //|   `time.sleep()`.
 //|
 STATIC mp_obj_t mcu_delay_us(mp_obj_t delay_obj) {
@@ -135,11 +135,7 @@
 //| .. method:: reset()
 //|
 //|   Reset the microcontroller. After reset, the microcontroller will enter the
-<<<<<<< HEAD
-//|   run mode last set by `one_next_reset`.
-=======
 //|   run mode last set by `on_next_reset`.
->>>>>>> 892d5cda
 //|
 //|   .. warning:: This may result in file system corruption when connected to a
 //|     host computer. Be very careful when calling this! Make sure the device
