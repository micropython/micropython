--- conflicted
+++ resolved
@@ -32,8 +32,6 @@
 #include "py/objtuple.h"
 #include "py/binary.h"
 
-#include "supervisor/shared/translate/translate.h"
-
 #if MICROPY_PY_UCTYPES
 
 // The uctypes module allows defining the layout of a raw data structure (using
@@ -192,7 +190,7 @@
             // but scalar structure field is lowered into native Python int, so all
             // type info is lost. So, we cannot say if it's scalar type description,
             // or such lowered scalar.
-            mp_raise_TypeError(MP_ERROR_TEXT("cannot unambiguously get sizeof scalar"));
+            mp_raise_TypeError(MP_ERROR_TEXT("can't unambiguously get sizeof scalar"));
         }
         syntax_error();
     }
@@ -504,8 +502,8 @@
     }
 }
 
-STATIC mp_obj_t uctypes_struct_subscr(mp_obj_t base_in, mp_obj_t index_in, mp_obj_t value) {
-    mp_obj_uctypes_struct_t *self = mp_obj_cast_to_native_base(base_in, &uctypes_struct_type);
+STATIC mp_obj_t uctypes_struct_subscr(mp_obj_t self_in, mp_obj_t index_in, mp_obj_t value) {
+    mp_obj_uctypes_struct_t *self = MP_OBJ_TO_PTR(self_in);
 
     if (value == MP_OBJ_NULL) {
         // delete
@@ -561,7 +559,7 @@
             }
 
         } else if (agg_type == PTR) {
-            byte *p = *(void **)(void *)self->addr;
+            byte *p = *(void **)self->addr;
             if (mp_obj_is_small_int(t->items[1])) {
                 uint val_type = GET_TYPE(MP_OBJ_SMALL_INT_VALUE(t->items[1]), VAL_TYPE_BITS);
                 return get_aligned(val_type, p, index);
@@ -590,7 +588,7 @@
                 mp_int_t offset = MP_OBJ_SMALL_INT_VALUE(t->items[0]);
                 uint agg_type = GET_TYPE(offset, AGG_TYPE_BITS);
                 if (agg_type == PTR) {
-                    byte *p = *(void **)(void *)self->addr;
+                    byte *p = *(void **)self->addr;
                     return mp_obj_new_int((mp_int_t)(uintptr_t)p);
                 }
             }
@@ -636,21 +634,6 @@
 }
 MP_DEFINE_CONST_FUN_OBJ_2(uctypes_struct_bytes_at_obj, uctypes_struct_bytes_at);
 
-<<<<<<< HEAD
-STATIC const mp_obj_type_t uctypes_struct_type = {
-    { &mp_type_type },
-    .flags = MP_TYPE_FLAG_EXTENDED,
-    .name = MP_QSTR_struct,
-    .print = uctypes_struct_print,
-    .make_new = uctypes_struct_make_new,
-    .attr = uctypes_struct_attr,
-    MP_TYPE_EXTENDED_FIELDS(
-        .subscr = uctypes_struct_subscr,
-        .unary_op = uctypes_struct_unary_op,
-        .buffer_p = { .get_buffer = uctypes_get_buffer },
-        ),
-};
-=======
 STATIC MP_DEFINE_CONST_OBJ_TYPE(
     uctypes_struct_type,
     MP_QSTR_struct,
@@ -662,7 +645,6 @@
     unary_op, uctypes_struct_unary_op,
     buffer, uctypes_get_buffer
     );
->>>>>>> 294baf52
 
 STATIC const mp_rom_map_elem_t mp_module_uctypes_globals_table[] = {
     { MP_ROM_QSTR(MP_QSTR___name__), MP_ROM_QSTR(MP_QSTR_uctypes) },
