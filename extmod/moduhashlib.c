// Copyright (c) 2014 Paul Sokolovsky
// SPDX-FileCopyrightText: 2014 MicroPython & CircuitPython contributors (https://github.com/adafruit/circuitpython/graphs/contributors)
//
// SPDX-License-Identifier: MIT

#include <assert.h>
#include <string.h>

#include "py/runtime.h"

#include "supervisor/shared/translate.h"

#if MICROPY_PY_UHASHLIB

#if MICROPY_SSL_MBEDTLS
#include "mbedtls/version.h"
#endif

#if MICROPY_PY_UHASHLIB_SHA256

#if MICROPY_SSL_MBEDTLS
#include "mbedtls/sha256.h"
#else
#include "crypto-algorithms/sha256.h"
#endif

#endif

#if MICROPY_PY_UHASHLIB_SHA1 || MICROPY_PY_UHASHLIB_MD5

#if MICROPY_SSL_AXTLS
#include "lib/axtls/crypto/crypto.h"
#endif

#if MICROPY_SSL_MBEDTLS
#include "mbedtls/md5.h"
#include "mbedtls/sha1.h"
#endif

#endif


typedef struct _mp_obj_hash_t {
    mp_obj_base_t base;
    char state[0];
} mp_obj_hash_t;

#if MICROPY_PY_UHASHLIB_SHA256
STATIC mp_obj_t uhashlib_sha256_update(mp_obj_t self_in, mp_obj_t arg);

#if MICROPY_SSL_MBEDTLS

<<<<<<< HEAD
STATIC mp_obj_t uhashlib_sha256_make_new(const mp_obj_type_t *type, size_t n_args, const mp_obj_t *args, mp_map_t *kw_args) {
    mp_arg_check_num(n_args, kw_args, 0, 1, false);
    mp_obj_hash_t *o = m_new_obj_var(mp_obj_hash_t, char, sizeof(mbedtls_sha256_context));
    o->base.type = type;
    mbedtls_sha256_init((mbedtls_sha256_context *)&o->state);
    mbedtls_sha256_starts((mbedtls_sha256_context *)&o->state, 0);
=======
#if MBEDTLS_VERSION_NUMBER < 0x02070000
#define mbedtls_sha256_starts_ret mbedtls_sha256_starts
#define mbedtls_sha256_update_ret mbedtls_sha256_update
#define mbedtls_sha256_finish_ret mbedtls_sha256_finish
#endif

STATIC mp_obj_t uhashlib_sha256_make_new(const mp_obj_type_t *type, size_t n_args, size_t n_kw, const mp_obj_t *args) {
    mp_arg_check_num(n_args, n_kw, 0, 1, false);
    mp_obj_hash_t *o = m_new_obj_var(mp_obj_hash_t, char, sizeof(mbedtls_sha256_context));
    o->base.type = type;
    mbedtls_sha256_init((mbedtls_sha256_context *)&o->state);
    mbedtls_sha256_starts_ret((mbedtls_sha256_context *)&o->state, 0);
>>>>>>> b057fb8a
    if (n_args == 1) {
        uhashlib_sha256_update(MP_OBJ_FROM_PTR(o), args[0]);
    }
    return MP_OBJ_FROM_PTR(o);
}

STATIC mp_obj_t uhashlib_sha256_update(mp_obj_t self_in, mp_obj_t arg) {
    mp_obj_hash_t *self = MP_OBJ_TO_PTR(self_in);
    mp_buffer_info_t bufinfo;
    mp_get_buffer_raise(arg, &bufinfo, MP_BUFFER_READ);
<<<<<<< HEAD
    mbedtls_sha256_update((mbedtls_sha256_context *)&self->state, bufinfo.buf, bufinfo.len);
=======
    mbedtls_sha256_update_ret((mbedtls_sha256_context *)&self->state, bufinfo.buf, bufinfo.len);
>>>>>>> b057fb8a
    return mp_const_none;
}

STATIC mp_obj_t uhashlib_sha256_digest(mp_obj_t self_in) {
    mp_obj_hash_t *self = MP_OBJ_TO_PTR(self_in);
    vstr_t vstr;
    vstr_init_len(&vstr, 32);
<<<<<<< HEAD
    mbedtls_sha256_finish((mbedtls_sha256_context *)&self->state, (unsigned char *)vstr.buf);
=======
    mbedtls_sha256_finish_ret((mbedtls_sha256_context *)&self->state, (unsigned char *)vstr.buf);
>>>>>>> b057fb8a
    return mp_obj_new_str_from_vstr(&mp_type_bytes, &vstr);
}

#else

static void check_not_unicode(const mp_obj_t arg) {
    #if MICROPY_CPYTHON_COMPAT
    if (MP_OBJ_IS_STR(arg)) {
        mp_raise_TypeError(translate("a bytes-like object is required"));
    }
    #endif
}

STATIC mp_obj_t uhashlib_sha256_make_new(const mp_obj_type_t *type, size_t n_args, const mp_obj_t *args, mp_map_t *kw_args) {
    mp_arg_check_num(n_args, kw_args, 0, 1, false);
    mp_obj_hash_t *o = m_new_obj_var(mp_obj_hash_t, char, sizeof(CRYAL_SHA256_CTX));
    o->base.type = type;
    sha256_init((CRYAL_SHA256_CTX *)o->state);
    if (n_args == 1) {
        uhashlib_sha256_update(MP_OBJ_FROM_PTR(o), args[0]);
    }
    return MP_OBJ_FROM_PTR(o);
}

STATIC mp_obj_t uhashlib_sha256_update(mp_obj_t self_in, mp_obj_t arg) {
    check_not_unicode(arg);
    mp_obj_hash_t *self = MP_OBJ_TO_PTR(self_in);
    mp_buffer_info_t bufinfo;
    mp_get_buffer_raise(arg, &bufinfo, MP_BUFFER_READ);
    sha256_update((CRYAL_SHA256_CTX *)self->state, bufinfo.buf, bufinfo.len);
    return mp_const_none;
}

STATIC mp_obj_t uhashlib_sha256_digest(mp_obj_t self_in) {
    mp_obj_hash_t *self = MP_OBJ_TO_PTR(self_in);
    vstr_t vstr;
    vstr_init_len(&vstr, SHA256_BLOCK_SIZE);
    sha256_final((CRYAL_SHA256_CTX *)self->state, (byte *)vstr.buf);
    return mp_obj_new_str_from_vstr(&mp_type_bytes, &vstr);
}
#endif

STATIC MP_DEFINE_CONST_FUN_OBJ_2(uhashlib_sha256_update_obj, uhashlib_sha256_update);
STATIC MP_DEFINE_CONST_FUN_OBJ_1(uhashlib_sha256_digest_obj, uhashlib_sha256_digest);

STATIC const mp_rom_map_elem_t uhashlib_sha256_locals_dict_table[] = {
    { MP_ROM_QSTR(MP_QSTR_update), MP_ROM_PTR(&uhashlib_sha256_update_obj) },
    { MP_ROM_QSTR(MP_QSTR_digest), MP_ROM_PTR(&uhashlib_sha256_digest_obj) },
};

STATIC MP_DEFINE_CONST_DICT(uhashlib_sha256_locals_dict, uhashlib_sha256_locals_dict_table);

STATIC const mp_obj_type_t uhashlib_sha256_type = {
    { &mp_type_type },
    .name = MP_QSTR_sha256,
    .make_new = uhashlib_sha256_make_new,
    .locals_dict = (void *)&uhashlib_sha256_locals_dict,
};
#endif

#if MICROPY_PY_UHASHLIB_SHA1
STATIC mp_obj_t uhashlib_sha1_update(mp_obj_t self_in, mp_obj_t arg);

#if MICROPY_SSL_AXTLS
STATIC mp_obj_t uhashlib_sha1_make_new(const mp_obj_type_t *type, size_t n_args, const mp_obj_t *args, mp_map_t *kw_args) {
    mp_arg_check_num(n_args, kw_args, 0, 1, false);
    mp_obj_hash_t *o = m_new_obj_var(mp_obj_hash_t, char, sizeof(SHA1_CTX));
    o->base.type = type;
    SHA1_Init((SHA1_CTX *)o->state);
    if (n_args == 1) {
        uhashlib_sha1_update(MP_OBJ_FROM_PTR(o), args[0]);
    }
    return MP_OBJ_FROM_PTR(o);
}

STATIC mp_obj_t uhashlib_sha1_update(mp_obj_t self_in, mp_obj_t arg) {
    check_not_unicode(arg);
    mp_obj_hash_t *self = MP_OBJ_TO_PTR(self_in);
    mp_buffer_info_t bufinfo;
    mp_get_buffer_raise(arg, &bufinfo, MP_BUFFER_READ);
    SHA1_Update((SHA1_CTX *)self->state, bufinfo.buf, bufinfo.len);
    return mp_const_none;
}

STATIC mp_obj_t uhashlib_sha1_digest(mp_obj_t self_in) {
    mp_obj_hash_t *self = MP_OBJ_TO_PTR(self_in);
    vstr_t vstr;
    vstr_init_len(&vstr, SHA1_SIZE);
    SHA1_Final((byte *)vstr.buf, (SHA1_CTX *)self->state);
    return mp_obj_new_str_from_vstr(&mp_type_bytes, &vstr);
}
#endif

#if MICROPY_SSL_MBEDTLS

#if MBEDTLS_VERSION_NUMBER < 0x02070000
#define mbedtls_sha1_starts_ret mbedtls_sha1_starts
#define mbedtls_sha1_update_ret mbedtls_sha1_update
#define mbedtls_sha1_finish_ret mbedtls_sha1_finish
#endif

STATIC mp_obj_t uhashlib_sha1_make_new(const mp_obj_type_t *type, size_t n_args, size_t n_kw, const mp_obj_t *args) {
    mp_arg_check_num(n_args, n_kw, 0, 1, false);
    mp_obj_hash_t *o = m_new_obj_var(mp_obj_hash_t, char, sizeof(mbedtls_sha1_context));
    o->base.type = type;
    mbedtls_sha1_init((mbedtls_sha1_context *)o->state);
<<<<<<< HEAD
    mbedtls_sha1_starts((mbedtls_sha1_context *)o->state);
=======
    mbedtls_sha1_starts_ret((mbedtls_sha1_context *)o->state);
>>>>>>> b057fb8a
    if (n_args == 1) {
        uhashlib_sha1_update(MP_OBJ_FROM_PTR(o), args[0]);
    }
    return MP_OBJ_FROM_PTR(o);
}

STATIC mp_obj_t uhashlib_sha1_update(mp_obj_t self_in, mp_obj_t arg) {
    mp_obj_hash_t *self = MP_OBJ_TO_PTR(self_in);
    mp_buffer_info_t bufinfo;
    mp_get_buffer_raise(arg, &bufinfo, MP_BUFFER_READ);
<<<<<<< HEAD
    mbedtls_sha1_update((mbedtls_sha1_context *)self->state, bufinfo.buf, bufinfo.len);
=======
    mbedtls_sha1_update_ret((mbedtls_sha1_context *)self->state, bufinfo.buf, bufinfo.len);
>>>>>>> b057fb8a
    return mp_const_none;
}

STATIC mp_obj_t uhashlib_sha1_digest(mp_obj_t self_in) {
    mp_obj_hash_t *self = MP_OBJ_TO_PTR(self_in);
    vstr_t vstr;
    vstr_init_len(&vstr, 20);
<<<<<<< HEAD
    mbedtls_sha1_finish((mbedtls_sha1_context *)self->state, (byte *)vstr.buf);
=======
    mbedtls_sha1_finish_ret((mbedtls_sha1_context *)self->state, (byte *)vstr.buf);
>>>>>>> b057fb8a
    mbedtls_sha1_free((mbedtls_sha1_context *)self->state);
    return mp_obj_new_str_from_vstr(&mp_type_bytes, &vstr);
}
#endif

STATIC MP_DEFINE_CONST_FUN_OBJ_2(uhashlib_sha1_update_obj, uhashlib_sha1_update);
STATIC MP_DEFINE_CONST_FUN_OBJ_1(uhashlib_sha1_digest_obj, uhashlib_sha1_digest);

STATIC const mp_rom_map_elem_t uhashlib_sha1_locals_dict_table[] = {
    { MP_ROM_QSTR(MP_QSTR_update), MP_ROM_PTR(&uhashlib_sha1_update_obj) },
    { MP_ROM_QSTR(MP_QSTR_digest), MP_ROM_PTR(&uhashlib_sha1_digest_obj) },
};
STATIC MP_DEFINE_CONST_DICT(uhashlib_sha1_locals_dict, uhashlib_sha1_locals_dict_table);

STATIC const mp_obj_type_t uhashlib_sha1_type = {
    { &mp_type_type },
    .name = MP_QSTR_sha1,
    .make_new = uhashlib_sha1_make_new,
    .locals_dict = (void *)&uhashlib_sha1_locals_dict,
};
#endif

#if MICROPY_PY_UHASHLIB_MD5
STATIC mp_obj_t uhashlib_md5_update(mp_obj_t self_in, mp_obj_t arg);

#if MICROPY_SSL_AXTLS
STATIC mp_obj_t uhashlib_md5_make_new(const mp_obj_type_t *type, size_t n_args, size_t n_kw, const mp_obj_t *args) {
    mp_arg_check_num(n_args, n_kw, 0, 1, false);
    mp_obj_hash_t *o = m_new_obj_var(mp_obj_hash_t, char, sizeof(MD5_CTX));
    o->base.type = type;
    MD5_Init((MD5_CTX *)o->state);
    if (n_args == 1) {
        uhashlib_md5_update(MP_OBJ_FROM_PTR(o), args[0]);
    }
    return MP_OBJ_FROM_PTR(o);
}

STATIC mp_obj_t uhashlib_md5_update(mp_obj_t self_in, mp_obj_t arg) {
    mp_obj_hash_t *self = MP_OBJ_TO_PTR(self_in);
    mp_buffer_info_t bufinfo;
    mp_get_buffer_raise(arg, &bufinfo, MP_BUFFER_READ);
    MD5_Update((MD5_CTX *)self->state, bufinfo.buf, bufinfo.len);
    return mp_const_none;
}

STATIC mp_obj_t uhashlib_md5_digest(mp_obj_t self_in) {
    mp_obj_hash_t *self = MP_OBJ_TO_PTR(self_in);
    vstr_t vstr;
    vstr_init_len(&vstr, MD5_SIZE);
    MD5_Final((byte *)vstr.buf, (MD5_CTX *)self->state);
    return mp_obj_new_str_from_vstr(&mp_type_bytes, &vstr);
}
#endif // MICROPY_SSL_AXTLS

#if MICROPY_SSL_MBEDTLS

#if MBEDTLS_VERSION_NUMBER < 0x02070000
#define mbedtls_md5_starts_ret mbedtls_md5_starts
#define mbedtls_md5_update_ret mbedtls_md5_update
#define mbedtls_md5_finish_ret mbedtls_md5_finish
#endif

STATIC mp_obj_t uhashlib_md5_make_new(const mp_obj_type_t *type, size_t n_args, size_t n_kw, const mp_obj_t *args) {
    mp_arg_check_num(n_args, n_kw, 0, 1, false);
    mp_obj_hash_t *o = m_new_obj_var(mp_obj_hash_t, char, sizeof(mbedtls_md5_context));
    o->base.type = type;
    mbedtls_md5_init((mbedtls_md5_context *)o->state);
    mbedtls_md5_starts_ret((mbedtls_md5_context *)o->state);
    if (n_args == 1) {
        uhashlib_md5_update(MP_OBJ_FROM_PTR(o), args[0]);
    }
    return MP_OBJ_FROM_PTR(o);
}

STATIC mp_obj_t uhashlib_md5_update(mp_obj_t self_in, mp_obj_t arg) {
    mp_obj_hash_t *self = MP_OBJ_TO_PTR(self_in);
    mp_buffer_info_t bufinfo;
    mp_get_buffer_raise(arg, &bufinfo, MP_BUFFER_READ);
    mbedtls_md5_update_ret((mbedtls_md5_context *)self->state, bufinfo.buf, bufinfo.len);
    return mp_const_none;
}

STATIC mp_obj_t uhashlib_md5_digest(mp_obj_t self_in) {
    mp_obj_hash_t *self = MP_OBJ_TO_PTR(self_in);
    vstr_t vstr;
    vstr_init_len(&vstr, 16);
    mbedtls_md5_finish_ret((mbedtls_md5_context *)self->state, (byte *)vstr.buf);
    mbedtls_md5_free((mbedtls_md5_context *)self->state);
    return mp_obj_new_str_from_vstr(&mp_type_bytes, &vstr);
}
#endif // MICROPY_SSL_MBEDTLS

STATIC MP_DEFINE_CONST_FUN_OBJ_2(uhashlib_md5_update_obj, uhashlib_md5_update);
STATIC MP_DEFINE_CONST_FUN_OBJ_1(uhashlib_md5_digest_obj, uhashlib_md5_digest);

STATIC const mp_rom_map_elem_t uhashlib_md5_locals_dict_table[] = {
    { MP_ROM_QSTR(MP_QSTR_update), MP_ROM_PTR(&uhashlib_md5_update_obj) },
    { MP_ROM_QSTR(MP_QSTR_digest), MP_ROM_PTR(&uhashlib_md5_digest_obj) },
};
STATIC MP_DEFINE_CONST_DICT(uhashlib_md5_locals_dict, uhashlib_md5_locals_dict_table);

STATIC const mp_obj_type_t uhashlib_md5_type = {
    { &mp_type_type },
    .name = MP_QSTR_md5,
    .make_new = uhashlib_md5_make_new,
    .locals_dict = (void *)&uhashlib_md5_locals_dict,
};
#endif // MICROPY_PY_UHASHLIB_MD5

STATIC const mp_rom_map_elem_t mp_module_uhashlib_globals_table[] = {
    { MP_ROM_QSTR(MP_QSTR___name__), MP_ROM_QSTR(MP_QSTR_hashlib) },
    #if MICROPY_PY_UHASHLIB_SHA256
    { MP_ROM_QSTR(MP_QSTR_sha256), MP_ROM_PTR(&uhashlib_sha256_type) },
    #endif
    #if MICROPY_PY_UHASHLIB_SHA1
    { MP_ROM_QSTR(MP_QSTR_sha1), MP_ROM_PTR(&uhashlib_sha1_type) },
    #endif
    #if MICROPY_PY_UHASHLIB_MD5
    { MP_ROM_QSTR(MP_QSTR_md5), MP_ROM_PTR(&uhashlib_md5_type) },
    #endif
};

STATIC MP_DEFINE_CONST_DICT(mp_module_uhashlib_globals, mp_module_uhashlib_globals_table);

const mp_obj_module_t mp_module_uhashlib = {
    .base = { &mp_type_module },
    .globals = (mp_obj_dict_t *)&mp_module_uhashlib_globals,
};

#if MICROPY_PY_UHASHLIB_SHA256
#include "crypto-algorithms/sha256.c"
#endif

#endif // MICROPY_PY_UHASHLIB<|MERGE_RESOLUTION|>--- conflicted
+++ resolved
@@ -50,14 +50,6 @@
 
 #if MICROPY_SSL_MBEDTLS
 
-<<<<<<< HEAD
-STATIC mp_obj_t uhashlib_sha256_make_new(const mp_obj_type_t *type, size_t n_args, const mp_obj_t *args, mp_map_t *kw_args) {
-    mp_arg_check_num(n_args, kw_args, 0, 1, false);
-    mp_obj_hash_t *o = m_new_obj_var(mp_obj_hash_t, char, sizeof(mbedtls_sha256_context));
-    o->base.type = type;
-    mbedtls_sha256_init((mbedtls_sha256_context *)&o->state);
-    mbedtls_sha256_starts((mbedtls_sha256_context *)&o->state, 0);
-=======
 #if MBEDTLS_VERSION_NUMBER < 0x02070000
 #define mbedtls_sha256_starts_ret mbedtls_sha256_starts
 #define mbedtls_sha256_update_ret mbedtls_sha256_update
@@ -70,7 +62,6 @@
     o->base.type = type;
     mbedtls_sha256_init((mbedtls_sha256_context *)&o->state);
     mbedtls_sha256_starts_ret((mbedtls_sha256_context *)&o->state, 0);
->>>>>>> b057fb8a
     if (n_args == 1) {
         uhashlib_sha256_update(MP_OBJ_FROM_PTR(o), args[0]);
     }
@@ -81,11 +72,7 @@
     mp_obj_hash_t *self = MP_OBJ_TO_PTR(self_in);
     mp_buffer_info_t bufinfo;
     mp_get_buffer_raise(arg, &bufinfo, MP_BUFFER_READ);
-<<<<<<< HEAD
-    mbedtls_sha256_update((mbedtls_sha256_context *)&self->state, bufinfo.buf, bufinfo.len);
-=======
     mbedtls_sha256_update_ret((mbedtls_sha256_context *)&self->state, bufinfo.buf, bufinfo.len);
->>>>>>> b057fb8a
     return mp_const_none;
 }
 
@@ -93,11 +80,7 @@
     mp_obj_hash_t *self = MP_OBJ_TO_PTR(self_in);
     vstr_t vstr;
     vstr_init_len(&vstr, 32);
-<<<<<<< HEAD
-    mbedtls_sha256_finish((mbedtls_sha256_context *)&self->state, (unsigned char *)vstr.buf);
-=======
     mbedtls_sha256_finish_ret((mbedtls_sha256_context *)&self->state, (unsigned char *)vstr.buf);
->>>>>>> b057fb8a
     return mp_obj_new_str_from_vstr(&mp_type_bytes, &vstr);
 }
 
@@ -204,11 +187,7 @@
     mp_obj_hash_t *o = m_new_obj_var(mp_obj_hash_t, char, sizeof(mbedtls_sha1_context));
     o->base.type = type;
     mbedtls_sha1_init((mbedtls_sha1_context *)o->state);
-<<<<<<< HEAD
-    mbedtls_sha1_starts((mbedtls_sha1_context *)o->state);
-=======
     mbedtls_sha1_starts_ret((mbedtls_sha1_context *)o->state);
->>>>>>> b057fb8a
     if (n_args == 1) {
         uhashlib_sha1_update(MP_OBJ_FROM_PTR(o), args[0]);
     }
@@ -219,11 +198,7 @@
     mp_obj_hash_t *self = MP_OBJ_TO_PTR(self_in);
     mp_buffer_info_t bufinfo;
     mp_get_buffer_raise(arg, &bufinfo, MP_BUFFER_READ);
-<<<<<<< HEAD
-    mbedtls_sha1_update((mbedtls_sha1_context *)self->state, bufinfo.buf, bufinfo.len);
-=======
     mbedtls_sha1_update_ret((mbedtls_sha1_context *)self->state, bufinfo.buf, bufinfo.len);
->>>>>>> b057fb8a
     return mp_const_none;
 }
 
@@ -231,11 +206,7 @@
     mp_obj_hash_t *self = MP_OBJ_TO_PTR(self_in);
     vstr_t vstr;
     vstr_init_len(&vstr, 20);
-<<<<<<< HEAD
-    mbedtls_sha1_finish((mbedtls_sha1_context *)self->state, (byte *)vstr.buf);
-=======
     mbedtls_sha1_finish_ret((mbedtls_sha1_context *)self->state, (byte *)vstr.buf);
->>>>>>> b057fb8a
     mbedtls_sha1_free((mbedtls_sha1_context *)self->state);
     return mp_obj_new_str_from_vstr(&mp_type_bytes, &vstr);
 }
