--- conflicted
+++ resolved
@@ -182,10 +182,7 @@
 }
 
 STATIC mp_obj_t re_exec_sub(bool is_anchored, uint n_args, const mp_obj_t *args) {
-<<<<<<< HEAD
-=======
     (void)n_args;
->>>>>>> 91810bf6
     mp_obj_re_t *self = args[0];
     mp_obj_t repl = args[1], ret = args[2];
     mp_obj_match_t *match = re_exec(is_anchored, 2, (const mp_obj_t[]){ self, ret });
@@ -195,25 +192,6 @@
         if ( (vstr_repl = vstr_new() ) != NULL ) {
             vstr_add_str(vstr_repl, mp_obj_str_get_str(repl));
             const char *repl_p = vstr_null_terminated_str(vstr_repl);
-<<<<<<< HEAD
-            while (*repl_p != 0) {
-                const char *start_group = NULL, *end_group = NULL;
-                if (*repl_p == '\\') {
-                    start_group = repl_p;
-                    int match_no = -1, is_group_number = -1;
-                    const char *group = ++repl_p;
-                    if(*group != 0 && *group == 'g') {
-                        const char *left_angle_bracket = ++group;
-                        if( left_angle_bracket != 0 && *left_angle_bracket == '<' ) {
-                            const char *value = ++left_angle_bracket;
-                            if(value != 0 && unichar_isdigit(*value)) {
-                                int value_l = str_to_int(value, &match_no);
-                                if ( match_no == -1 ) {
-                                    nlr_raise(mp_obj_new_exception_msg(&mp_type_TypeError, "missing group number"));
-                                }
-                                const char *right_angle_bracket = value += value_l;
-                                if(right_angle_bracket != 0 && *right_angle_bracket == '>' && match_no < match->num_matches) {
-=======
             do {
                 const char *group = NULL, *start_group = NULL, *end_group = NULL;
                 int match_no = -1, is_group_number = -1;
@@ -240,41 +218,26 @@
 
                                 const char *right_angle_bracket = value += value_l;
                                 if( right_angle_bracket != 0 && *right_angle_bracket == '>' && match_no < match->num_matches ) {
->>>>>>> 91810bf6
                                     is_group_number = 1;
                                     end_group = value + 1;
                                 }
                             }
                         }
-<<<<<<< HEAD
-                    } else if( group != 0 && unichar_isdigit(*group) ) {
-                        const char *value = group;
-                        int value_l = str_to_int(value, &match_no);
-                        if ( match_no > -1 && match_no < match->num_matches) {
-=======
 
                     // search group with syntax "\number"
                     } else if( group != 0 && unichar_isdigit(*group) ) {
                         const char *value = group;
                         int value_l = str_to_int(value, &match_no);
                         if ( match_no > -1 && match_no < match->num_matches ) {
->>>>>>> 91810bf6
                             is_group_number = 0;
                             end_group = value += value_l;
                         }
                     }
  
-<<<<<<< HEAD
-                    if ( match_no > -1 && is_group_number > -1) {
-                        
-                        const char *start_match = match->caps[match_no * 2];
-                        if (start_match == NULL) {
-=======
                     if ( match_no > -1 && is_group_number > -1 && start_group != NULL && end_group != NULL ) {
                         
                         const char *start_match = match->caps[match_no * 2];
                         if ( start_match == NULL ) {
->>>>>>> 91810bf6
                             // no match for this group
                             return ret;
                         }
@@ -283,33 +246,14 @@
 
                         const char *prev_repl_p = repl_p - 1;
 
-<<<<<<< HEAD
-                        if (gv_l < mg_l) {
-                            vstr_add_len(vstr_repl, (mg_l - gv_l));
-                            repl_p+=gv_l;
-                        } else if (gv_l > mg_l) {
-=======
                         if ( gv_l < mg_l ) {
                             vstr_add_len(vstr_repl, (mg_l - gv_l));
                             repl_p+=gv_l;
                         } else if ( gv_l > mg_l ) {
->>>>>>> 91810bf6
                             vstr_cut_tail_bytes(vstr_repl, (gv_l - mg_l));
                             repl_p-=mg_l;
                         }
 
-<<<<<<< HEAD
-                        memmove((void *)(prev_repl_p + mg_l), (void *)(prev_repl_p + gv_l), strlen(prev_repl_p));
-                        memcpy((void *)(prev_repl_p), (void *)start_match, mg_l);
-                    }
-                }
-                ++repl_p;
-            }
-            
-            m_del_var(mp_obj_match_t, char*, match->num_matches, match);
-            ret = mp_obj_new_str_from_vstr(&mp_type_str, vstr_repl); 
-        }
-=======
                         // replace the substring matched by group
                         memmove((char *)(prev_repl_p + mg_l), (prev_repl_p + gv_l), strlen(prev_repl_p));
                         memcpy((char *)(prev_repl_p), start_match, mg_l);
@@ -322,7 +266,6 @@
         }
         
         m_del_var(mp_obj_match_t, char*, match->num_matches, match);
->>>>>>> 91810bf6
     }
     return ret;
 }
