--- conflicted
+++ resolved
@@ -43,10 +43,7 @@
 
 #include "lib/re1.5/re1.5.h"
 
-// CIRCUITPY
-#if MICROPY_PY_URE_DEBUG
 #define FLAG_DEBUG 0x1000
-#endif
 
 typedef struct _mp_obj_re_t {
     mp_obj_base_t base;
@@ -294,7 +291,7 @@
         mp_obj_t s = mp_obj_new_str_of_type(str_type, (const byte *)subj.begin, caps[0] - subj.begin);
         mp_obj_list_append(retval, s);
         if (self->re.sub > 0) {
-            mp_raise_NotImplementedError(MP_ERROR_TEXT("Splitting with sub-captures"));
+            mp_raise_NotImplementedError(MP_ERROR_TEXT("splitting with sub-captures"));
         }
         subj.begin = caps[1];
         if (maxsplit > 0 && --maxsplit == 0) {
@@ -445,18 +442,6 @@
 
 STATIC MP_DEFINE_CONST_DICT(re_locals_dict, re_locals_dict_table);
 
-<<<<<<< HEAD
-STATIC const mp_obj_type_t re_type = {
-    { &mp_type_type },
-    #if CIRCUITPY
-    .name = MP_QSTR_re,
-    #else
-    .name = MP_QSTR_ure,
-    #endif
-    .print = re_print,
-    .locals_dict = (void *)&re_locals_dict,
-};
-=======
 STATIC MP_DEFINE_CONST_OBJ_TYPE(
     re_type,
     MP_QSTR_ure,
@@ -464,7 +449,6 @@
     print, re_print,
     locals_dict, &re_locals_dict
     );
->>>>>>> 294baf52
 #endif
 
 STATIC mp_obj_t mod_re_compile(size_t n_args, const mp_obj_t *args) {
@@ -480,8 +464,6 @@
     if (n_args > 1) {
         flags = mp_obj_get_int(args[1]);
     }
-    #else
-    (void)n_args;
     #endif
     int error = re1_5_compilecode(&o->re, re_str);
     if (error != 0) {
