/*
 * This file is part of the MicroPython project, http://micropython.org/
 *
 * The MIT License (MIT)
 *
 * Copyright (c) 2018 Ayke van Laethem
 * Copyright (c) 2019-2020 Jim Mussared
 *
 * Permission is hereby granted, free of charge, to any person obtaining a copy
 * of this software and associated documentation files (the "Software"), to deal
 * in the Software without restriction, including without limitation the rights
 * to use, copy, modify, merge, publish, distribute, sublicense, and/or sell
 * copies of the Software, and to permit persons to whom the Software is
 * furnished to do so, subject to the following conditions:
 *
 * The above copyright notice and this permission notice shall be included in
 * all copies or substantial portions of the Software.
 *
 * THE SOFTWARE IS PROVIDED "AS IS", WITHOUT WARRANTY OF ANY KIND, EXPRESS OR
 * IMPLIED, INCLUDING BUT NOT LIMITED TO THE WARRANTIES OF MERCHANTABILITY,
 * FITNESS FOR A PARTICULAR PURPOSE AND NONINFRINGEMENT. IN NO EVENT SHALL THE
 * AUTHORS OR COPYRIGHT HOLDERS BE LIABLE FOR ANY CLAIM, DAMAGES OR OTHER
 * LIABILITY, WHETHER IN AN ACTION OF CONTRACT, TORT OR OTHERWISE, ARISING FROM,
 * OUT OF OR IN CONNECTION WITH THE SOFTWARE OR THE USE OR OTHER DEALINGS IN
 * THE SOFTWARE.
 */

#include "py/binary.h"
#include "py/gc.h"
#include "py/misc.h"
#include "py/mperrno.h"
#include "py/mphal.h"
#include "py/obj.h"
#include "py/objarray.h"
#include "py/qstr.h"
#include "py/runtime.h"
#include "extmod/modbluetooth.h"
#include <string.h>

#if MICROPY_PY_BLUETOOTH

#if !MICROPY_ENABLE_SCHEDULER
#error modbluetooth requires MICROPY_ENABLE_SCHEDULER
#endif

#if MICROPY_PY_BLUETOOTH_ENABLE_L2CAP_CHANNELS && !MICROPY_PY_BLUETOOTH_USE_SYNC_EVENTS
#error l2cap channels require synchronous modbluetooth events
#endif

#if MICROPY_PY_BLUETOOTH_ENABLE_PAIRING_BONDING && !MICROPY_PY_BLUETOOTH_USE_SYNC_EVENTS
#error pairing and bonding require synchronous modbluetooth events
#endif

// NimBLE can have fragmented data for GATTC events, so requires reassembly.
#define MICROPY_PY_BLUETOOTH_USE_GATTC_EVENT_DATA_REASSEMBLY MICROPY_BLUETOOTH_NIMBLE

#define MP_BLUETOOTH_CONNECT_DEFAULT_SCAN_DURATION_MS 2000

#define MICROPY_PY_BLUETOOTH_MAX_EVENT_DATA_TUPLE_LEN 5

#if !MICROPY_PY_BLUETOOTH_USE_SYNC_EVENTS
// This formula is intended to allow queuing the data of a large characteristic
// while still leaving room for a couple of normal (small, fixed size) events.
#define MICROPY_PY_BLUETOOTH_MAX_EVENT_DATA_BYTES_LEN(ringbuf_size) (MAX((int)((ringbuf_size) / 2), (int)(ringbuf_size) - 64))
#endif

// bluetooth.BLE type. This is currently a singleton, however in the future
// this could allow having multiple BLE interfaces on different UARTs.
typedef struct {
    mp_obj_base_t base;
    mp_obj_t irq_handler;
    #if !MICROPY_PY_BLUETOOTH_USE_SYNC_EVENTS
    bool irq_scheduled;
    mp_obj_t irq_data_tuple;
    uint8_t irq_data_addr_bytes[6];
    uint16_t irq_data_data_alloc;
    mp_obj_array_t irq_data_addr;
    mp_obj_array_t irq_data_data;
    mp_obj_bluetooth_uuid_t irq_data_uuid;
    ringbuf_t ringbuf;
    #endif
} mp_obj_bluetooth_ble_t;

static const mp_obj_type_t mp_type_bluetooth_ble;

// TODO: this seems like it could be generic?
static mp_obj_t bluetooth_handle_errno(int err) {
    if (err != 0) {
        mp_raise_OSError(err);
    }
    return mp_const_none;
}

// ----------------------------------------------------------------------------
// UUID object
// ----------------------------------------------------------------------------

static mp_obj_t bluetooth_uuid_make_new(const mp_obj_type_t *type, size_t n_args, size_t n_kw, const mp_obj_t *all_args) {
    (void)type;

    mp_arg_check_num(n_args, n_kw, 1, 1, false);

    mp_obj_bluetooth_uuid_t *self = mp_obj_malloc(mp_obj_bluetooth_uuid_t, &mp_type_bluetooth_uuid);

    if (mp_obj_is_int(all_args[0])) {
        self->type = MP_BLUETOOTH_UUID_TYPE_16;
        mp_int_t value = mp_obj_get_int(all_args[0]);
        if (value > 65535) {
            mp_raise_ValueError(MP_ERROR_TEXT("invalid UUID"));
        }
        self->data[0] = value & 0xff;
        self->data[1] = (value >> 8) & 0xff;
    } else {
        mp_buffer_info_t uuid_bufinfo = {0};
        mp_get_buffer_raise(all_args[0], &uuid_bufinfo, MP_BUFFER_READ);
        if (uuid_bufinfo.len == 2 || uuid_bufinfo.len == 4 || uuid_bufinfo.len == 16) {
            // Bytes data -- infer UUID type from length and copy data.
            self->type = uuid_bufinfo.len;
            memcpy(self->data, uuid_bufinfo.buf, self->type);
        } else {
            // Assume UUID string (e.g. '6E400001-B5A3-F393-E0A9-E50E24DCCA9E')
            self->type = MP_BLUETOOTH_UUID_TYPE_128;
            int uuid_i = 32;
            for (size_t i = 0; i < uuid_bufinfo.len; i++) {
                char c = ((char *)uuid_bufinfo.buf)[i];
                if (c == '-') {
                    continue;
                }
                if (!unichar_isxdigit(c)) {
                    mp_raise_ValueError(MP_ERROR_TEXT("invalid char in UUID"));
                }
                c = unichar_xdigit_value(c);
                uuid_i--;
                if (uuid_i < 0) {
                    mp_raise_ValueError(MP_ERROR_TEXT("UUID too long"));
                }
                if (uuid_i % 2 == 0) {
                    // lower nibble
                    self->data[uuid_i / 2] |= c;
                } else {
                    // upper nibble
                    self->data[uuid_i / 2] = c << 4;
                }
            }
            if (uuid_i > 0) {
                mp_raise_ValueError(MP_ERROR_TEXT("UUID too short"));
            }
        }
    }

    return MP_OBJ_FROM_PTR(self);
}

static mp_obj_t bluetooth_uuid_unary_op(mp_unary_op_t op, mp_obj_t self_in) {
    mp_obj_bluetooth_uuid_t *self = MP_OBJ_TO_PTR(self_in);
    switch (op) {
        case MP_UNARY_OP_HASH: {
            // Use the QSTR hash function.
            return MP_OBJ_NEW_SMALL_INT(qstr_compute_hash(self->data, self->type));
        }
        default:
            return MP_OBJ_NULL;      // op not supported
    }
}

static mp_obj_t bluetooth_uuid_binary_op(mp_binary_op_t op, mp_obj_t lhs_in, mp_obj_t rhs_in) {
    if (!mp_obj_is_type(rhs_in, &mp_type_bluetooth_uuid)) {
        return MP_OBJ_NULL;
    }

    mp_obj_bluetooth_uuid_t *lhs = MP_OBJ_TO_PTR(lhs_in);
    mp_obj_bluetooth_uuid_t *rhs = MP_OBJ_TO_PTR(rhs_in);
    switch (op) {
        case MP_BINARY_OP_EQUAL:
        case MP_BINARY_OP_LESS:
        case MP_BINARY_OP_LESS_EQUAL:
        case MP_BINARY_OP_MORE:
        case MP_BINARY_OP_MORE_EQUAL:
            if (lhs->type == rhs->type) {
                return mp_obj_new_bool(mp_seq_cmp_bytes(op, lhs->data, lhs->type, rhs->data, rhs->type));
            } else {
                return mp_binary_op(op, MP_OBJ_NEW_SMALL_INT(lhs->type), MP_OBJ_NEW_SMALL_INT(rhs->type));
            }

        default:
            return MP_OBJ_NULL; // op not supported
    }
}

static void bluetooth_uuid_print(const mp_print_t *print, mp_obj_t self_in, mp_print_kind_t kind) {
    (void)kind;

    mp_obj_bluetooth_uuid_t *self = MP_OBJ_TO_PTR(self_in);
    mp_printf(print, "UUID(%s", self->type <= 4 ? "0x" : "'");
    for (int i = 0; i < self->type; ++i) {
        if (i == 4 || i == 6 || i == 8 || i == 10) {
            mp_printf(print, "-");
        }
        mp_printf(print, "%02x", self->data[self->type - 1 - i]);
    }
    if (self->type == MP_BLUETOOTH_UUID_TYPE_128) {
        mp_printf(print, "'");
    }
    mp_printf(print, ")");
}

static mp_int_t bluetooth_uuid_get_buffer(mp_obj_t self_in, mp_buffer_info_t *bufinfo, mp_uint_t flags) {
    mp_obj_bluetooth_uuid_t *self = MP_OBJ_TO_PTR(self_in);

    if (flags != MP_BUFFER_READ) {
        return 1;
    }

    bufinfo->buf = self->data;
    bufinfo->len = self->type;
    bufinfo->typecode = 'B';
    return 0;
}

#if !MICROPY_PY_BLUETOOTH_USE_SYNC_EVENTS

#if MICROPY_PY_BLUETOOTH_ENABLE_GATT_CLIENT
static void ringbuf_put_uuid(ringbuf_t *ringbuf, mp_obj_bluetooth_uuid_t *uuid) {
    assert(ringbuf_free(ringbuf) >= (size_t)uuid->type + 1);
    ringbuf_put(ringbuf, uuid->type);
    for (int i = 0; i < uuid->type; ++i) {
        ringbuf_put(ringbuf, uuid->data[i]);
    }
}
#endif

#if MICROPY_PY_BLUETOOTH_ENABLE_CENTRAL_MODE
static void ringbuf_get_uuid(ringbuf_t *ringbuf, mp_obj_bluetooth_uuid_t *uuid) {
    assert(ringbuf_avail(ringbuf) >= 1);
    uuid->type = ringbuf_get(ringbuf);
    assert(ringbuf_avail(ringbuf) >= uuid->type);
    for (int i = 0; i < uuid->type; ++i) {
        uuid->data[i] = ringbuf_get(ringbuf);
    }
}
#endif

#endif // !MICROPY_PY_BLUETOOTH_USE_SYNC_EVENTS

MP_DEFINE_CONST_OBJ_TYPE(
    mp_type_bluetooth_uuid,
    MP_QSTR_UUID,
    MP_TYPE_FLAG_NONE,
    make_new, bluetooth_uuid_make_new,
    unary_op, bluetooth_uuid_unary_op,
    binary_op, bluetooth_uuid_binary_op,
    print, bluetooth_uuid_print,
    buffer, bluetooth_uuid_get_buffer
    );

// ----------------------------------------------------------------------------
// Bluetooth object: General
// ----------------------------------------------------------------------------

static mp_obj_t bluetooth_ble_make_new(const mp_obj_type_t *type, size_t n_args, size_t n_kw, const mp_obj_t *all_args) {
    (void)type;
    (void)n_args;
    (void)n_kw;
    (void)all_args;
    if (MP_STATE_VM(bluetooth) == MP_OBJ_NULL) {
        mp_obj_bluetooth_ble_t *o = m_new0(mp_obj_bluetooth_ble_t, 1);
        o->base.type = &mp_type_bluetooth_ble;

        o->irq_handler = mp_const_none;

        #if !MICROPY_PY_BLUETOOTH_USE_SYNC_EVENTS
        // Pre-allocate the event data tuple to prevent needing to allocate in the IRQ handler.
        o->irq_data_tuple = mp_obj_new_tuple(MICROPY_PY_BLUETOOTH_MAX_EVENT_DATA_TUPLE_LEN, NULL);

        // Pre-allocated buffers for address, payload and uuid.
        mp_obj_memoryview_init(&o->irq_data_addr, 'B', 0, 0, o->irq_data_addr_bytes);
        o->irq_data_data_alloc = MICROPY_PY_BLUETOOTH_MAX_EVENT_DATA_BYTES_LEN(MICROPY_PY_BLUETOOTH_RINGBUF_SIZE);
        mp_obj_memoryview_init(&o->irq_data_data, 'B', 0, 0, m_new(uint8_t, o->irq_data_data_alloc));
        o->irq_data_uuid.base.type = &mp_type_bluetooth_uuid;

        // Allocate the default ringbuf.
        ringbuf_alloc(&o->ringbuf, MICROPY_PY_BLUETOOTH_RINGBUF_SIZE);
        #endif

        MP_STATE_VM(bluetooth) = MP_OBJ_FROM_PTR(o);
    }
    return MP_STATE_VM(bluetooth);
}

static mp_obj_t bluetooth_ble_active(size_t n_args, const mp_obj_t *args) {
    if (n_args == 2) {
        // Boolean enable/disable argument supplied, set current state.
        if (mp_obj_is_true(args[1])) {
            int err = mp_bluetooth_init();
            bluetooth_handle_errno(err);
        } else {
            mp_bluetooth_deinit();
        }
    }
    // Return current state.
    return mp_obj_new_bool(mp_bluetooth_is_active());
}
static MP_DEFINE_CONST_FUN_OBJ_VAR_BETWEEN(bluetooth_ble_active_obj, 1, 2, bluetooth_ble_active);

static mp_obj_t bluetooth_ble_config(size_t n_args, const mp_obj_t *args, mp_map_t *kwargs) {
    if (kwargs->used == 0) {
        // Get config value
        if (n_args != 2) {
            mp_raise_TypeError(MP_ERROR_TEXT("must query one param"));
        }

        switch (mp_obj_str_get_qstr(args[1])) {
            case MP_QSTR_gap_name: {
                const uint8_t *buf;
                size_t len = mp_bluetooth_gap_get_device_name(&buf);
                return mp_obj_new_bytes(buf, len);
            }
            case MP_QSTR_mac: {
                uint8_t addr_type;
                uint8_t addr[6];
                mp_bluetooth_get_current_address(&addr_type, addr);
                mp_obj_t items[] = { MP_OBJ_NEW_SMALL_INT(addr_type), mp_obj_new_bytes(addr, MP_ARRAY_SIZE(addr)) };
                return mp_obj_new_tuple(2, items);
            }
            #if !MICROPY_PY_BLUETOOTH_USE_SYNC_EVENTS
            case MP_QSTR_rxbuf: {
                mp_obj_bluetooth_ble_t *self = MP_OBJ_TO_PTR(args[0]);
                return mp_obj_new_int(self->ringbuf.size);
            }
            #endif
            case MP_QSTR_mtu:
                return mp_obj_new_int(mp_bluetooth_get_preferred_mtu());
            default:
                mp_raise_ValueError(MP_ERROR_TEXT("unknown config param"));
        }
    } else {
        // Set config value(s)
        if (n_args != 1) {
            mp_raise_TypeError(MP_ERROR_TEXT("can't specify pos and kw args"));
        }

        for (size_t i = 0; i < kwargs->alloc; ++i) {
            if (MP_MAP_SLOT_IS_FILLED(kwargs, i)) {
                mp_map_elem_t *e = &kwargs->table[i];
                switch (mp_obj_str_get_qstr(e->key)) {
                    case MP_QSTR_gap_name: {
                        mp_buffer_info_t bufinfo;
                        mp_get_buffer_raise(e->value, &bufinfo, MP_BUFFER_READ);
                        bluetooth_handle_errno(mp_bluetooth_gap_set_device_name(bufinfo.buf, bufinfo.len));
                        break;
                    }
                    #if !MICROPY_PY_BLUETOOTH_USE_SYNC_EVENTS
                    case MP_QSTR_rxbuf: {
                        // Determine new buffer sizes
                        mp_int_t ringbuf_alloc = mp_obj_get_int(e->value);
                        if (ringbuf_alloc < 16 || ringbuf_alloc > 0xffff) {
                            mp_raise_ValueError(NULL);
                        }
                        size_t irq_data_alloc = MICROPY_PY_BLUETOOTH_MAX_EVENT_DATA_BYTES_LEN(ringbuf_alloc);

                        // Allocate new buffers
                        uint8_t *ringbuf = m_new(uint8_t, ringbuf_alloc);
                        uint8_t *irq_data = m_new(uint8_t, irq_data_alloc);

                        // Get old buffer sizes and pointers
                        mp_obj_bluetooth_ble_t *self = MP_OBJ_TO_PTR(args[0]);
                        uint8_t *old_ringbuf_buf = self->ringbuf.buf;
                        size_t old_ringbuf_alloc = self->ringbuf.size;
                        uint8_t *old_irq_data_buf = (uint8_t *)self->irq_data_data.items;
                        size_t old_irq_data_alloc = self->irq_data_data_alloc;

                        // Atomically update the ringbuf and irq data
                        MICROPY_PY_BLUETOOTH_ENTER
                        self->ringbuf.size = ringbuf_alloc;
                        self->ringbuf.buf = ringbuf;
                        self->ringbuf.iget = 0;
                        self->ringbuf.iput = 0;
                        self->irq_data_data_alloc = irq_data_alloc;
                        self->irq_data_data.items = irq_data;
                        MICROPY_PY_BLUETOOTH_EXIT

                        // Free old buffers
                        m_del(uint8_t, old_ringbuf_buf, old_ringbuf_alloc);
                        m_del(uint8_t, old_irq_data_buf, old_irq_data_alloc);
                        break;
                    }
                    #endif
                    case MP_QSTR_mtu: {
                        mp_int_t mtu = mp_obj_get_int(e->value);
                        bluetooth_handle_errno(mp_bluetooth_set_preferred_mtu(mtu));
                        break;
                    }
                    case MP_QSTR_addr_mode: {
                        mp_int_t addr_mode = mp_obj_get_int(e->value);
                        mp_bluetooth_set_address_mode(addr_mode);
                        break;
                    }
                    #if MICROPY_PY_BLUETOOTH_ENABLE_PAIRING_BONDING
                    case MP_QSTR_bond: {
                        bool bonding_enabled = mp_obj_is_true(e->value);
                        mp_bluetooth_set_bonding(bonding_enabled);
                        break;
                    }
                    case MP_QSTR_mitm: {
                        bool mitm_protection = mp_obj_is_true(e->value);
                        mp_bluetooth_set_mitm_protection(mitm_protection);
                        break;
                    }
                    case MP_QSTR_io: {
                        mp_int_t io_capability = mp_obj_get_int(e->value);
                        mp_bluetooth_set_io_capability(io_capability);
                        break;
                    }
                    case MP_QSTR_le_secure: {
                        bool le_secure_required = mp_obj_is_true(e->value);
                        mp_bluetooth_set_le_secure(le_secure_required);
                        break;
                    }
                    #endif // MICROPY_PY_BLUETOOTH_ENABLE_PAIRING_BONDING
                    default:
                        mp_raise_ValueError(MP_ERROR_TEXT("unknown config param"));
                }
            }
        }

        return mp_const_none;
    }
}
static MP_DEFINE_CONST_FUN_OBJ_KW(bluetooth_ble_config_obj, 1, bluetooth_ble_config);

static mp_obj_t bluetooth_ble_irq(mp_obj_t self_in, mp_obj_t handler_in) {
    (void)self_in;
    if (handler_in != mp_const_none && !mp_obj_is_callable(handler_in)) {
        mp_raise_ValueError(MP_ERROR_TEXT("invalid handler"));
    }

    // Update the callback.
    MICROPY_PY_BLUETOOTH_ENTER
    mp_obj_bluetooth_ble_t *o = MP_OBJ_TO_PTR(MP_STATE_VM(bluetooth));
    o->irq_handler = handler_in;
    MICROPY_PY_BLUETOOTH_EXIT

    return mp_const_none;
}
static MP_DEFINE_CONST_FUN_OBJ_2(bluetooth_ble_irq_obj, bluetooth_ble_irq);

// ----------------------------------------------------------------------------
// Bluetooth object: GAP
// ----------------------------------------------------------------------------

static mp_obj_t bluetooth_ble_gap_advertise(size_t n_args, const mp_obj_t *pos_args, mp_map_t *kw_args) {
    enum { ARG_interval_us, ARG_adv_data, ARG_resp_data, ARG_connectable };
    static const mp_arg_t allowed_args[] = {
        { MP_QSTR_interval_us, MP_ARG_OBJ, {.u_obj = MP_OBJ_NEW_SMALL_INT(500000)} },
        { MP_QSTR_adv_data, MP_ARG_OBJ, {.u_rom_obj = MP_ROM_NONE} },
        { MP_QSTR_resp_data, MP_ARG_OBJ | MP_ARG_KW_ONLY, {.u_rom_obj = MP_ROM_NONE} },
        { MP_QSTR_connectable, MP_ARG_OBJ | MP_ARG_KW_ONLY, {.u_rom_obj = MP_ROM_TRUE} },
    };
    mp_arg_val_t args[MP_ARRAY_SIZE(allowed_args)];
    mp_arg_parse_all(n_args - 1, pos_args + 1, kw_args, MP_ARRAY_SIZE(allowed_args), allowed_args, args);

    if (args[ARG_interval_us].u_obj == mp_const_none) {
        mp_bluetooth_gap_advertise_stop();
        return mp_const_none;
    }

    mp_int_t interval_us = mp_obj_get_int(args[ARG_interval_us].u_obj);
    bool connectable = mp_obj_is_true(args[ARG_connectable].u_obj);

    mp_buffer_info_t adv_bufinfo = {0};
    if (args[ARG_adv_data].u_obj != mp_const_none) {
        mp_get_buffer_raise(args[ARG_adv_data].u_obj, &adv_bufinfo, MP_BUFFER_READ);
    }

    mp_buffer_info_t resp_bufinfo = {0};
    if (args[ARG_resp_data].u_obj != mp_const_none) {
        mp_get_buffer_raise(args[ARG_resp_data].u_obj, &resp_bufinfo, MP_BUFFER_READ);
    }

    return bluetooth_handle_errno(mp_bluetooth_gap_advertise_start(connectable, interval_us, adv_bufinfo.buf, adv_bufinfo.len, resp_bufinfo.buf, resp_bufinfo.len));
}
static MP_DEFINE_CONST_FUN_OBJ_KW(bluetooth_ble_gap_advertise_obj, 1, bluetooth_ble_gap_advertise);

static int bluetooth_gatts_register_service(mp_obj_t uuid_in, mp_obj_t characteristics_in, uint16_t **handles, size_t *num_handles) {
    if (!mp_obj_is_type(uuid_in, &mp_type_bluetooth_uuid)) {
        mp_raise_ValueError(MP_ERROR_TEXT("invalid service UUID"));
    }
    mp_obj_bluetooth_uuid_t *service_uuid = MP_OBJ_TO_PTR(uuid_in);

    mp_obj_t len_in = mp_obj_len(characteristics_in);
    size_t len = mp_obj_get_int(len_in);
    mp_obj_iter_buf_t iter_buf;
    mp_obj_t iterable = mp_getiter(characteristics_in, &iter_buf);
    mp_obj_t characteristic_obj;

    // Lists of characteristic uuids and flags.
    mp_obj_bluetooth_uuid_t **characteristic_uuids = m_new(mp_obj_bluetooth_uuid_t *, len);
    uint16_t *characteristic_flags = m_new(uint16_t, len);

    // Flattened list of descriptor uuids and flags. Grows (realloc) as more descriptors are encountered.
    mp_obj_bluetooth_uuid_t **descriptor_uuids = NULL;
    uint16_t *descriptor_flags = NULL;
    // How many descriptors in the flattened list per characteristic.
    uint8_t *num_descriptors = m_new(uint8_t, len);

    // Initially allocate enough room for the number of characteristics.
    // Will be grown to accommodate descriptors as necessary.
    *num_handles = len;
    *handles = m_new(uint16_t, *num_handles);

    // Extract out characteristic uuids & flags.

    int characteristic_index = 0; // characteristic index.
    int handle_index = 0; // handle index.
    int descriptor_index = 0; // descriptor index.
    while ((characteristic_obj = mp_iternext(iterable)) != MP_OBJ_STOP_ITERATION) {
        // (uuid, flags, (optional descriptors),)
        size_t characteristic_len;
        mp_obj_t *characteristic_items;
        mp_obj_get_array(characteristic_obj, &characteristic_len, &characteristic_items);

        if (characteristic_len < 2 || characteristic_len > 3) {
            mp_raise_ValueError(MP_ERROR_TEXT("invalid characteristic tuple"));
        }
        mp_obj_t uuid_obj = characteristic_items[0];
        if (!mp_obj_is_type(uuid_obj, &mp_type_bluetooth_uuid)) {
            mp_raise_ValueError(MP_ERROR_TEXT("invalid characteristic UUID"));
        }

        (*handles)[handle_index++] = 0xffff;

        // Optional third element, iterable of descriptors.
        if (characteristic_len >= 3) {
            mp_int_t n = mp_obj_get_int(mp_obj_len(characteristic_items[2]));
            if (n) {
                num_descriptors[characteristic_index] = n;

                // Grow the flattened uuids and flags arrays with this many more descriptors.
                descriptor_uuids = m_renew(mp_obj_bluetooth_uuid_t *, descriptor_uuids, descriptor_index, descriptor_index + num_descriptors[characteristic_index]);
                descriptor_flags = m_renew(uint16_t, descriptor_flags, descriptor_index, descriptor_index + num_descriptors[characteristic_index]);

                // Also grow the handles array.
                *handles = m_renew(uint16_t, *handles, *num_handles, *num_handles + num_descriptors[characteristic_index]);

                mp_obj_iter_buf_t iter_buf_desc;
                mp_obj_t iterable_desc = mp_getiter(characteristic_items[2], &iter_buf_desc);
                mp_obj_t descriptor_obj;

                // Extract out descriptors for this characteristic.
                while ((descriptor_obj = mp_iternext(iterable_desc)) != MP_OBJ_STOP_ITERATION) {
                    // (uuid, flags,)
                    mp_obj_t *descriptor_items;
                    mp_obj_get_array_fixed_n(descriptor_obj, 2, &descriptor_items);
                    mp_obj_t desc_uuid_obj = descriptor_items[0];
                    if (!mp_obj_is_type(desc_uuid_obj, &mp_type_bluetooth_uuid)) {
                        mp_raise_ValueError(MP_ERROR_TEXT("invalid descriptor UUID"));
                    }

                    descriptor_uuids[descriptor_index] = MP_OBJ_TO_PTR(desc_uuid_obj);
                    descriptor_flags[descriptor_index] = mp_obj_get_int(descriptor_items[1]);
                    ++descriptor_index;

                    (*handles)[handle_index++] = 0xffff;
                }

                // Reflect that we've grown the handles array.
                *num_handles += num_descriptors[characteristic_index];
            }
        }

        characteristic_uuids[characteristic_index] = MP_OBJ_TO_PTR(uuid_obj);
        characteristic_flags[characteristic_index] = mp_obj_get_int(characteristic_items[1]);
        ++characteristic_index;
    }

    // Add service.
    return mp_bluetooth_gatts_register_service(service_uuid, characteristic_uuids, characteristic_flags, descriptor_uuids, descriptor_flags, num_descriptors, *handles, len);
}

static mp_obj_t bluetooth_ble_gatts_register_services(mp_obj_t self_in, mp_obj_t services_in) {
    (void)self_in;
    mp_obj_t len_in = mp_obj_len(services_in);
    size_t len = mp_obj_get_int(len_in);
    mp_obj_iter_buf_t iter_buf;
    mp_obj_t iterable = mp_getiter(services_in, &iter_buf);
    mp_obj_t service_tuple_obj;

    mp_obj_tuple_t *result = MP_OBJ_TO_PTR(mp_obj_new_tuple(len, NULL));

    uint16_t **handles = m_new0(uint16_t *, len);
    size_t *num_handles = m_new0(size_t, len);

    // TODO: Add a `append` kwarg (defaulting to False) to make this behavior optional.
    bool append = false;
    int err = mp_bluetooth_gatts_register_service_begin(append);
    if (err != 0) {
        return bluetooth_handle_errno(err);
    }

    size_t i = 0;
    while ((service_tuple_obj = mp_iternext(iterable)) != MP_OBJ_STOP_ITERATION) {
        // (uuid, chars)
        mp_obj_t *service_items;
        mp_obj_get_array_fixed_n(service_tuple_obj, 2, &service_items);
        err = bluetooth_gatts_register_service(service_items[0], service_items[1], &handles[i], &num_handles[i]);
        if (err != 0) {
            return bluetooth_handle_errno(err);
        }

        ++i;
    }

    // On Nimble, this will actually perform the registration, making the handles valid.
    err = mp_bluetooth_gatts_register_service_end();
    if (err != 0) {
        return bluetooth_handle_errno(err);
    }

    // Return tuple of tuple of value handles.
    // TODO: Also the Generic Access service characteristics?
    for (i = 0; i < len; ++i) {
        mp_obj_tuple_t *service_handles = MP_OBJ_TO_PTR(mp_obj_new_tuple(num_handles[i], NULL));
        for (size_t j = 0; j < num_handles[i]; ++j) {
            service_handles->items[j] = MP_OBJ_NEW_SMALL_INT(handles[i][j]);
        }
        result->items[i] = MP_OBJ_FROM_PTR(service_handles);
    }

    // Free temporary arrays.
    m_del(uint16_t *, handles, len);
    m_del(size_t, num_handles, len);

    return MP_OBJ_FROM_PTR(result);
}
static MP_DEFINE_CONST_FUN_OBJ_2(bluetooth_ble_gatts_register_services_obj, bluetooth_ble_gatts_register_services);

#if MICROPY_PY_BLUETOOTH_ENABLE_CENTRAL_MODE
static mp_obj_t bluetooth_ble_gap_connect(size_t n_args, const mp_obj_t *args) {
    if (n_args == 2) {
        if (args[1] == mp_const_none) {
            int err = mp_bluetooth_gap_peripheral_connect_cancel();
            return bluetooth_handle_errno(err);
        }
        mp_raise_TypeError(MP_ERROR_TEXT("invalid addr"));
    }
    uint8_t addr_type = mp_obj_get_int(args[1]);
    mp_buffer_info_t bufinfo = {0};
    mp_get_buffer_raise(args[2], &bufinfo, MP_BUFFER_READ);
    if (bufinfo.len != 6) {
        mp_raise_ValueError(MP_ERROR_TEXT("invalid addr"));
    }
    mp_int_t scan_duration_ms = MP_BLUETOOTH_CONNECT_DEFAULT_SCAN_DURATION_MS;
    mp_int_t min_conn_interval_us = 0;
    mp_int_t max_conn_interval_us = 0;
    if (n_args >= 4 && args[3] != mp_const_none) {
        scan_duration_ms = mp_obj_get_int(args[3]);
    }
    if (n_args >= 5 && args[4] != mp_const_none) {
        min_conn_interval_us = mp_obj_get_int(args[4]);
    }
    if (n_args >= 6 && args[5] != mp_const_none) {
        max_conn_interval_us = mp_obj_get_int(args[5]);
    }

    int err = mp_bluetooth_gap_peripheral_connect(addr_type, bufinfo.buf, scan_duration_ms, min_conn_interval_us, max_conn_interval_us);
    return bluetooth_handle_errno(err);
}
static MP_DEFINE_CONST_FUN_OBJ_VAR_BETWEEN(bluetooth_ble_gap_connect_obj, 2, 6, bluetooth_ble_gap_connect);

static mp_obj_t bluetooth_ble_gap_scan(size_t n_args, const mp_obj_t *args) {
    // Default is indefinite scan, with the NimBLE "background scan" interval and window.
    mp_int_t duration_ms = 0;
    mp_int_t interval_us = 1280000;
    mp_int_t window_us = 11250;
    bool active_scan = false;
    if (n_args > 1) {
        if (args[1] == mp_const_none) {
            // scan(None) --> stop scan.
            return bluetooth_handle_errno(mp_bluetooth_gap_scan_stop());
        }
        duration_ms = mp_obj_get_int(args[1]);
        if (n_args > 2) {
            interval_us = mp_obj_get_int(args[2]);
            if (n_args > 3) {
                window_us = mp_obj_get_int(args[3]);
                if (n_args > 4) {
                    active_scan = mp_obj_is_true(args[4]);
                }
            }
        }
    }
    return bluetooth_handle_errno(mp_bluetooth_gap_scan_start(duration_ms, interval_us, window_us, active_scan));
}
static MP_DEFINE_CONST_FUN_OBJ_VAR_BETWEEN(bluetooth_ble_gap_scan_obj, 1, 5, bluetooth_ble_gap_scan);
#endif // MICROPY_PY_BLUETOOTH_ENABLE_CENTRAL_MODE

static mp_obj_t bluetooth_ble_gap_disconnect(mp_obj_t self_in, mp_obj_t conn_handle_in) {
    (void)self_in;
    uint16_t conn_handle = mp_obj_get_int(conn_handle_in);
    int err = mp_bluetooth_gap_disconnect(conn_handle);
    if (err == 0) {
        return mp_const_true;
    } else if (err == MP_ENOTCONN) {
        return mp_const_false;
    } else {
        return bluetooth_handle_errno(err);
    }
}
static MP_DEFINE_CONST_FUN_OBJ_2(bluetooth_ble_gap_disconnect_obj, bluetooth_ble_gap_disconnect);

#if MICROPY_PY_BLUETOOTH_ENABLE_PAIRING_BONDING
static mp_obj_t bluetooth_ble_gap_pair(mp_obj_t self_in, mp_obj_t conn_handle_in) {
    (void)self_in;
    uint16_t conn_handle = mp_obj_get_int(conn_handle_in);
    return bluetooth_handle_errno(mp_bluetooth_gap_pair(conn_handle));
}
static MP_DEFINE_CONST_FUN_OBJ_2(bluetooth_ble_gap_pair_obj, bluetooth_ble_gap_pair);

static mp_obj_t bluetooth_ble_gap_passkey(size_t n_args, const mp_obj_t *args) {
    uint16_t conn_handle = mp_obj_get_int(args[1]);
    uint8_t action = mp_obj_get_int(args[2]);
    mp_int_t passkey = mp_obj_get_int(args[3]);
    return bluetooth_handle_errno(mp_bluetooth_gap_passkey(conn_handle, action, passkey));
}
static MP_DEFINE_CONST_FUN_OBJ_VAR_BETWEEN(bluetooth_ble_gap_passkey_obj, 4, 4, bluetooth_ble_gap_passkey);
#endif // MICROPY_PY_BLUETOOTH_ENABLE_PAIRING_BONDING

// ----------------------------------------------------------------------------
// Bluetooth object: GATTS (Peripheral/Advertiser role)
// ----------------------------------------------------------------------------

static mp_obj_t bluetooth_ble_gatts_read(mp_obj_t self_in, mp_obj_t value_handle_in) {
    (void)self_in;
    size_t len = 0;
    const uint8_t *buf;
    mp_bluetooth_gatts_read(mp_obj_get_int(value_handle_in), &buf, &len);
    return mp_obj_new_bytes(buf, len);
}
static MP_DEFINE_CONST_FUN_OBJ_2(bluetooth_ble_gatts_read_obj, bluetooth_ble_gatts_read);

static mp_obj_t bluetooth_ble_gatts_write(size_t n_args, const mp_obj_t *args) {
    mp_buffer_info_t bufinfo = {0};
    mp_get_buffer_raise(args[2], &bufinfo, MP_BUFFER_READ);
    bool send_update = false;
    if (n_args > 3) {
        send_update = mp_obj_is_true(args[3]);
    }
    bluetooth_handle_errno(mp_bluetooth_gatts_write(mp_obj_get_int(args[1]), bufinfo.buf, bufinfo.len, send_update));
    return MP_OBJ_NEW_SMALL_INT(bufinfo.len);
}
static MP_DEFINE_CONST_FUN_OBJ_VAR_BETWEEN(bluetooth_ble_gatts_write_obj, 3, 4, bluetooth_ble_gatts_write);

static mp_obj_t bluetooth_ble_gatts_notify_indicate(size_t n_args, const mp_obj_t *args, int gatts_op) {
    mp_int_t conn_handle = mp_obj_get_int(args[1]);
    mp_int_t value_handle = mp_obj_get_int(args[2]);

    const uint8_t *value = NULL;
    size_t value_len = 0;
    if (n_args == 4 && args[3] != mp_const_none) {
        mp_buffer_info_t bufinfo = {0};
        mp_get_buffer_raise(args[3], &bufinfo, MP_BUFFER_READ);
        value = bufinfo.buf;
        value_len = bufinfo.len;
    }
    return bluetooth_handle_errno(mp_bluetooth_gatts_notify_indicate(conn_handle, value_handle, gatts_op, value, value_len));
}

static mp_obj_t bluetooth_ble_gatts_notify(size_t n_args, const mp_obj_t *args) {
    return bluetooth_ble_gatts_notify_indicate(n_args, args, MP_BLUETOOTH_GATTS_OP_NOTIFY);
}
static MP_DEFINE_CONST_FUN_OBJ_VAR_BETWEEN(bluetooth_ble_gatts_notify_obj, 3, 4, bluetooth_ble_gatts_notify);

static mp_obj_t bluetooth_ble_gatts_indicate(size_t n_args, const mp_obj_t *args) {
    return bluetooth_ble_gatts_notify_indicate(n_args, args, MP_BLUETOOTH_GATTS_OP_INDICATE);
}
static MP_DEFINE_CONST_FUN_OBJ_VAR_BETWEEN(bluetooth_ble_gatts_indicate_obj, 3, 4, bluetooth_ble_gatts_indicate);

static mp_obj_t bluetooth_ble_gatts_set_buffer(size_t n_args, const mp_obj_t *args) {
    mp_int_t value_handle = mp_obj_get_int(args[1]);
    mp_int_t len = mp_obj_get_int(args[2]);
    bool append = n_args >= 4 && mp_obj_is_true(args[3]);
    return bluetooth_handle_errno(mp_bluetooth_gatts_set_buffer(value_handle, len, append));
}
static MP_DEFINE_CONST_FUN_OBJ_VAR_BETWEEN(bluetooth_ble_gatts_set_buffer_obj, 3, 4, bluetooth_ble_gatts_set_buffer);

// ----------------------------------------------------------------------------
// Bluetooth object: GATTC (Central/Scanner role)
// ----------------------------------------------------------------------------

#if MICROPY_PY_BLUETOOTH_ENABLE_GATT_CLIENT

static mp_obj_t bluetooth_ble_gattc_discover_services(size_t n_args, const mp_obj_t *args) {
    mp_int_t conn_handle = mp_obj_get_int(args[1]);
    mp_obj_bluetooth_uuid_t *uuid = NULL;
    if (n_args == 3 && args[2] != mp_const_none) {
        if (!mp_obj_is_type(args[2], &mp_type_bluetooth_uuid)) {
            mp_raise_TypeError(MP_ERROR_TEXT("UUID"));
        }
        uuid = MP_OBJ_TO_PTR(args[2]);
    }
    return bluetooth_handle_errno(mp_bluetooth_gattc_discover_primary_services(conn_handle, uuid));
}
static MP_DEFINE_CONST_FUN_OBJ_VAR_BETWEEN(bluetooth_ble_gattc_discover_services_obj, 2, 3, bluetooth_ble_gattc_discover_services);

static mp_obj_t bluetooth_ble_gattc_discover_characteristics(size_t n_args, const mp_obj_t *args) {
    mp_int_t conn_handle = mp_obj_get_int(args[1]);
    mp_int_t start_handle = mp_obj_get_int(args[2]);
    mp_int_t end_handle = mp_obj_get_int(args[3]);
    mp_obj_bluetooth_uuid_t *uuid = NULL;
    if (n_args == 5 && args[4] != mp_const_none) {
        if (!mp_obj_is_type(args[4], &mp_type_bluetooth_uuid)) {
            mp_raise_TypeError(MP_ERROR_TEXT("UUID"));
        }
        uuid = MP_OBJ_TO_PTR(args[4]);
    }
    return bluetooth_handle_errno(mp_bluetooth_gattc_discover_characteristics(conn_handle, start_handle, end_handle, uuid));
}
static MP_DEFINE_CONST_FUN_OBJ_VAR_BETWEEN(bluetooth_ble_gattc_discover_characteristics_obj, 4, 5, bluetooth_ble_gattc_discover_characteristics);

static mp_obj_t bluetooth_ble_gattc_discover_descriptors(size_t n_args, const mp_obj_t *args) {
    (void)n_args;
    mp_int_t conn_handle = mp_obj_get_int(args[1]);
    mp_int_t start_handle = mp_obj_get_int(args[2]);
    mp_int_t end_handle = mp_obj_get_int(args[3]);
    return bluetooth_handle_errno(mp_bluetooth_gattc_discover_descriptors(conn_handle, start_handle, end_handle));
}
static MP_DEFINE_CONST_FUN_OBJ_VAR_BETWEEN(bluetooth_ble_gattc_discover_descriptors_obj, 4, 4, bluetooth_ble_gattc_discover_descriptors);

static mp_obj_t bluetooth_ble_gattc_read(mp_obj_t self_in, mp_obj_t conn_handle_in, mp_obj_t value_handle_in) {
    (void)self_in;
    mp_int_t conn_handle = mp_obj_get_int(conn_handle_in);
    mp_int_t value_handle = mp_obj_get_int(value_handle_in);
    return bluetooth_handle_errno(mp_bluetooth_gattc_read(conn_handle, value_handle));
}
static MP_DEFINE_CONST_FUN_OBJ_3(bluetooth_ble_gattc_read_obj, bluetooth_ble_gattc_read);

static mp_obj_t bluetooth_ble_gattc_write(size_t n_args, const mp_obj_t *args) {
    mp_int_t conn_handle = mp_obj_get_int(args[1]);
    mp_int_t value_handle = mp_obj_get_int(args[2]);
    mp_obj_t data = args[3];
    mp_buffer_info_t bufinfo = {0};
    mp_get_buffer_raise(data, &bufinfo, MP_BUFFER_READ);
    unsigned int mode = MP_BLUETOOTH_WRITE_MODE_NO_RESPONSE;
    if (n_args == 5) {
        mode = mp_obj_get_int(args[4]);
    }
    return bluetooth_handle_errno(mp_bluetooth_gattc_write(conn_handle, value_handle, bufinfo.buf, bufinfo.len, mode));
}
static MP_DEFINE_CONST_FUN_OBJ_VAR_BETWEEN(bluetooth_ble_gattc_write_obj, 4, 5, bluetooth_ble_gattc_write);

static mp_obj_t bluetooth_ble_gattc_exchange_mtu(mp_obj_t self_in, mp_obj_t conn_handle_in) {
    (void)self_in;
    uint16_t conn_handle = mp_obj_get_int(conn_handle_in);
    return bluetooth_handle_errno(mp_bluetooth_gattc_exchange_mtu(conn_handle));
}
static MP_DEFINE_CONST_FUN_OBJ_2(bluetooth_ble_gattc_exchange_mtu_obj, bluetooth_ble_gattc_exchange_mtu);

#endif // MICROPY_PY_BLUETOOTH_ENABLE_GATT_CLIENT

#if MICROPY_PY_BLUETOOTH_ENABLE_L2CAP_CHANNELS

static mp_obj_t bluetooth_ble_l2cap_listen(mp_obj_t self_in, mp_obj_t psm_in, mp_obj_t mtu_in) {
    (void)self_in;
    mp_int_t psm = mp_obj_get_int(psm_in);
    mp_int_t mtu = MAX(32, MIN(UINT16_MAX, mp_obj_get_int(mtu_in)));
    return bluetooth_handle_errno(mp_bluetooth_l2cap_listen(psm, mtu));
}
static MP_DEFINE_CONST_FUN_OBJ_3(bluetooth_ble_l2cap_listen_obj, bluetooth_ble_l2cap_listen);

static mp_obj_t bluetooth_ble_l2cap_connect(size_t n_args, const mp_obj_t *args) {
    mp_int_t conn_handle = mp_obj_get_int(args[1]);
    mp_int_t psm = mp_obj_get_int(args[2]);
    mp_int_t mtu = MAX(32, MIN(UINT16_MAX, mp_obj_get_int(args[3])));
    return bluetooth_handle_errno(mp_bluetooth_l2cap_connect(conn_handle, psm, mtu));
}
static MP_DEFINE_CONST_FUN_OBJ_VAR_BETWEEN(bluetooth_ble_l2cap_connect_obj, 4, 4, bluetooth_ble_l2cap_connect);

static mp_obj_t bluetooth_ble_l2cap_disconnect(mp_obj_t self_in, mp_obj_t conn_handle_in, mp_obj_t cid_in) {
    (void)self_in;
    mp_int_t conn_handle = mp_obj_get_int(conn_handle_in);
    mp_int_t cid = mp_obj_get_int(cid_in);
    return bluetooth_handle_errno(mp_bluetooth_l2cap_disconnect(conn_handle, cid));
}
static MP_DEFINE_CONST_FUN_OBJ_3(bluetooth_ble_l2cap_disconnect_obj, bluetooth_ble_l2cap_disconnect);

static mp_obj_t bluetooth_ble_l2cap_send(size_t n_args, const mp_obj_t *args) {
    mp_int_t conn_handle = mp_obj_get_int(args[1]);
    mp_int_t cid = mp_obj_get_int(args[2]);
    mp_buffer_info_t bufinfo;
    mp_get_buffer_raise(args[3], &bufinfo, MP_BUFFER_READ);
    bool stalled = false;
    bluetooth_handle_errno(mp_bluetooth_l2cap_send(conn_handle, cid, bufinfo.buf, bufinfo.len, &stalled));
    // Return True if the channel is still ready to send.
    return mp_obj_new_bool(!stalled);
}
static MP_DEFINE_CONST_FUN_OBJ_VAR_BETWEEN(bluetooth_ble_l2cap_send_obj, 4, 4, bluetooth_ble_l2cap_send);

static mp_obj_t bluetooth_ble_l2cap_recvinto(size_t n_args, const mp_obj_t *args) {
    mp_int_t conn_handle = mp_obj_get_int(args[1]);
    mp_int_t cid = mp_obj_get_int(args[2]);
    mp_buffer_info_t bufinfo = {0};
    if (args[3] != mp_const_none) {
        mp_get_buffer_raise(args[3], &bufinfo, MP_BUFFER_WRITE);
    }
    bluetooth_handle_errno(mp_bluetooth_l2cap_recvinto(conn_handle, cid, bufinfo.buf, &bufinfo.len));
    return MP_OBJ_NEW_SMALL_INT(bufinfo.len);
}
static MP_DEFINE_CONST_FUN_OBJ_VAR_BETWEEN(bluetooth_ble_l2cap_recvinto_obj, 4, 4, bluetooth_ble_l2cap_recvinto);

#endif // MICROPY_PY_BLUETOOTH_ENABLE_L2CAP_CHANNELS

#if MICROPY_PY_BLUETOOTH_ENABLE_HCI_CMD

static mp_obj_t bluetooth_ble_hci_cmd(size_t n_args, const mp_obj_t *args) {
    mp_int_t ogf = mp_obj_get_int(args[1]);
    mp_int_t ocf = mp_obj_get_int(args[2]);
    mp_buffer_info_t bufinfo_request = {0};
    mp_buffer_info_t bufinfo_response = {0};
    mp_get_buffer_raise(args[3], &bufinfo_request, MP_BUFFER_READ);
    mp_get_buffer_raise(args[4], &bufinfo_response, MP_BUFFER_WRITE);
    uint8_t status = 0;
    bluetooth_handle_errno(mp_bluetooth_hci_cmd(ogf, ocf, bufinfo_request.buf, bufinfo_request.len, bufinfo_response.buf, bufinfo_response.len, &status));
    return MP_OBJ_NEW_SMALL_INT(status);
}
static MP_DEFINE_CONST_FUN_OBJ_VAR_BETWEEN(bluetooth_ble_hci_cmd_obj, 5, 5, bluetooth_ble_hci_cmd);

#endif // MICROPY_PY_BLUETOOTH_ENABLE_HCI_CMD

// ----------------------------------------------------------------------------
// Bluetooth object: Definition
// ----------------------------------------------------------------------------

static const mp_rom_map_elem_t bluetooth_ble_locals_dict_table[] = {
    // General
    { MP_ROM_QSTR(MP_QSTR_active), MP_ROM_PTR(&bluetooth_ble_active_obj) },
    { MP_ROM_QSTR(MP_QSTR_config), MP_ROM_PTR(&bluetooth_ble_config_obj) },
    { MP_ROM_QSTR(MP_QSTR_irq), MP_ROM_PTR(&bluetooth_ble_irq_obj) },
    // GAP
    { MP_ROM_QSTR(MP_QSTR_gap_advertise), MP_ROM_PTR(&bluetooth_ble_gap_advertise_obj) },
    #if MICROPY_PY_BLUETOOTH_ENABLE_CENTRAL_MODE
    { MP_ROM_QSTR(MP_QSTR_gap_connect), MP_ROM_PTR(&bluetooth_ble_gap_connect_obj) },
    { MP_ROM_QSTR(MP_QSTR_gap_scan), MP_ROM_PTR(&bluetooth_ble_gap_scan_obj) },
    #endif
    { MP_ROM_QSTR(MP_QSTR_gap_disconnect), MP_ROM_PTR(&bluetooth_ble_gap_disconnect_obj) },
    #if MICROPY_PY_BLUETOOTH_ENABLE_PAIRING_BONDING
    { MP_ROM_QSTR(MP_QSTR_gap_pair), MP_ROM_PTR(&bluetooth_ble_gap_pair_obj) },
    { MP_ROM_QSTR(MP_QSTR_gap_passkey), MP_ROM_PTR(&bluetooth_ble_gap_passkey_obj) },
    #endif
    // GATT Server
    { MP_ROM_QSTR(MP_QSTR_gatts_register_services), MP_ROM_PTR(&bluetooth_ble_gatts_register_services_obj) },
    { MP_ROM_QSTR(MP_QSTR_gatts_read), MP_ROM_PTR(&bluetooth_ble_gatts_read_obj) },
    { MP_ROM_QSTR(MP_QSTR_gatts_write), MP_ROM_PTR(&bluetooth_ble_gatts_write_obj) },
    { MP_ROM_QSTR(MP_QSTR_gatts_notify), MP_ROM_PTR(&bluetooth_ble_gatts_notify_obj) },
    { MP_ROM_QSTR(MP_QSTR_gatts_indicate), MP_ROM_PTR(&bluetooth_ble_gatts_indicate_obj) },
    { MP_ROM_QSTR(MP_QSTR_gatts_set_buffer), MP_ROM_PTR(&bluetooth_ble_gatts_set_buffer_obj) },
    #if MICROPY_PY_BLUETOOTH_ENABLE_GATT_CLIENT
    // GATT Client
    { MP_ROM_QSTR(MP_QSTR_gattc_discover_services), MP_ROM_PTR(&bluetooth_ble_gattc_discover_services_obj) },
    { MP_ROM_QSTR(MP_QSTR_gattc_discover_characteristics), MP_ROM_PTR(&bluetooth_ble_gattc_discover_characteristics_obj) },
    { MP_ROM_QSTR(MP_QSTR_gattc_discover_descriptors), MP_ROM_PTR(&bluetooth_ble_gattc_discover_descriptors_obj) },
    { MP_ROM_QSTR(MP_QSTR_gattc_read), MP_ROM_PTR(&bluetooth_ble_gattc_read_obj) },
    { MP_ROM_QSTR(MP_QSTR_gattc_write), MP_ROM_PTR(&bluetooth_ble_gattc_write_obj) },
    { MP_ROM_QSTR(MP_QSTR_gattc_exchange_mtu), MP_ROM_PTR(&bluetooth_ble_gattc_exchange_mtu_obj) },
    #endif
    #if MICROPY_PY_BLUETOOTH_ENABLE_L2CAP_CHANNELS
    { MP_ROM_QSTR(MP_QSTR_l2cap_listen), MP_ROM_PTR(&bluetooth_ble_l2cap_listen_obj) },
    { MP_ROM_QSTR(MP_QSTR_l2cap_connect), MP_ROM_PTR(&bluetooth_ble_l2cap_connect_obj) },
    { MP_ROM_QSTR(MP_QSTR_l2cap_disconnect), MP_ROM_PTR(&bluetooth_ble_l2cap_disconnect_obj) },
    { MP_ROM_QSTR(MP_QSTR_l2cap_send), MP_ROM_PTR(&bluetooth_ble_l2cap_send_obj) },
    { MP_ROM_QSTR(MP_QSTR_l2cap_recvinto), MP_ROM_PTR(&bluetooth_ble_l2cap_recvinto_obj) },
    #endif
    #if MICROPY_PY_BLUETOOTH_ENABLE_HCI_CMD
    { MP_ROM_QSTR(MP_QSTR_hci_cmd), MP_ROM_PTR(&bluetooth_ble_hci_cmd_obj) },
    #endif
};
static MP_DEFINE_CONST_DICT(bluetooth_ble_locals_dict, bluetooth_ble_locals_dict_table);

static MP_DEFINE_CONST_OBJ_TYPE(
    mp_type_bluetooth_ble,
    MP_QSTR_BLE,
    MP_TYPE_FLAG_NONE,
    make_new, bluetooth_ble_make_new,
    locals_dict, &bluetooth_ble_locals_dict
    );

static const mp_rom_map_elem_t mp_module_bluetooth_globals_table[] = {
    { MP_ROM_QSTR(MP_QSTR___name__), MP_ROM_QSTR(MP_QSTR_bluetooth) },
    { MP_ROM_QSTR(MP_QSTR_BLE), MP_ROM_PTR(&mp_type_bluetooth_ble) },
    { MP_ROM_QSTR(MP_QSTR_UUID), MP_ROM_PTR(&mp_type_bluetooth_uuid) },

    // TODO: Deprecate these flags (recommend copying the constants from modbluetooth.h instead).
    { MP_ROM_QSTR(MP_QSTR_FLAG_READ), MP_ROM_INT(MP_BLUETOOTH_CHARACTERISTIC_FLAG_READ) },
    { MP_ROM_QSTR(MP_QSTR_FLAG_WRITE), MP_ROM_INT(MP_BLUETOOTH_CHARACTERISTIC_FLAG_WRITE) },
    { MP_ROM_QSTR(MP_QSTR_FLAG_NOTIFY), MP_ROM_INT(MP_BLUETOOTH_CHARACTERISTIC_FLAG_NOTIFY) },
    { MP_ROM_QSTR(MP_QSTR_FLAG_INDICATE), MP_ROM_INT(MP_BLUETOOTH_CHARACTERISTIC_FLAG_INDICATE) },
    { MP_ROM_QSTR(MP_QSTR_FLAG_WRITE_NO_RESPONSE), MP_ROM_INT(MP_BLUETOOTH_CHARACTERISTIC_FLAG_WRITE_NO_RESPONSE) },
};

static MP_DEFINE_CONST_DICT(mp_module_bluetooth_globals, mp_module_bluetooth_globals_table);

const mp_obj_module_t mp_module_bluetooth = {
    .base = { &mp_type_module },
    .globals = (mp_obj_dict_t *)&mp_module_bluetooth_globals,
};

// This module should not be extensible (as it is not a CPython standard
// library nor is it necessary to override from the filesystem), however it
// has previously been known as `ubluetooth`, so by making it extensible the
// `ubluetooth` alias will continue to work.
MP_REGISTER_EXTENSIBLE_MODULE(MP_QSTR_bluetooth, mp_module_bluetooth);

// Helpers

#if !MICROPY_PY_BLUETOOTH_USE_SYNC_EVENTS
static void ringbuf_extract(ringbuf_t *ringbuf, mp_obj_tuple_t *data_tuple, size_t n_u16, size_t n_u8, mp_obj_array_t *bytes_addr, size_t n_i8, mp_obj_bluetooth_uuid_t *uuid, mp_obj_array_t *bytes_data) {
    assert(ringbuf_avail(ringbuf) >= n_u16 * 2 + n_u8 + (bytes_addr ? 6 : 0) + n_i8 + (uuid ? 1 : 0) + (bytes_data ? 1 : 0));
    size_t j = 0;

    for (size_t i = 0; i < n_u16; ++i) {
        data_tuple->items[j++] = MP_OBJ_NEW_SMALL_INT(ringbuf_get16(ringbuf));
    }
    for (size_t i = 0; i < n_u8; ++i) {
        data_tuple->items[j++] = MP_OBJ_NEW_SMALL_INT(ringbuf_get(ringbuf));
    }
    if (bytes_addr) {
        bytes_addr->len = 6;
        for (size_t i = 0; i < bytes_addr->len; ++i) {
            ((uint8_t *)bytes_addr->items)[i] = ringbuf_get(ringbuf);
        }
        data_tuple->items[j++] = MP_OBJ_FROM_PTR(bytes_addr);
    }
    for (size_t i = 0; i < n_i8; ++i) {
        // Note the int8_t got packed into the ringbuf as a uint8_t.
        data_tuple->items[j++] = MP_OBJ_NEW_SMALL_INT((int8_t)ringbuf_get(ringbuf));
    }
    #if MICROPY_PY_BLUETOOTH_ENABLE_CENTRAL_MODE
    if (uuid) {
        ringbuf_get_uuid(ringbuf, uuid);
        data_tuple->items[j++] = MP_OBJ_FROM_PTR(uuid);
    }
    #endif
    // The code that enqueues into the ringbuf should ensure that it doesn't
    // put more than bt->irq_data_data_alloc bytes into the ringbuf, because
    // that's what's available here.
    if (bytes_data) {
        bytes_data->len = ringbuf_get16(ringbuf);
        for (size_t i = 0; i < bytes_data->len; ++i) {
            ((uint8_t *)bytes_data->items)[i] = ringbuf_get(ringbuf);
        }
        data_tuple->items[j++] = MP_OBJ_FROM_PTR(bytes_data);
    }

    data_tuple->len = j;
}

static mp_obj_t bluetooth_ble_invoke_irq(mp_obj_t none_in) {
    (void)none_in;
    // This is always executing in schedule context.

    mp_obj_bluetooth_ble_t *o = MP_OBJ_TO_PTR(MP_STATE_VM(bluetooth));
    o->irq_scheduled = false;

    for (;;) {
        MICROPY_PY_BLUETOOTH_ENTER

        mp_int_t event = ringbuf_get(&o->ringbuf);
        if (event < 0) {
            // Nothing available in ringbuf.
            MICROPY_PY_BLUETOOTH_EXIT
            break;
        }

        // Although we're in schedule context, this code still avoids using any allocations:
        //  - IRQs are disabled (to protect the ringbuf), and we need to avoid triggering GC
        //  - The user's handler might not alloc, so we shouldn't either.

        mp_obj_t handler = handler = o->irq_handler;
        mp_obj_tuple_t *data_tuple = MP_OBJ_TO_PTR(o->irq_data_tuple);

        if (event == MP_BLUETOOTH_IRQ_CENTRAL_CONNECT || event == MP_BLUETOOTH_IRQ_PERIPHERAL_CONNECT || event == MP_BLUETOOTH_IRQ_CENTRAL_DISCONNECT || event == MP_BLUETOOTH_IRQ_PERIPHERAL_DISCONNECT) {
            // conn_handle, addr_type, addr
            ringbuf_extract(&o->ringbuf, data_tuple, 1, 1, &o->irq_data_addr, 0, NULL, NULL);
        } else if (event == MP_BLUETOOTH_IRQ_CONNECTION_UPDATE) {
            // conn_handle, conn_interval, conn_latency, supervision_timeout, status
            ringbuf_extract(&o->ringbuf, data_tuple, 5, 0, NULL, 0, NULL, NULL);
        } else if (event == MP_BLUETOOTH_IRQ_GATTS_WRITE) {
            // conn_handle, value_handle
            ringbuf_extract(&o->ringbuf, data_tuple, 2, 0, NULL, 0, NULL, NULL);
        } else if (event == MP_BLUETOOTH_IRQ_GATTS_INDICATE_DONE) {
            // conn_handle, value_handle, status
            ringbuf_extract(&o->ringbuf, data_tuple, 2, 1, NULL, 0, NULL, NULL);
        } else if (event == MP_BLUETOOTH_IRQ_MTU_EXCHANGED) {
            // conn_handle, mtu
            ringbuf_extract(&o->ringbuf, data_tuple, 2, 0, NULL, 0, NULL, NULL);
        #if MICROPY_PY_BLUETOOTH_ENABLE_CENTRAL_MODE
        } else if (event == MP_BLUETOOTH_IRQ_SCAN_RESULT) {
            // addr_type, addr, adv_type, rssi, adv_data
            ringbuf_extract(&o->ringbuf, data_tuple, 0, 1, &o->irq_data_addr, 2, NULL, &o->irq_data_data);
        } else if (event == MP_BLUETOOTH_IRQ_SCAN_DONE) {
            // No params required.
            data_tuple->len = 0;
        #endif
        #if MICROPY_PY_BLUETOOTH_ENABLE_GATT_CLIENT
        } else if (event == MP_BLUETOOTH_IRQ_GATTC_SERVICE_RESULT) {
            // conn_handle, start_handle, end_handle, uuid
            ringbuf_extract(&o->ringbuf, data_tuple, 3, 0, NULL, 0, &o->irq_data_uuid, NULL);
        } else if (event == MP_BLUETOOTH_IRQ_GATTC_CHARACTERISTIC_RESULT) {
            // conn_handle, end_handle, value_handle, properties, uuid
            ringbuf_extract(&o->ringbuf, data_tuple, 3, 1, NULL, 0, &o->irq_data_uuid, NULL);
        } else if (event == MP_BLUETOOTH_IRQ_GATTC_DESCRIPTOR_RESULT) {
            // conn_handle, handle, uuid
            ringbuf_extract(&o->ringbuf, data_tuple, 2, 0, NULL, 0, &o->irq_data_uuid, NULL);
        } else if (event == MP_BLUETOOTH_IRQ_GATTC_SERVICE_DONE || event == MP_BLUETOOTH_IRQ_GATTC_CHARACTERISTIC_DONE || event == MP_BLUETOOTH_IRQ_GATTC_DESCRIPTOR_DONE) {
            // conn_handle, status
            ringbuf_extract(&o->ringbuf, data_tuple, 2, 0, NULL, 0, NULL, NULL);
        } else if (event == MP_BLUETOOTH_IRQ_GATTC_READ_RESULT || event == MP_BLUETOOTH_IRQ_GATTC_NOTIFY || event == MP_BLUETOOTH_IRQ_GATTC_INDICATE) {
            // conn_handle, value_handle, data
            ringbuf_extract(&o->ringbuf, data_tuple, 2, 0, NULL, 0, NULL, &o->irq_data_data);
        } else if (event == MP_BLUETOOTH_IRQ_GATTC_READ_DONE || event == MP_BLUETOOTH_IRQ_GATTC_WRITE_DONE) {
            // conn_handle, value_handle, status
            ringbuf_extract(&o->ringbuf, data_tuple, 3, 0, NULL, 0, NULL, NULL);
        #endif // MICROPY_PY_BLUETOOTH_ENABLE_GATT_CLIENT
        }

        MICROPY_PY_BLUETOOTH_EXIT

        mp_call_function_2(handler, MP_OBJ_NEW_SMALL_INT(event), MP_OBJ_FROM_PTR(data_tuple));
    }

    return mp_const_none;
}
static MP_DEFINE_CONST_FUN_OBJ_1(bluetooth_ble_invoke_irq_obj, bluetooth_ble_invoke_irq);
#endif // !MICROPY_PY_BLUETOOTH_USE_SYNC_EVENTS

// ----------------------------------------------------------------------------
// Port API
// ----------------------------------------------------------------------------

#if MICROPY_PY_BLUETOOTH_USE_SYNC_EVENTS

static mp_obj_t invoke_irq_handler_run(uint16_t event,
    const mp_int_t *numeric, size_t n_unsigned, size_t n_signed,
    const uint8_t *addr,
    const mp_obj_bluetooth_uuid_t *uuid,
    const uint8_t **data, uint16_t *data_len, size_t n_data) {

    mp_obj_array_t mv_addr;
    mp_obj_array_t mv_data[2];
    assert(n_data <= 2);

    mp_obj_tuple_t *data_tuple = mp_local_alloc(sizeof(mp_obj_tuple_t) + sizeof(mp_obj_t) * MICROPY_PY_BLUETOOTH_MAX_EVENT_DATA_TUPLE_LEN);
    data_tuple->base.type = &mp_type_tuple;
    data_tuple->len = 0;

    for (size_t i = 0; i < n_unsigned; ++i) {
        data_tuple->items[data_tuple->len++] = MP_OBJ_NEW_SMALL_INT(numeric[i]);
    }
    if (addr) {
        mp_obj_memoryview_init(&mv_addr, 'B', 0, 6, (void *)addr);
        data_tuple->items[data_tuple->len++] = MP_OBJ_FROM_PTR(&mv_addr);
    }
    for (size_t i = 0; i < n_signed; ++i) {
        data_tuple->items[data_tuple->len++] = MP_OBJ_NEW_SMALL_INT(numeric[i + n_unsigned]);
    }
    #if MICROPY_PY_BLUETOOTH_ENABLE_CENTRAL_MODE
    if (uuid) {
        data_tuple->items[data_tuple->len++] = MP_OBJ_FROM_PTR(uuid);
    }
    #endif

    #if MICROPY_PY_BLUETOOTH_USE_GATTC_EVENT_DATA_REASSEMBLY
    void *buf_to_free = NULL;
    uint16_t buf_to_free_len = 0;
    if (event == MP_BLUETOOTH_IRQ_GATTC_NOTIFY || event == MP_BLUETOOTH_IRQ_GATTC_INDICATE || event == MP_BLUETOOTH_IRQ_GATTC_READ_RESULT) {
        if (n_data > 1) {
            // Fragmented buffer, need to combine into a new heap-allocated buffer
            // in order to pass to Python.
            // Only gattc_on_data_available calls this code, so data and data_len are writable.
            uint16_t total_len = 0;
            for (size_t i = 0; i < n_data; ++i) {
                total_len += data_len[i];
            }
            uint8_t *buf = m_new(uint8_t, total_len);
            uint8_t *p = buf;
            for (size_t i = 0; i < n_data; ++i) {
                memcpy(p, data[i], data_len[i]);
                p += data_len[i];
            }
            data[0] = buf;
            data_len[0] = total_len;
            n_data = 1;
            buf_to_free = buf;
            buf_to_free_len = total_len;
        }
    }
    #endif

    for (size_t i = 0; i < n_data; ++i) {
        if (data[i]) {
            mp_obj_memoryview_init(&mv_data[i], 'B', 0, data_len[i], (void *)data[i]);
            data_tuple->items[data_tuple->len++] = MP_OBJ_FROM_PTR(&mv_data[i]);
        } else {
            data_tuple->items[data_tuple->len++] = mp_const_none;
        }
    }

    assert(data_tuple->len <= MICROPY_PY_BLUETOOTH_MAX_EVENT_DATA_TUPLE_LEN);

    mp_obj_bluetooth_ble_t *o = MP_OBJ_TO_PTR(MP_STATE_VM(bluetooth));
    mp_obj_t result = mp_call_function_2(o->irq_handler, MP_OBJ_NEW_SMALL_INT(event), MP_OBJ_FROM_PTR(data_tuple));

    #if MICROPY_PY_BLUETOOTH_USE_GATTC_EVENT_DATA_REASSEMBLY
    if (buf_to_free != NULL) {
        m_del(uint8_t, (uint8_t *)buf_to_free, buf_to_free_len);
    }
    #endif

    mp_local_free(data_tuple);

    return result;
}

static mp_obj_t invoke_irq_handler_run_protected(uint16_t event,
    const mp_int_t *numeric, size_t n_unsigned, size_t n_signed,
    const uint8_t *addr,
    const mp_obj_bluetooth_uuid_t *uuid,
    const uint8_t **data, uint16_t *data_len, size_t n_data) {

    mp_obj_bluetooth_ble_t *o = MP_OBJ_TO_PTR(MP_STATE_VM(bluetooth));
    if (o->irq_handler == mp_const_none) {
        return mp_const_none;
    }

    mp_obj_t result = mp_const_none;
    nlr_buf_t nlr;
    if (nlr_push(&nlr) == 0) {
        result = invoke_irq_handler_run(event, numeric, n_unsigned, n_signed, addr, uuid, data, data_len, n_data);
        nlr_pop();
    } else {
        // Uncaught exception, print it out.
        mp_printf(MICROPY_ERROR_PRINTER, "Unhandled exception in IRQ callback handler\n");
        mp_obj_print_exception(MICROPY_ERROR_PRINTER, MP_OBJ_FROM_PTR(nlr.ret_val));

        // Disable the BLE IRQ handler.
        o->irq_handler = mp_const_none;
    }

    return result;
}

#if MICROPY_PY_BLUETOOTH_USE_SYNC_EVENTS_WITH_INTERLOCK

// On some systems the BLE event callbacks may occur on a system thread which is not
// a MicroPython thread.  In such cases the callback must set up relevant MicroPython
// state and obtain the GIL, to synchronised with the rest of the runtime.

#if MICROPY_ENABLE_PYSTACK
#error not supported
#endif

static mp_obj_t invoke_irq_handler(uint16_t event,
    const mp_int_t *numeric, size_t n_unsigned, size_t n_signed,
    const uint8_t *addr,
    const mp_obj_bluetooth_uuid_t *uuid,
    const uint8_t **data, uint16_t *data_len, size_t n_data) {

    // This code may run on an existing MicroPython thread, or a non-MicroPython thread
    // that's not using the mp_thread_get_state() value.  In the former case the state
    // must be restored once this callback finishes.
    mp_state_thread_t *ts_orig = mp_thread_get_state();

    mp_state_thread_t ts;
    if (ts_orig == NULL) {
<<<<<<< HEAD
        mp_thread_set_state(&ts);
        mp_stack_set_top(&ts + 1); // need to include ts in root-pointer scan
        mp_stack_set_limit(MICROPY_PY_BLUETOOTH_SYNC_EVENT_STACK_SIZE);
        ts.gc_lock_depth = 0;
        ts.nlr_jump_callback_top = NULL;
        ts.mp_pending_exception = MP_OBJ_NULL;
        mp_locals_set(mp_state_ctx.thread.dict_locals); // set from the outer context
        mp_globals_set(mp_state_ctx.thread.dict_globals); // set from the outer context
=======
        mp_thread_init_state(&ts, MICROPY_PY_BLUETOOTH_SYNC_EVENT_STACK_SIZE, NULL, NULL);
>>>>>>> a61c446c
        MP_THREAD_GIL_ENTER();
    }

    mp_sched_lock();
    mp_obj_t result = invoke_irq_handler_run_protected(event, numeric, n_unsigned, n_signed, addr, uuid, data, data_len, n_data);
    mp_sched_unlock();

    if (ts_orig == NULL) {
        MP_THREAD_GIL_EXIT();
        mp_thread_set_state(ts_orig);
    }

    return result;
}

#else

// BLE event callbacks are called directly from the MicroPython runtime, so additional
// synchronisation is not needed, and BLE event handlers can be called directly.

static mp_obj_t invoke_irq_handler(uint16_t event,
    const mp_int_t *numeric, size_t n_unsigned, size_t n_signed,
    const uint8_t *addr,
    const mp_obj_bluetooth_uuid_t *uuid,
    const uint8_t **data, uint16_t *data_len, size_t n_data) {
    return invoke_irq_handler_run_protected(event, numeric, n_unsigned, n_signed, addr, uuid, data, data_len, n_data);
}

#endif

#define NULL_NUMERIC NULL
#define NULL_ADDR NULL
#define NULL_UUID NULL
#define NULL_DATA NULL
#define NULL_DATA_LEN NULL

void mp_bluetooth_gap_on_connected_disconnected(uint8_t event, uint16_t conn_handle, uint8_t addr_type, const uint8_t *addr) {
    mp_int_t args[] = {conn_handle, addr_type};
    invoke_irq_handler(event, args, 2, 0, addr, NULL_UUID, NULL_DATA, NULL_DATA_LEN, 0);
}

void mp_bluetooth_gap_on_connection_update(uint16_t conn_handle, uint16_t conn_interval, uint16_t conn_latency, uint16_t supervision_timeout, uint16_t status) {
    mp_int_t args[] = {conn_handle, conn_interval, conn_latency, supervision_timeout, status};
    invoke_irq_handler(MP_BLUETOOTH_IRQ_CONNECTION_UPDATE, args, 5, 0, NULL_ADDR, NULL_UUID, NULL_DATA, NULL_DATA_LEN, 0);
}

#if MICROPY_PY_BLUETOOTH_ENABLE_PAIRING_BONDING
void mp_bluetooth_gatts_on_encryption_update(uint16_t conn_handle, bool encrypted, bool authenticated, bool bonded, uint8_t key_size) {
    mp_int_t args[] = {conn_handle, encrypted, authenticated, bonded, key_size};
    invoke_irq_handler(MP_BLUETOOTH_IRQ_ENCRYPTION_UPDATE, args, 5, 0, NULL_ADDR, NULL_UUID, NULL_DATA, NULL_DATA_LEN, 0);
}

bool mp_bluetooth_gap_on_get_secret(uint8_t type, uint8_t index, const uint8_t *key, uint16_t key_len, const uint8_t **value, size_t *value_len) {
    mp_int_t args[] = {type, index};
    mp_obj_t result = invoke_irq_handler(MP_BLUETOOTH_IRQ_GET_SECRET, args, 2, 0, NULL_ADDR, NULL_UUID, &key, &key_len, 1);
    if (result == mp_const_none) {
        return false;
    }
    mp_buffer_info_t bufinfo;
    mp_get_buffer_raise(result, &bufinfo, MP_BUFFER_READ);
    *value = bufinfo.buf;
    *value_len = bufinfo.len;
    return true;
}

bool mp_bluetooth_gap_on_set_secret(uint8_t type, const uint8_t *key, size_t key_len, const uint8_t *value, size_t value_len) {
    mp_int_t args[] = { type };
    const uint8_t *data[] = {key, value};
    uint16_t data_len[] = {key_len, value_len};
    mp_obj_t result = invoke_irq_handler(MP_BLUETOOTH_IRQ_SET_SECRET, args, 1, 0, NULL_ADDR, NULL_UUID, data, data_len, 2);
    return mp_obj_is_true(result);
}

void mp_bluetooth_gap_on_passkey_action(uint16_t conn_handle, uint8_t action, mp_int_t passkey) {
    mp_int_t args[] = { conn_handle, action, passkey };
    invoke_irq_handler(MP_BLUETOOTH_IRQ_PASSKEY_ACTION, args, 2, 1, NULL_ADDR, NULL_UUID, NULL_DATA, NULL_DATA_LEN, 0);
}
#endif // MICROPY_PY_BLUETOOTH_ENABLE_PAIRING_BONDING

void mp_bluetooth_gatts_on_write(uint16_t conn_handle, uint16_t value_handle) {
    mp_int_t args[] = {conn_handle, value_handle};
    invoke_irq_handler(MP_BLUETOOTH_IRQ_GATTS_WRITE, args, 2, 0, NULL_ADDR, NULL_UUID, NULL_DATA, NULL_DATA_LEN, 0);
}

void mp_bluetooth_gatts_on_indicate_complete(uint16_t conn_handle, uint16_t value_handle, uint8_t status) {
    mp_int_t args[] = {conn_handle, value_handle, status};
    invoke_irq_handler(MP_BLUETOOTH_IRQ_GATTS_INDICATE_DONE, args, 3, 0, NULL_ADDR, NULL_UUID, NULL_DATA, NULL_DATA_LEN, 0);
}

mp_int_t mp_bluetooth_gatts_on_read_request(uint16_t conn_handle, uint16_t value_handle) {
    mp_int_t args[] = {conn_handle, value_handle};
    mp_obj_t result = invoke_irq_handler(MP_BLUETOOTH_IRQ_GATTS_READ_REQUEST, args, 2, 0, NULL_ADDR, NULL_UUID, NULL_DATA, NULL_DATA_LEN, 0);
    // Return non-zero from IRQ handler to fail the read.
    mp_int_t ret = 0;
    mp_obj_get_int_maybe(result, &ret);
    return ret;
}

void mp_bluetooth_gatts_on_mtu_exchanged(uint16_t conn_handle, uint16_t value) {
    mp_int_t args[] = {conn_handle, value};
    invoke_irq_handler(MP_BLUETOOTH_IRQ_MTU_EXCHANGED, args, 2, 0, NULL_ADDR, NULL_UUID, NULL_DATA, NULL_DATA_LEN, 0);
}

#if MICROPY_PY_BLUETOOTH_ENABLE_L2CAP_CHANNELS
mp_int_t mp_bluetooth_on_l2cap_accept(uint16_t conn_handle, uint16_t cid, uint16_t psm, uint16_t our_mtu, uint16_t peer_mtu) {
    mp_int_t args[] = {conn_handle, cid, psm, our_mtu, peer_mtu};
    mp_obj_t result = invoke_irq_handler(MP_BLUETOOTH_IRQ_L2CAP_ACCEPT, args, 5, 0, NULL_ADDR, NULL_UUID, NULL_DATA, NULL_DATA_LEN, 0);
    // Return non-zero from IRQ handler to fail the accept.
    mp_int_t ret = 0;
    mp_obj_get_int_maybe(result, &ret);
    return ret;
}

void mp_bluetooth_on_l2cap_connect(uint16_t conn_handle, uint16_t cid, uint16_t psm, uint16_t our_mtu, uint16_t peer_mtu) {
    mp_int_t args[] = {conn_handle, cid, psm, our_mtu, peer_mtu};
    invoke_irq_handler(MP_BLUETOOTH_IRQ_L2CAP_CONNECT, args, 5, 0, NULL_ADDR, NULL_UUID, NULL_DATA, NULL_DATA_LEN, 0);
}

void mp_bluetooth_on_l2cap_disconnect(uint16_t conn_handle, uint16_t cid, uint16_t psm, uint16_t status) {
    mp_int_t args[] = {conn_handle, cid, psm, status};
    invoke_irq_handler(MP_BLUETOOTH_IRQ_L2CAP_DISCONNECT, args, 4, 0, NULL_ADDR, NULL_UUID, NULL_DATA, NULL_DATA_LEN, 0);
}

void mp_bluetooth_on_l2cap_send_ready(uint16_t conn_handle, uint16_t cid, uint8_t status) {
    mp_int_t args[] = {conn_handle, cid, status};
    invoke_irq_handler(MP_BLUETOOTH_IRQ_L2CAP_SEND_READY, args, 3, 0, NULL_ADDR, NULL_UUID, NULL_DATA, NULL_DATA_LEN, 0);
}

void mp_bluetooth_on_l2cap_recv(uint16_t conn_handle, uint16_t cid) {
    mp_int_t args[] = {conn_handle, cid};
    invoke_irq_handler(MP_BLUETOOTH_IRQ_L2CAP_RECV, args, 2, 0, NULL_ADDR, NULL_UUID, NULL_DATA, NULL_DATA_LEN, 0);
}
#endif // MICROPY_PY_BLUETOOTH_ENABLE_L2CAP_CHANNELS

#if MICROPY_PY_BLUETOOTH_ENABLE_CENTRAL_MODE
void mp_bluetooth_gap_on_scan_complete(void) {
    invoke_irq_handler(MP_BLUETOOTH_IRQ_SCAN_DONE, NULL_NUMERIC, 0, 0, NULL_ADDR, NULL_UUID, NULL_DATA, NULL_DATA_LEN, 0);
}

void mp_bluetooth_gap_on_scan_result(uint8_t addr_type, const uint8_t *addr, uint8_t adv_type, const int8_t rssi, const uint8_t *data, uint16_t data_len) {
    mp_int_t args[] = {addr_type, adv_type, rssi};
    invoke_irq_handler(MP_BLUETOOTH_IRQ_SCAN_RESULT, args, 1, 2, addr, NULL_UUID, &data, &data_len, 1);
}
#endif // MICROPY_PY_BLUETOOTH_ENABLE_CENTRAL_MODE

#if MICROPY_PY_BLUETOOTH_ENABLE_GATT_CLIENT
void mp_bluetooth_gattc_on_primary_service_result(uint16_t conn_handle, uint16_t start_handle, uint16_t end_handle, mp_obj_bluetooth_uuid_t *service_uuid) {
    mp_int_t args[] = {conn_handle, start_handle, end_handle};
    invoke_irq_handler(MP_BLUETOOTH_IRQ_GATTC_SERVICE_RESULT, args, 3, 0, NULL_ADDR, service_uuid, NULL_DATA, NULL_DATA_LEN, 0);
}

void mp_bluetooth_gattc_on_characteristic_result(uint16_t conn_handle, uint16_t value_handle, uint16_t end_handle, uint8_t properties, mp_obj_bluetooth_uuid_t *characteristic_uuid) {
    // Note: "end_handle" replaces "def_handle" from the original version of this event.
    mp_int_t args[] = {conn_handle, end_handle, value_handle, properties};
    invoke_irq_handler(MP_BLUETOOTH_IRQ_GATTC_CHARACTERISTIC_RESULT, args, 4, 0, NULL_ADDR, characteristic_uuid, NULL_DATA, NULL_DATA_LEN, 0);
}

void mp_bluetooth_gattc_on_descriptor_result(uint16_t conn_handle, uint16_t handle, mp_obj_bluetooth_uuid_t *descriptor_uuid) {
    mp_int_t args[] = {conn_handle, handle};
    invoke_irq_handler(MP_BLUETOOTH_IRQ_GATTC_DESCRIPTOR_RESULT, args, 2, 0, NULL_ADDR, descriptor_uuid, NULL_DATA, NULL_DATA_LEN, 0);
}

void mp_bluetooth_gattc_on_discover_complete(uint8_t event, uint16_t conn_handle, uint16_t status) {
    mp_int_t args[] = {conn_handle, status};
    invoke_irq_handler(event, args, 2, 0, NULL_ADDR, NULL_UUID, NULL_DATA, NULL_DATA_LEN, 0);
}

void mp_bluetooth_gattc_on_data_available(uint8_t event, uint16_t conn_handle, uint16_t value_handle, const uint8_t **data, uint16_t *data_len, size_t num) {
    mp_int_t args[] = {conn_handle, value_handle};
    invoke_irq_handler(event, args, 2, 0, NULL_ADDR, NULL_UUID, data, data_len, num);
}

void mp_bluetooth_gattc_on_read_write_status(uint8_t event, uint16_t conn_handle, uint16_t value_handle, uint16_t status) {
    mp_int_t args[] = {conn_handle, value_handle, status};
    invoke_irq_handler(event, args, 3, 0, NULL_ADDR, NULL_UUID, NULL_DATA, NULL_DATA_LEN, 0);
}

#endif // MICROPY_PY_BLUETOOTH_ENABLE_GATT_CLIENT

#else // !MICROPY_PY_BLUETOOTH_USE_SYNC_EVENTS
// Callbacks are called in interrupt context (i.e. can't allocate), so we need to push the data
// into the ringbuf and schedule the callback via mp_sched_schedule.

static bool enqueue_irq(mp_obj_bluetooth_ble_t *o, size_t len, uint8_t event) {
    if (!o || o->irq_handler == mp_const_none) {
        return false;
    }

    // Check if there is enough room for <event-type><payload>.
    if (ringbuf_free(&o->ringbuf) < len + 1) {
        // Ringbuffer doesn't have room (and is therefore non-empty).

        // If this is another scan result, or the front of the ringbuffer isn't a scan result, then nothing to do.
        if (event == MP_BLUETOOTH_IRQ_SCAN_RESULT || ringbuf_peek(&o->ringbuf) != MP_BLUETOOTH_IRQ_SCAN_RESULT) {
            return false;
        }

        // Front of the queue is a scan result, remove it.

        // event, addr_type, addr, adv_type, rssi
        int n = 1 + 1 + 6 + 1 + 1;
        for (int i = 0; i < n; ++i) {
            ringbuf_get(&o->ringbuf);
        }
        // adv_data
        n = ringbuf_get(&o->ringbuf);
        for (int i = 0; i < n; ++i) {
            ringbuf_get(&o->ringbuf);
        }
    }

    // Append this event, the caller will then append the arguments.
    ringbuf_put(&o->ringbuf, event);
    return true;
}

// Must hold the atomic section before calling this (MICROPY_PY_BLUETOOTH_ENTER).
static void schedule_ringbuf(mp_uint_t atomic_state) {
    mp_obj_bluetooth_ble_t *o = MP_OBJ_TO_PTR(MP_STATE_VM(bluetooth));
    if (!o->irq_scheduled) {
        o->irq_scheduled = true;
        MICROPY_PY_BLUETOOTH_EXIT
        mp_sched_schedule(MP_OBJ_FROM_PTR(&bluetooth_ble_invoke_irq_obj), mp_const_none);
    } else {
        MICROPY_PY_BLUETOOTH_EXIT
    }
}

void mp_bluetooth_gap_on_connected_disconnected(uint8_t event, uint16_t conn_handle, uint8_t addr_type, const uint8_t *addr) {
    MICROPY_PY_BLUETOOTH_ENTER
    mp_obj_bluetooth_ble_t *o = MP_OBJ_TO_PTR(MP_STATE_VM(bluetooth));
    if (enqueue_irq(o, 2 + 1 + 6, event)) {
        ringbuf_put16(&o->ringbuf, conn_handle);
        ringbuf_put(&o->ringbuf, addr_type);
        for (int i = 0; i < 6; ++i) {
            ringbuf_put(&o->ringbuf, addr[i]);
        }
    }
    schedule_ringbuf(atomic_state);
}

void mp_bluetooth_gap_on_connection_update(uint16_t conn_handle, uint16_t conn_interval, uint16_t conn_latency, uint16_t supervision_timeout, uint16_t status) {
    MICROPY_PY_BLUETOOTH_ENTER
    mp_obj_bluetooth_ble_t *o = MP_OBJ_TO_PTR(MP_STATE_VM(bluetooth));
    if (enqueue_irq(o, 2 + 2 + 2 + 2 + 2, MP_BLUETOOTH_IRQ_CONNECTION_UPDATE)) {
        ringbuf_put16(&o->ringbuf, conn_handle);
        ringbuf_put16(&o->ringbuf, conn_interval);
        ringbuf_put16(&o->ringbuf, conn_latency);
        ringbuf_put16(&o->ringbuf, supervision_timeout);
        ringbuf_put16(&o->ringbuf, status);
    }
    schedule_ringbuf(atomic_state);
}

void mp_bluetooth_gatts_on_write(uint16_t conn_handle, uint16_t value_handle) {
    MICROPY_PY_BLUETOOTH_ENTER
    mp_obj_bluetooth_ble_t *o = MP_OBJ_TO_PTR(MP_STATE_VM(bluetooth));
    if (enqueue_irq(o, 2 + 2, MP_BLUETOOTH_IRQ_GATTS_WRITE)) {
        ringbuf_put16(&o->ringbuf, conn_handle);
        ringbuf_put16(&o->ringbuf, value_handle);
    }
    schedule_ringbuf(atomic_state);
}

void mp_bluetooth_gatts_on_indicate_complete(uint16_t conn_handle, uint16_t value_handle, uint8_t status) {
    MICROPY_PY_BLUETOOTH_ENTER
    mp_obj_bluetooth_ble_t *o = MP_OBJ_TO_PTR(MP_STATE_VM(bluetooth));
    if (enqueue_irq(o, 2 + 2 + 1, MP_BLUETOOTH_IRQ_GATTS_INDICATE_DONE)) {
        ringbuf_put16(&o->ringbuf, conn_handle);
        ringbuf_put16(&o->ringbuf, value_handle);
        ringbuf_put(&o->ringbuf, status);
    }
    schedule_ringbuf(atomic_state);
}

mp_int_t mp_bluetooth_gatts_on_read_request(uint16_t conn_handle, uint16_t value_handle) {
    (void)conn_handle;
    (void)value_handle;
    // This must be handled synchronously and therefore cannot implemented with the ringbuffer.
    return MP_BLUETOOTH_GATTS_NO_ERROR;
}

void mp_bluetooth_gatts_on_mtu_exchanged(uint16_t conn_handle, uint16_t value) {
    MICROPY_PY_BLUETOOTH_ENTER
    mp_obj_bluetooth_ble_t *o = MP_OBJ_TO_PTR(MP_STATE_VM(bluetooth));
    if (enqueue_irq(o, 2 + 2, MP_BLUETOOTH_IRQ_MTU_EXCHANGED)) {
        ringbuf_put16(&o->ringbuf, conn_handle);
        ringbuf_put16(&o->ringbuf, value);
    }
    schedule_ringbuf(atomic_state);
}

#if MICROPY_PY_BLUETOOTH_ENABLE_CENTRAL_MODE
void mp_bluetooth_gap_on_scan_complete(void) {
    MICROPY_PY_BLUETOOTH_ENTER
    mp_obj_bluetooth_ble_t *o = MP_OBJ_TO_PTR(MP_STATE_VM(bluetooth));
    if (enqueue_irq(o, 0, MP_BLUETOOTH_IRQ_SCAN_DONE)) {
    }
    schedule_ringbuf(atomic_state);
}

void mp_bluetooth_gap_on_scan_result(uint8_t addr_type, const uint8_t *addr, uint8_t adv_type, const int8_t rssi, const uint8_t *data, uint16_t data_len) {
    MICROPY_PY_BLUETOOTH_ENTER
    mp_obj_bluetooth_ble_t *o = MP_OBJ_TO_PTR(MP_STATE_VM(bluetooth));
    data_len = MIN(o->irq_data_data_alloc, data_len);
    if (enqueue_irq(o, 1 + 6 + 1 + 1 + 2 + data_len, MP_BLUETOOTH_IRQ_SCAN_RESULT)) {
        ringbuf_put(&o->ringbuf, addr_type);
        for (int i = 0; i < 6; ++i) {
            ringbuf_put(&o->ringbuf, addr[i]);
        }
        // The adv_type will get extracted as an int8_t but that's ok because valid values are 0x00-0x04.
        ringbuf_put(&o->ringbuf, adv_type);
        // Note conversion of int8_t rssi to uint8_t. Must un-convert on the way out.
        ringbuf_put(&o->ringbuf, (uint8_t)rssi);
        // Length field is 16-bit.
        data_len = MIN(UINT16_MAX, data_len);
        ringbuf_put16(&o->ringbuf, data_len);
        for (size_t i = 0; i < data_len; ++i) {
            ringbuf_put(&o->ringbuf, data[i]);
        }
    }
    schedule_ringbuf(atomic_state);
}
#endif // MICROPY_PY_BLUETOOTH_ENABLE_CENTRAL_MODE

#if MICROPY_PY_BLUETOOTH_ENABLE_GATT_CLIENT
void mp_bluetooth_gattc_on_primary_service_result(uint16_t conn_handle, uint16_t start_handle, uint16_t end_handle, mp_obj_bluetooth_uuid_t *service_uuid) {
    MICROPY_PY_BLUETOOTH_ENTER
    mp_obj_bluetooth_ble_t *o = MP_OBJ_TO_PTR(MP_STATE_VM(bluetooth));
    if (enqueue_irq(o, 2 + 2 + 2 + 1 + service_uuid->type, MP_BLUETOOTH_IRQ_GATTC_SERVICE_RESULT)) {
        ringbuf_put16(&o->ringbuf, conn_handle);
        ringbuf_put16(&o->ringbuf, start_handle);
        ringbuf_put16(&o->ringbuf, end_handle);
        ringbuf_put_uuid(&o->ringbuf, service_uuid);
    }
    schedule_ringbuf(atomic_state);
}

void mp_bluetooth_gattc_on_characteristic_result(uint16_t conn_handle, uint16_t value_handle, uint16_t end_handle, uint8_t properties, mp_obj_bluetooth_uuid_t *characteristic_uuid) {
    MICROPY_PY_BLUETOOTH_ENTER
    mp_obj_bluetooth_ble_t *o = MP_OBJ_TO_PTR(MP_STATE_VM(bluetooth));
    if (enqueue_irq(o, 2 + 2 + 2 + 1 + characteristic_uuid->type, MP_BLUETOOTH_IRQ_GATTC_CHARACTERISTIC_RESULT)) {
        ringbuf_put16(&o->ringbuf, conn_handle);
        // Note: "end_handle" replaces "def_handle" from the original version of this event.
        ringbuf_put16(&o->ringbuf, end_handle);
        ringbuf_put16(&o->ringbuf, value_handle);
        ringbuf_put(&o->ringbuf, properties);
        ringbuf_put_uuid(&o->ringbuf, characteristic_uuid);
    }
    schedule_ringbuf(atomic_state);
}

void mp_bluetooth_gattc_on_descriptor_result(uint16_t conn_handle, uint16_t handle, mp_obj_bluetooth_uuid_t *descriptor_uuid) {
    MICROPY_PY_BLUETOOTH_ENTER
    mp_obj_bluetooth_ble_t *o = MP_OBJ_TO_PTR(MP_STATE_VM(bluetooth));
    if (enqueue_irq(o, 2 + 2 + 1 + descriptor_uuid->type, MP_BLUETOOTH_IRQ_GATTC_DESCRIPTOR_RESULT)) {
        ringbuf_put16(&o->ringbuf, conn_handle);
        ringbuf_put16(&o->ringbuf, handle);
        ringbuf_put_uuid(&o->ringbuf, descriptor_uuid);
    }
    schedule_ringbuf(atomic_state);
}

void mp_bluetooth_gattc_on_discover_complete(uint8_t event, uint16_t conn_handle, uint16_t status) {
    MICROPY_PY_BLUETOOTH_ENTER
    mp_obj_bluetooth_ble_t *o = MP_OBJ_TO_PTR(MP_STATE_VM(bluetooth));
    if (enqueue_irq(o, 2 + 2, event)) {
        ringbuf_put16(&o->ringbuf, conn_handle);
        ringbuf_put16(&o->ringbuf, status);
    }
    schedule_ringbuf(atomic_state);
}

void mp_bluetooth_gattc_on_data_available(uint8_t event, uint16_t conn_handle, uint16_t value_handle, const uint8_t **data, uint16_t *data_len, size_t num) {
    MICROPY_PY_BLUETOOTH_ENTER
    mp_obj_bluetooth_ble_t *o = MP_OBJ_TO_PTR(MP_STATE_VM(bluetooth));

    // Get the total length of the fragmented buffers.
    uint16_t total_len = 0;
    for (size_t i = 0; i < num; ++i) {
        total_len += data_len[i];
    }

    // Truncate the data at what we'll be able to pass to Python.
    total_len = MIN(o->irq_data_data_alloc, total_len);

    if (enqueue_irq(o, 2 + 2 + 2 + total_len, event)) {
        ringbuf_put16(&o->ringbuf, conn_handle);
        ringbuf_put16(&o->ringbuf, value_handle);

        ringbuf_put16(&o->ringbuf, total_len);

        // Copy total_len from the fragments to the ringbuffer.
        uint16_t copied_bytes = 0;
        for (size_t i = 0; i < num; ++i) {
            for (size_t j = 0; i < data_len[i] && copied_bytes < total_len; ++j) {
                ringbuf_put(&o->ringbuf, data[i][j]);
                ++copied_bytes;
            }
        }
    }
    schedule_ringbuf(atomic_state);
}

void mp_bluetooth_gattc_on_read_write_status(uint8_t event, uint16_t conn_handle, uint16_t value_handle, uint16_t status) {
    MICROPY_PY_BLUETOOTH_ENTER
    mp_obj_bluetooth_ble_t *o = MP_OBJ_TO_PTR(MP_STATE_VM(bluetooth));
    if (enqueue_irq(o, 2 + 2 + 2, event)) {
        ringbuf_put16(&o->ringbuf, conn_handle);
        ringbuf_put16(&o->ringbuf, value_handle);
        ringbuf_put16(&o->ringbuf, status);
    }
    schedule_ringbuf(atomic_state);
}
#endif // MICROPY_PY_BLUETOOTH_ENABLE_GATT_CLIENT

#endif // MICROPY_PY_BLUETOOTH_USE_SYNC_EVENTS

// ----------------------------------------------------------------------------
// GATTS DB
// ----------------------------------------------------------------------------

void mp_bluetooth_gatts_db_create_entry(mp_gatts_db_t db, uint16_t handle, size_t len) {
    mp_map_elem_t *elem = mp_map_lookup(db, MP_OBJ_NEW_SMALL_INT(handle), MP_MAP_LOOKUP_ADD_IF_NOT_FOUND);
    mp_bluetooth_gatts_db_entry_t *entry = m_new(mp_bluetooth_gatts_db_entry_t, 1);
    entry->data = m_new(uint8_t, len);
    entry->data_alloc = len;
    entry->data_len = 0;
    entry->append = false;
    elem->value = MP_OBJ_FROM_PTR(entry);
}

mp_bluetooth_gatts_db_entry_t *mp_bluetooth_gatts_db_lookup(mp_gatts_db_t db, uint16_t handle) {
    mp_map_elem_t *elem = mp_map_lookup(db, MP_OBJ_NEW_SMALL_INT(handle), MP_MAP_LOOKUP);
    if (!elem) {
        return NULL;
    }
    return MP_OBJ_TO_PTR(elem->value);
}

int mp_bluetooth_gatts_db_read(mp_gatts_db_t db, uint16_t handle, const uint8_t **value, size_t *value_len) {
    MICROPY_PY_BLUETOOTH_ENTER
    mp_bluetooth_gatts_db_entry_t *entry = mp_bluetooth_gatts_db_lookup(db, handle);
    if (entry) {
        *value = entry->data;
        *value_len = entry->data_len;
        if (entry->append) {
            entry->data_len = 0;
        }
    }
    MICROPY_PY_BLUETOOTH_EXIT
    return entry ? 0 : MP_EINVAL;
}

int mp_bluetooth_gatts_db_write(mp_gatts_db_t db, uint16_t handle, const uint8_t *value, size_t value_len) {
    MICROPY_PY_BLUETOOTH_ENTER
    mp_bluetooth_gatts_db_entry_t *entry = mp_bluetooth_gatts_db_lookup(db, handle);
    if (entry) {
        if (value_len > entry->data_alloc) {
            uint8_t *data = m_new_maybe(uint8_t, value_len);
            if (data) {
                entry->data = data;
                entry->data_alloc = value_len;
            } else {
                MICROPY_PY_BLUETOOTH_EXIT
                return MP_ENOMEM;
            }
        }

        memcpy(entry->data, value, value_len);
        entry->data_len = value_len;
    }
    MICROPY_PY_BLUETOOTH_EXIT
    return entry ? 0 : MP_EINVAL;
}

int mp_bluetooth_gatts_db_resize(mp_gatts_db_t db, uint16_t handle, size_t len, bool append) {
    MICROPY_PY_BLUETOOTH_ENTER
    mp_bluetooth_gatts_db_entry_t *entry = mp_bluetooth_gatts_db_lookup(db, handle);
    if (entry) {
        uint8_t *data = m_renew_maybe(uint8_t, entry->data, entry->data_alloc, len, true);
        if (data) {
            entry->data = data;
            entry->data_alloc = len;
            entry->data_len = 0;
            entry->append = append;
        } else {
            MICROPY_PY_BLUETOOTH_EXIT
            return MP_ENOMEM;
        }
    }
    MICROPY_PY_BLUETOOTH_EXIT
    return entry ? 0 : MP_EINVAL;
}

MP_REGISTER_ROOT_POINTER(mp_obj_t bluetooth);

#endif // MICROPY_PY_BLUETOOTH<|MERGE_RESOLUTION|>--- conflicted
+++ resolved
@@ -1271,18 +1271,7 @@
 
     mp_state_thread_t ts;
     if (ts_orig == NULL) {
-<<<<<<< HEAD
-        mp_thread_set_state(&ts);
-        mp_stack_set_top(&ts + 1); // need to include ts in root-pointer scan
-        mp_stack_set_limit(MICROPY_PY_BLUETOOTH_SYNC_EVENT_STACK_SIZE);
-        ts.gc_lock_depth = 0;
-        ts.nlr_jump_callback_top = NULL;
-        ts.mp_pending_exception = MP_OBJ_NULL;
-        mp_locals_set(mp_state_ctx.thread.dict_locals); // set from the outer context
-        mp_globals_set(mp_state_ctx.thread.dict_globals); // set from the outer context
-=======
         mp_thread_init_state(&ts, MICROPY_PY_BLUETOOTH_SYNC_EVENT_STACK_SIZE, NULL, NULL);
->>>>>>> a61c446c
         MP_THREAD_GIL_ENTER();
     }
 
