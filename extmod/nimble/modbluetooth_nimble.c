/*
 * This file is part of the MicroPython project, http://micropython.org/
 *
 * The MIT License (MIT)
 *
 * Copyright (c) 2019 Damien P. George
 * Copyright (c) 2019-2020 Jim Mussared
 *
 * Permission is hereby granted, free of charge, to any person obtaining a copy
 * of this software and associated documentation files (the "Software"), to deal
 * in the Software without restriction, including without limitation the rights
 * to use, copy, modify, merge, publish, distribute, sublicense, and/or sell
 * copies of the Software, and to permit persons to whom the Software is
 * furnished to do so, subject to the following conditions:
 *
 * The above copyright notice and this permission notice shall be included in
 * all copies or substantial portions of the Software.
 *
 * THE SOFTWARE IS PROVIDED "AS IS", WITHOUT WARRANTY OF ANY KIND, EXPRESS OR
 * IMPLIED, INCLUDING BUT NOT LIMITED TO THE WARRANTIES OF MERCHANTABILITY,
 * FITNESS FOR A PARTICULAR PURPOSE AND NONINFRINGEMENT. IN NO EVENT SHALL THE
 * AUTHORS OR COPYRIGHT HOLDERS BE LIABLE FOR ANY CLAIM, DAMAGES OR OTHER
 * LIABILITY, WHETHER IN AN ACTION OF CONTRACT, TORT OR OTHERWISE, ARISING FROM,
 * OUT OF OR IN CONNECTION WITH THE SOFTWARE OR THE USE OR OTHER DEALINGS IN
 * THE SOFTWARE.
 */

#include "py/runtime.h"
#include "py/mperrno.h"
#include "py/mphal.h"

#if MICROPY_PY_BLUETOOTH && MICROPY_BLUETOOTH_NIMBLE

#include "extmod/nimble/modbluetooth_nimble.h"
#include "extmod/modbluetooth.h"
#include "extmod/mpbthci.h"

#include "host/ble_hs.h"
#include "host/util/util.h"
#include "nimble/ble.h"
#include "nimble/nimble_port.h"
#include "services/gap/ble_svc_gap.h"
#include "services/gatt/ble_svc_gatt.h"

#if MICROPY_PY_BLUETOOTH_ENABLE_L2CAP_CHANNELS
// We need the definition of "struct ble_l2cap_chan".
// See l2cap_channel_event() for details.
#include "nimble/host/src/ble_l2cap_priv.h"
#endif

#ifndef MICROPY_PY_BLUETOOTH_DEFAULT_GAP_NAME
#define MICROPY_PY_BLUETOOTH_DEFAULT_GAP_NAME "MPY NIMBLE"
#endif

#define DEBUG_printf(...) // printf("nimble: " __VA_ARGS__)

#define ERRNO_BLUETOOTH_NOT_ACTIVE MP_ENODEV

STATIC uint8_t nimble_address_mode = BLE_OWN_ADDR_RANDOM;

#define NIMBLE_STARTUP_TIMEOUT 2000

// Any BLE_HS_xxx code not in this table will default to MP_EIO.
STATIC int8_t ble_hs_err_to_errno_table[] = {
    [BLE_HS_EAGAIN] = MP_EAGAIN,
    [BLE_HS_EALREADY] = MP_EALREADY,
    [BLE_HS_EINVAL] = MP_EINVAL,
    [BLE_HS_ENOENT] = MP_ENOENT,
    [BLE_HS_ENOMEM] = MP_ENOMEM,
    [BLE_HS_ENOTCONN] = MP_ENOTCONN,
    [BLE_HS_ENOTSUP] = MP_EOPNOTSUPP,
    [BLE_HS_ETIMEOUT] = MP_ETIMEDOUT,
    [BLE_HS_EDONE] = MP_EIO,               // TODO: Maybe should be MP_EISCONN (connect uses this for "already connected").
    [BLE_HS_EBUSY] = MP_EBUSY,
    [BLE_HS_EBADDATA] = MP_EINVAL,
};

STATIC int ble_hs_err_to_errno(int err) {
    DEBUG_printf("ble_hs_err_to_errno: %d\n", err);
    if (!err) {
        return 0;
    }
    if (err >= 0 && (unsigned)err < MP_ARRAY_SIZE(ble_hs_err_to_errno_table) && ble_hs_err_to_errno_table[err]) {
        // Return an MP_Exxx error code.
        return ble_hs_err_to_errno_table[err];
    } else {
        // Pass through the BLE error code.
        return -err;
    }
}

// Note: modbluetooth UUIDs store their data in LE.
STATIC ble_uuid_t *create_nimble_uuid(const mp_obj_bluetooth_uuid_t *uuid, ble_uuid_any_t *storage) {
    if (uuid->type == MP_BLUETOOTH_UUID_TYPE_16) {
        ble_uuid16_t *result = storage ? &storage->u16 : m_new(ble_uuid16_t, 1);
        result->u.type = BLE_UUID_TYPE_16;
        result->value = (uuid->data[1] << 8) | uuid->data[0];
        return (ble_uuid_t *)result;
    } else if (uuid->type == MP_BLUETOOTH_UUID_TYPE_32) {
        ble_uuid32_t *result = storage ? &storage->u32 : m_new(ble_uuid32_t, 1);
        result->u.type = BLE_UUID_TYPE_32;
        result->value = (uuid->data[1] << 24) | (uuid->data[1] << 16) | (uuid->data[1] << 8) | uuid->data[0];
        return (ble_uuid_t *)result;
    } else if (uuid->type == MP_BLUETOOTH_UUID_TYPE_128) {
        ble_uuid128_t *result = storage ? &storage->u128 : m_new(ble_uuid128_t, 1);
        result->u.type = BLE_UUID_TYPE_128;
        memcpy(result->value, uuid->data, 16);
        return (ble_uuid_t *)result;
    } else {
        return NULL;
    }
}

// modbluetooth (and the layers above it) work in BE for addresses, Nimble works in LE.
STATIC void reverse_addr_byte_order(uint8_t *addr_out, const uint8_t *addr_in) {
    for (int i = 0; i < 6; ++i) {
        addr_out[i] = addr_in[5 - i];
    }
}

#if MICROPY_PY_BLUETOOTH_ENABLE_CENTRAL_MODE

STATIC mp_obj_bluetooth_uuid_t create_mp_uuid(const ble_uuid_any_t *uuid) {
    mp_obj_bluetooth_uuid_t result;
    result.base.type = &mp_type_bluetooth_uuid;
    switch (uuid->u.type) {
        case BLE_UUID_TYPE_16:
            result.type = MP_BLUETOOTH_UUID_TYPE_16;
            result.data[0] = uuid->u16.value & 0xff;
            result.data[1] = (uuid->u16.value >> 8) & 0xff;
            break;
        case BLE_UUID_TYPE_32:
            result.type = MP_BLUETOOTH_UUID_TYPE_32;
            result.data[0] = uuid->u32.value & 0xff;
            result.data[1] = (uuid->u32.value >> 8) & 0xff;
            result.data[2] = (uuid->u32.value >> 16) & 0xff;
            result.data[3] = (uuid->u32.value >> 24) & 0xff;
            break;
        case BLE_UUID_TYPE_128:
            result.type = MP_BLUETOOTH_UUID_TYPE_128;
            memcpy(result.data, uuid->u128.value, 16);
            break;
        default:
            assert(false);
    }
    return result;
}

STATIC ble_addr_t create_nimble_addr(uint8_t addr_type, const uint8_t *addr) {
    ble_addr_t addr_nimble;
    addr_nimble.type = addr_type;
    // Incoming addr is from modbluetooth (BE), so copy and convert to LE for Nimble.
    reverse_addr_byte_order(addr_nimble.val, addr);
    return addr_nimble;
}

#endif // MICROPY_PY_BLUETOOTH_ENABLE_CENTRAL_MODE

volatile int mp_bluetooth_nimble_ble_state = MP_BLUETOOTH_NIMBLE_BLE_STATE_OFF;

STATIC void reset_cb(int reason) {
    (void)reason;
}

STATIC bool has_public_address(void) {
    return ble_hs_id_copy_addr(BLE_ADDR_PUBLIC, NULL, NULL) == 0;
}

STATIC void set_random_address(bool nrpa) {
    int rc;
    (void)rc;
    ble_addr_t addr;
    #if MICROPY_BLUETOOTH_USE_MP_HAL_GET_MAC_STATIC_ADDRESS
    if (!nrpa) {
        DEBUG_printf("set_random_address: Generating static address using mp_hal_get_mac\n");
        uint8_t hal_mac_addr[6];
        mp_hal_get_mac(MP_HAL_MAC_BDADDR, hal_mac_addr);
        addr = create_nimble_addr(BLE_ADDR_RANDOM, hal_mac_addr);
        // Mark it as STATIC (not RPA or NRPA).
        addr.val[5] |= 0xc0;
    } else
    #endif
    {
        DEBUG_printf("set_random_address: Generating random static address\n");
        rc = ble_hs_id_gen_rnd(nrpa ? 1 : 0, &addr);
        assert(rc == 0);
    }
    rc = ble_hs_id_set_rnd(addr.val);
    assert(rc == 0);
    rc = ble_hs_util_ensure_addr(1);
    assert(rc == 0);
}

#if MICROPY_PY_BLUETOOTH_ENABLE_PAIRING_BONDING
// For ble_hs_pvcy_set_our_irk
#include "nimble/host/src/ble_hs_pvcy_priv.h"
// For ble_hs_hci_util_rand
#include "nimble/host/src/ble_hs_hci_priv.h"
// For ble_hs_misc_restore_irks
#include "nimble/host/src/ble_hs_priv.h"

// Must be distinct to BLE_STORE_OBJ_TYPE_ in ble_store.h.
#define SECRET_TYPE_OUR_IRK 10

STATIC int load_irk(void) {
    // NimBLE unconditionally loads a fixed IRK on startup.
    // See https://github.com/apache/mynewt-nimble/issues/887

    // Dummy key to use for the store.
    // Technically the secret type is enough as there will only be
    // one IRK so the key doesn't matter, but a NULL (None) key means "search".
    const uint8_t key[3] = {'i', 'r', 'k'};

    int rc;
    const uint8_t *irk;
    size_t irk_len;
    if (mp_bluetooth_gap_on_get_secret(SECRET_TYPE_OUR_IRK, 0, key, sizeof(key), &irk, &irk_len) && irk_len == 16) {
        DEBUG_printf("load_irk: Applying IRK from store.\n");
        rc = ble_hs_pvcy_set_our_irk(irk);
        if (rc) {
            return rc;
        }
    } else {
        DEBUG_printf("load_irk: Generating new IRK.\n");
        uint8_t rand_irk[16];
        rc = ble_hs_hci_util_rand(rand_irk, 16);
        if (rc) {
            return rc;
        }
        DEBUG_printf("load_irk: Saving new IRK.\n");
        if (!mp_bluetooth_gap_on_set_secret(SECRET_TYPE_OUR_IRK, key, sizeof(key), rand_irk, 16)) {
            // Code that doesn't implement pairing/bonding won't support set/get secret.
            // So they'll just get the default fixed IRK.
            return 0;
        }
        DEBUG_printf("load_irk: Applying new IRK.\n");
        rc = ble_hs_pvcy_set_our_irk(rand_irk);
        if (rc) {
            return rc;
        }
    }

    // Loading an IRK will clear all peer IRKs, so reload them from the store.
    rc = ble_hs_misc_restore_irks();
    return rc;
}
#endif

STATIC void sync_cb(void) {
    int rc;
    (void)rc;

    DEBUG_printf("sync_cb: state=%d\n", mp_bluetooth_nimble_ble_state);

    if (mp_bluetooth_nimble_ble_state != MP_BLUETOOTH_NIMBLE_BLE_STATE_WAITING_FOR_SYNC) {
        return;
    }

    #if MICROPY_PY_BLUETOOTH_ENABLE_PAIRING_BONDING
    rc = load_irk();
    assert(rc == 0);
    #endif

    if (has_public_address()) {
        nimble_address_mode = BLE_OWN_ADDR_PUBLIC;
    } else {
        nimble_address_mode = BLE_OWN_ADDR_RANDOM;
        set_random_address(false);
    }

    if (MP_BLUETOOTH_DEFAULT_ATTR_LEN > 20) {
        DEBUG_printf("sync_cb: Setting MTU\n");
        rc = ble_att_set_preferred_mtu(MP_BLUETOOTH_DEFAULT_ATTR_LEN + 3);
        assert(rc == 0);
    }

    DEBUG_printf("sync_cb: Setting device name\n");
    ble_svc_gap_device_name_set(MICROPY_PY_BLUETOOTH_DEFAULT_GAP_NAME);

    mp_bluetooth_nimble_ble_state = MP_BLUETOOTH_NIMBLE_BLE_STATE_ACTIVE;
}

STATIC void gatts_register_cb(struct ble_gatt_register_ctxt *ctxt, void *arg) {
    if (!mp_bluetooth_is_active()) {
        return;
    }
    switch (ctxt->op) {
        case BLE_GATT_REGISTER_OP_SVC:
            // Called when a service is successfully registered.
            DEBUG_printf("gatts_register_cb: svc uuid=%p handle=%d\n", &ctxt->svc.svc_def->uuid, ctxt->svc.handle);
            break;

        case BLE_GATT_REGISTER_OP_CHR:
            // Called when a characteristic is successfully registered.
            DEBUG_printf("gatts_register_cb: chr uuid=%p def_handle=%d val_handle=%d\n", &ctxt->chr.chr_def->uuid, ctxt->chr.def_handle, ctxt->chr.val_handle);

            // Note: We will get this event for the default GAP Service, meaning that we allocate storage for the
            // "device name" and "appearance" characteristics, even though we never see the reads for them.
            // TODO: Possibly check if the service UUID is 0x1801 and ignore?

            // Allocate the gatts_db storage for this characteristic.
            // Although this function is a callback, it's called synchronously from ble_hs_sched_start/ble_gatts_start, so safe to allocate.
            mp_bluetooth_gatts_db_create_entry(MP_STATE_PORT(bluetooth_nimble_root_pointers)->gatts_db, ctxt->chr.val_handle, MP_BLUETOOTH_DEFAULT_ATTR_LEN);
            break;

        case BLE_GATT_REGISTER_OP_DSC:
            // Called when a descriptor is successfully registered.
            // Note: This is event is not called for the CCCD.
            DEBUG_printf("gatts_register_cb: dsc uuid=%p handle=%d\n", &ctxt->dsc.dsc_def->uuid, ctxt->dsc.handle);

            // See above, safe to alloc.
            mp_bluetooth_gatts_db_create_entry(MP_STATE_PORT(bluetooth_nimble_root_pointers)->gatts_db, ctxt->dsc.handle, MP_BLUETOOTH_DEFAULT_ATTR_LEN);

            // Unlike characteristics, we have to manually provide a way to get the handle back to the register method.
            *((uint16_t *)ctxt->dsc.dsc_def->arg) = ctxt->dsc.handle;
            break;

        default:
            DEBUG_printf("gatts_register_cb: unknown op %d\n", ctxt->op);
            break;
    }
}

STATIC int gap_event_cb(struct ble_gap_event *event, void *arg) {
    DEBUG_printf("gap_event_cb: type=%d\n", event->type);
    if (!mp_bluetooth_is_active()) {
        return 0;
    }
    struct ble_gap_conn_desc desc;
    uint8_t addr[6] = {0};

    switch (event->type) {
        case BLE_GAP_EVENT_CONNECT:
            DEBUG_printf("gap_event_cb: connect: status=%d\n", event->connect.status);
            if (event->connect.status == 0) {
                // Connection established.
                ble_gap_conn_find(event->connect.conn_handle, &desc);
                reverse_addr_byte_order(addr, desc.peer_id_addr.val);
                mp_bluetooth_gap_on_connected_disconnected(MP_BLUETOOTH_IRQ_CENTRAL_CONNECT, event->connect.conn_handle, desc.peer_id_addr.type, addr);
            } else {
                // Connection failed.
                mp_bluetooth_gap_on_connected_disconnected(MP_BLUETOOTH_IRQ_CENTRAL_DISCONNECT, event->connect.conn_handle, 0xff, addr);
            }
            break;

        case BLE_GAP_EVENT_DISCONNECT:
            // Disconnect.
            DEBUG_printf("gap_event_cb: disconnect: reason=%d\n", event->disconnect.reason);
            reverse_addr_byte_order(addr, event->disconnect.conn.peer_id_addr.val);
            mp_bluetooth_gap_on_connected_disconnected(MP_BLUETOOTH_IRQ_CENTRAL_DISCONNECT, event->disconnect.conn.conn_handle, event->disconnect.conn.peer_id_addr.type, addr);
            break;
<<<<<<< HEAD

        case BLE_GAP_EVENT_NOTIFY_TX: {
            DEBUG_EVENT_printf("gap_event_cb: notify_tx: %d %d\n", event->notify_tx.indication, event->notify_tx.status);
            // This event corresponds to either a sent notify/indicate (status == 0), or an indication confirmation (status != 0).
            if (event->notify_tx.indication && event->notify_tx.status != 0) {
                // Map "done/ack" to 0, otherwise pass the status directly.
                mp_bluetooth_gatts_on_indicate_complete(event->notify_tx.conn_handle, event->notify_tx.attr_handle, event->notify_tx.status == BLE_HS_EDONE ? 0 : event->notify_tx.status);
            }
        }
    }
=======
>>>>>>> 78b23c3a

        case BLE_GAP_EVENT_NOTIFY_TX: {
            DEBUG_printf("gap_event_cb: notify_tx: %d %d\n", event->notify_tx.indication, event->notify_tx.status);
            // This event corresponds to either a sent notify/indicate (status == 0), or an indication confirmation (status != 0).
            if (event->notify_tx.indication && event->notify_tx.status != 0) {
                // Map "done/ack" to 0, otherwise pass the status directly.
                mp_bluetooth_gatts_on_indicate_complete(event->notify_tx.conn_handle, event->notify_tx.attr_handle, event->notify_tx.status == BLE_HS_EDONE ? 0 : event->notify_tx.status);
            }
            break;
        }

        case BLE_GAP_EVENT_MTU: {
            if (event->mtu.channel_id == BLE_L2CAP_CID_ATT) {
                DEBUG_printf("gap_event_cb: mtu update: conn_handle=%d cid=%d mtu=%d\n", event->mtu.conn_handle, event->mtu.channel_id, event->mtu.value);
                mp_bluetooth_gatts_on_mtu_exchanged(event->mtu.conn_handle, event->mtu.value);
            }
            break;
        }

        case BLE_GAP_EVENT_PHY_UPDATE_COMPLETE:
            DEBUG_printf("gap_event_cb: phy update: %d\n", event->phy_updated.tx_phy);
            break;

        case BLE_GAP_EVENT_CONN_UPDATE: {
            DEBUG_printf("gap_event_cb: connection update: status=%d\n", event->conn_update.status);
            if (ble_gap_conn_find(event->conn_update.conn_handle, &desc) == 0) {
                mp_bluetooth_gap_on_connection_update(event->conn_update.conn_handle, desc.conn_itvl, desc.conn_latency, desc.supervision_timeout, event->conn_update.status == 0 ? 0 : 1);
            }
            break;
        }

        case BLE_GAP_EVENT_ENC_CHANGE: {
            DEBUG_printf("gap_event_cb: enc change: status=%d\n", event->enc_change.status);
            #if MICROPY_PY_BLUETOOTH_ENABLE_PAIRING_BONDING
            if (ble_gap_conn_find(event->enc_change.conn_handle, &desc) == 0) {
                mp_bluetooth_gatts_on_encryption_update(event->conn_update.conn_handle,
                    desc.sec_state.encrypted, desc.sec_state.authenticated,
                    desc.sec_state.bonded, desc.sec_state.key_size);
            }
            #endif
            break;
        }

        case BLE_GAP_EVENT_REPEAT_PAIRING: {
            // We recognized this peer but the peer doesn't recognize us.
            DEBUG_printf("gap_event_cb: repeat pairing: conn_handle=%d\n", event->repeat_pairing.conn_handle);

            // TODO: Consider returning BLE_GAP_REPEAT_PAIRING_IGNORE (and
            // possibly an API to configure this).

            // Delete the old bond.
            int rc = ble_gap_conn_find(event->repeat_pairing.conn_handle, &desc);
            if (rc == 0) {
                ble_store_util_delete_peer(&desc.peer_id_addr);
            }

            // Allow re-pairing.
            return BLE_GAP_REPEAT_PAIRING_RETRY;
        }

        case BLE_GAP_EVENT_PASSKEY_ACTION: {
            DEBUG_printf("gap_event_cb: passkey action: conn_handle=%d action=%d num=" UINT_FMT "\n", event->passkey.conn_handle, event->passkey.params.action, (mp_uint_t)event->passkey.params.numcmp);

            #if MICROPY_PY_BLUETOOTH_ENABLE_PAIRING_BONDING
            mp_bluetooth_gap_on_passkey_action(event->passkey.conn_handle, event->passkey.params.action, event->passkey.params.numcmp);
            #endif

            return 0;
        }

        default:
            DEBUG_printf("gap_event_cb: unknown type %d\n", event->type);
            break;
    }
    return 0;
}

#if !MICROPY_BLUETOOTH_NIMBLE_BINDINGS_ONLY

// On ports such as ESP32 where we only implement the bindings, then
// the port must provide these functions.
// But for STM32 / Unix-H4, we provide a default implementation of the
// port-specific functionality.
// TODO: In the future if a port ever needs to customise these functions
// then investigate using MP_WEAK or splitting them out to another .c file.

#include "transport/uart/ble_hci_uart.h"

void mp_bluetooth_nimble_port_hci_init(void) {
    DEBUG_printf("mp_bluetooth_nimble_port_hci_init (nimble default)\n");
    // This calls mp_bluetooth_hci_uart_init (via ble_hci_uart_init --> hal_uart_config --> mp_bluetooth_hci_uart_init).
    ble_hci_uart_init();
    mp_bluetooth_hci_controller_init();
}

void mp_bluetooth_nimble_port_hci_deinit(void) {
    DEBUG_printf("mp_bluetooth_nimble_port_hci_deinit (nimble default)\n");
    mp_bluetooth_hci_controller_deinit();
    mp_bluetooth_hci_uart_deinit();
}

void mp_bluetooth_nimble_port_start(void) {
    DEBUG_printf("mp_bluetooth_nimble_port_start (nimble default)\n");
    // By default, assume port is already running its own background task (e.g. SysTick on STM32).
    // ESP32 runs a FreeRTOS task, Unix has a thread.
}

// Called when the host stop procedure has completed.
STATIC void ble_hs_shutdown_stop_cb(int status, void *arg) {
    (void)status;
    (void)arg;
    mp_bluetooth_nimble_ble_state = MP_BLUETOOTH_NIMBLE_BLE_STATE_OFF;
}

STATIC struct ble_hs_stop_listener ble_hs_shutdown_stop_listener;

void mp_bluetooth_nimble_port_shutdown(void) {
    DEBUG_printf("mp_bluetooth_nimble_port_shutdown (nimble default)\n");
    // By default, just call ble_hs_stop directly and wait for the stack to stop.

    mp_bluetooth_nimble_ble_state = MP_BLUETOOTH_NIMBLE_BLE_STATE_STOPPING;

    ble_hs_stop(&ble_hs_shutdown_stop_listener, ble_hs_shutdown_stop_cb, NULL);

    while (mp_bluetooth_nimble_ble_state != MP_BLUETOOTH_NIMBLE_BLE_STATE_OFF) {
        MICROPY_EVENT_POLL_HOOK
    }
}

#endif // !MICROPY_BLUETOOTH_NIMBLE_BINDINGS_ONLY

void nimble_reset_gatts_bss(void) {
    // NimBLE assumes that service registration only ever happens once, so
    // we need to reset service registration state from a previous stack startup.
    // These variables are defined in ble_hs.c and are only ever incremented
    // (during service registration) and never reset.
    // See https://github.com/apache/mynewt-nimble/issues/896
    extern uint16_t ble_hs_max_attrs;
    extern uint16_t ble_hs_max_services;
    extern uint16_t ble_hs_max_client_configs;
    ble_hs_max_attrs = 0;
    ble_hs_max_services = 0;
    ble_hs_max_client_configs = 0;
}

int mp_bluetooth_init(void) {
    DEBUG_printf("mp_bluetooth_init\n");
    // Clean up if necessary.
    mp_bluetooth_deinit();

    nimble_reset_gatts_bss();

    mp_bluetooth_nimble_ble_state = MP_BLUETOOTH_NIMBLE_BLE_STATE_STARTING;

    ble_hs_cfg.reset_cb = reset_cb;
    ble_hs_cfg.sync_cb = sync_cb;
    ble_hs_cfg.gatts_register_cb = gatts_register_cb;
    ble_hs_cfg.store_status_cb = ble_store_util_status_rr;

    MP_STATE_PORT(bluetooth_nimble_root_pointers) = m_new0(mp_bluetooth_nimble_root_pointers_t, 1);
    mp_bluetooth_gatts_db_create(&MP_STATE_PORT(bluetooth_nimble_root_pointers)->gatts_db);

    #if !MICROPY_BLUETOOTH_NIMBLE_BINDINGS_ONLY
    // Dereference any previous NimBLE mallocs.
    MP_STATE_PORT(bluetooth_nimble_memory) = NULL;
    #endif

    // Allow port (ESP32) to override NimBLE's HCI init.
    // Otherwise default implementation above calls ble_hci_uart_init().
    mp_bluetooth_nimble_port_hci_init();

    // Static initialization is complete, can start processing events.
    mp_bluetooth_nimble_ble_state = MP_BLUETOOTH_NIMBLE_BLE_STATE_WAITING_FOR_SYNC;

    // Initialise NimBLE memory and data structures.
    DEBUG_printf("mp_bluetooth_init: nimble_port_init\n");
    nimble_port_init();

    // Make sure that the HCI UART and event handling task is running.
    mp_bluetooth_nimble_port_start();

    // Run the scheduler while we wait for stack startup.
    // On non-ringbuffer builds (NimBLE on STM32/Unix) this will also poll the UART and run the event queue.
    mp_uint_t timeout_start_ticks_ms = mp_hal_ticks_ms();
    while (mp_bluetooth_nimble_ble_state != MP_BLUETOOTH_NIMBLE_BLE_STATE_ACTIVE) {
        if (mp_hal_ticks_ms() - timeout_start_ticks_ms > NIMBLE_STARTUP_TIMEOUT) {
            break;
        }
        MICROPY_EVENT_POLL_HOOK
    }

    if (mp_bluetooth_nimble_ble_state != MP_BLUETOOTH_NIMBLE_BLE_STATE_ACTIVE) {
        mp_bluetooth_deinit();
        return MP_ETIMEDOUT;
    }

    DEBUG_printf("mp_bluetooth_init: starting services\n");

    // By default, just register the default gap/gatt service.
    ble_svc_gap_init();
    ble_svc_gatt_init();
    // The preceeding two calls allocate service definitions on the heap,
    // then we must now call gatts_start to register those services
    // and free the heap memory.
    // Otherwise it will be realloc'ed on the next stack startup.
    ble_gatts_start();

    DEBUG_printf("mp_bluetooth_init: ready\n");

    return 0;
}

void mp_bluetooth_deinit(void) {
    DEBUG_printf("mp_bluetooth_deinit %d\n", mp_bluetooth_nimble_ble_state);
    if (mp_bluetooth_nimble_ble_state == MP_BLUETOOTH_NIMBLE_BLE_STATE_OFF) {
        return;
    }

    // Must call ble_hs_stop() in a port-specific way to stop the background
    // task. Default implementation provided above.
    if (mp_bluetooth_nimble_ble_state == MP_BLUETOOTH_NIMBLE_BLE_STATE_ACTIVE) {
        mp_bluetooth_gap_advertise_stop();
        #if MICROPY_PY_BLUETOOTH_ENABLE_CENTRAL_MODE
        mp_bluetooth_gap_scan_stop();
        #endif

        DEBUG_printf("mp_bluetooth_deinit: starting port shutdown\n");

        mp_bluetooth_nimble_port_shutdown();
        assert(mp_bluetooth_nimble_ble_state == MP_BLUETOOTH_NIMBLE_BLE_STATE_OFF);
    } else {
        mp_bluetooth_nimble_ble_state = MP_BLUETOOTH_NIMBLE_BLE_STATE_OFF;
    }

    // Shutdown the HCI controller.
    mp_bluetooth_nimble_port_hci_deinit();

    MP_STATE_PORT(bluetooth_nimble_root_pointers) = NULL;

    #if !MICROPY_BLUETOOTH_NIMBLE_BINDINGS_ONLY
    // Dereference any previous NimBLE mallocs.
    MP_STATE_PORT(bluetooth_nimble_memory) = NULL;
    #endif

    DEBUG_printf("mp_bluetooth_deinit: shut down\n");
}

bool mp_bluetooth_is_active(void) {
    return mp_bluetooth_nimble_ble_state == MP_BLUETOOTH_NIMBLE_BLE_STATE_ACTIVE;
}

void mp_bluetooth_get_current_address(uint8_t *addr_type, uint8_t *addr) {
    if (!mp_bluetooth_is_active()) {
        mp_raise_OSError(ERRNO_BLUETOOTH_NOT_ACTIVE);
    }

    uint8_t addr_le[6];

    switch (nimble_address_mode) {
        case BLE_OWN_ADDR_PUBLIC:
            *addr_type = BLE_ADDR_PUBLIC;
            break;
        case BLE_OWN_ADDR_RANDOM:
            *addr_type = BLE_ADDR_RANDOM;
            break;
        case BLE_OWN_ADDR_RPA_PUBLIC_DEFAULT:
        case BLE_OWN_ADDR_RPA_RANDOM_DEFAULT:
        default:
            // TODO: If RPA/NRPA in use, get the current value.
            // Is this even possible in NimBLE?
            mp_raise_OSError(MP_EINVAL);
    }

    int rc = ble_hs_id_copy_addr(*addr_type, addr_le, NULL);
    if (rc != 0) {
        mp_raise_OSError(MP_EINVAL);
    }
    reverse_addr_byte_order(addr, addr_le);
}

void mp_bluetooth_set_address_mode(uint8_t addr_mode) {
    switch (addr_mode) {
        case MP_BLUETOOTH_ADDRESS_MODE_PUBLIC:
            if (!has_public_address()) {
                // No public address available.
                mp_raise_OSError(MP_EINVAL);
            }
            nimble_address_mode = BLE_OWN_ADDR_PUBLIC;
            break;
        case MP_BLUETOOTH_ADDRESS_MODE_RANDOM:
            // Generate an static random address.
            set_random_address(false);
            nimble_address_mode = BLE_OWN_ADDR_RANDOM;
            break;
        case MP_BLUETOOTH_ADDRESS_MODE_RPA:
            if (has_public_address()) {
                nimble_address_mode = BLE_OWN_ADDR_RPA_PUBLIC_DEFAULT;
            } else {
                // Generate an static random address to use as the identity address.
                set_random_address(false);
                nimble_address_mode = BLE_OWN_ADDR_RPA_RANDOM_DEFAULT;
            }
            break;
        case MP_BLUETOOTH_ADDRESS_MODE_NRPA:
            // Generate an NRPA.
            set_random_address(true);
            // In NimBLE, NRPA is treated like a static random address that happens to be an NRPA.
            nimble_address_mode = BLE_OWN_ADDR_RANDOM;
            break;
    }
}

#if MICROPY_PY_BLUETOOTH_ENABLE_PAIRING_BONDING
void mp_bluetooth_set_bonding(bool enabled) {
    ble_hs_cfg.sm_bonding = enabled;
}

void mp_bluetooth_set_mitm_protection(bool enabled) {
    ble_hs_cfg.sm_mitm = enabled;
}

void mp_bluetooth_set_le_secure(bool enabled) {
    ble_hs_cfg.sm_sc = enabled;
}

void mp_bluetooth_set_io_capability(uint8_t capability) {
    ble_hs_cfg.sm_io_cap = capability;
}
#endif // MICROPY_PY_BLUETOOTH_ENABLE_PAIRING_BONDING

size_t mp_bluetooth_gap_get_device_name(const uint8_t **buf) {
    const char *name = ble_svc_gap_device_name();
    *buf = (const uint8_t *)name;
    return strlen(name);
}

int mp_bluetooth_gap_set_device_name(const uint8_t *buf, size_t len) {
    char tmp_buf[MYNEWT_VAL(BLE_SVC_GAP_DEVICE_NAME_MAX_LENGTH) + 1];
    if (len + 1 > sizeof(tmp_buf)) {
        return MP_EINVAL;
    }
    memcpy(tmp_buf, buf, len);
    tmp_buf[len] = '\0';
    return ble_hs_err_to_errno(ble_svc_gap_device_name_set(tmp_buf));
}

int mp_bluetooth_gap_advertise_start(bool connectable, int32_t interval_us, const uint8_t *adv_data, size_t adv_data_len, const uint8_t *sr_data, size_t sr_data_len) {
    if (!mp_bluetooth_is_active()) {
        return ERRNO_BLUETOOTH_NOT_ACTIVE;
    }

    mp_bluetooth_gap_advertise_stop();

    int ret;
    if (adv_data) {
        ret = ble_gap_adv_set_data(adv_data, adv_data_len);
        if (ret != 0) {
            return ble_hs_err_to_errno(ret);
        }
    }

    if (sr_data) {
        ret = ble_gap_adv_rsp_set_data(sr_data, sr_data_len);
        if (ret != 0) {
            return ble_hs_err_to_errno(ret);
        }
    }

    struct ble_gap_adv_params adv_params = {
        .conn_mode = connectable ? BLE_GAP_CONN_MODE_UND : BLE_GAP_CONN_MODE_NON,
        .disc_mode = BLE_GAP_DISC_MODE_GEN,
        .itvl_min = interval_us / BLE_HCI_ADV_ITVL, // convert to 625us units.
        .itvl_max = interval_us / BLE_HCI_ADV_ITVL,
        .channel_map = 7, // all 3 channels.
    };

    ret = ble_gap_adv_start(nimble_address_mode, NULL, BLE_HS_FOREVER, &adv_params, gap_event_cb, NULL);
    if (ret == 0) {
        return 0;
    }
    DEBUG_printf("ble_gap_adv_start: %d\n", ret);

    return ble_hs_err_to_errno(ret);
}

void mp_bluetooth_gap_advertise_stop(void) {
    if (ble_gap_adv_active()) {
        ble_gap_adv_stop();
    }
}

static int characteristic_access_cb(uint16_t conn_handle, uint16_t value_handle, struct ble_gatt_access_ctxt *ctxt, void *arg) {
    DEBUG_printf("characteristic_access_cb: conn_handle=%u value_handle=%u op=%u\n", conn_handle, value_handle, ctxt->op);
    if (!mp_bluetooth_is_active()) {
        return 0;
    }
    mp_bluetooth_gatts_db_entry_t *entry;
    switch (ctxt->op) {
        case BLE_GATT_ACCESS_OP_READ_CHR:
        case BLE_GATT_ACCESS_OP_READ_DSC: {
            // Allow Python code to override (by using gatts_write), or deny (by returning false) the read.
            // Note this will be a no-op if the ringbuffer implementation is being used (i.e. the stack isn't
            // run in the scheduler). The ringbuffer is not used on STM32 and Unix-H4 only.
            int req = mp_bluetooth_gatts_on_read_request(conn_handle, value_handle);
            if (req) {
                return req;
            }

            entry = mp_bluetooth_gatts_db_lookup(MP_STATE_PORT(bluetooth_nimble_root_pointers)->gatts_db, value_handle);
            if (!entry) {
                return BLE_ATT_ERR_ATTR_NOT_FOUND;
            }

            if (os_mbuf_append(ctxt->om, entry->data, entry->data_len)) {
                return BLE_ATT_ERR_INSUFFICIENT_RES;
            }

            return 0;
        }
        case BLE_GATT_ACCESS_OP_WRITE_CHR:
        case BLE_GATT_ACCESS_OP_WRITE_DSC:
            entry = mp_bluetooth_gatts_db_lookup(MP_STATE_PORT(bluetooth_nimble_root_pointers)->gatts_db, value_handle);
            if (!entry) {
                return BLE_ATT_ERR_ATTR_NOT_FOUND;
            }

            size_t offset = 0;
            if (entry->append) {
                offset = entry->data_len;
            }
            entry->data_len = MIN(entry->data_alloc, OS_MBUF_PKTLEN(ctxt->om) + offset);
            os_mbuf_copydata(ctxt->om, 0, entry->data_len - offset, entry->data + offset);

            // TODO: Consider failing with BLE_ATT_ERR_INSUFFICIENT_RES if the buffer is full.

            mp_bluetooth_gatts_on_write(conn_handle, value_handle);

            return 0;
    }
    return BLE_ATT_ERR_UNLIKELY;
}

int mp_bluetooth_gatts_register_service_begin(bool append) {
    if (!mp_bluetooth_is_active()) {
        return ERRNO_BLUETOOTH_NOT_ACTIVE;
    }

    if (append) {
        // Don't support append yet (modbluetooth.c doesn't support it yet anyway).
        // TODO: This should be possible with NimBLE.
        return MP_EOPNOTSUPP;
    }

    nimble_reset_gatts_bss();

    int ret = ble_gatts_reset();
    if (ret != 0) {
        return ble_hs_err_to_errno(ret);
    }

    // Reset the gatt characteristic value db.
    mp_bluetooth_gatts_db_reset(MP_STATE_PORT(bluetooth_nimble_root_pointers)->gatts_db);

    // By default, just register the default gap/gatt service.
    ble_svc_gap_init();
    ble_svc_gatt_init();

    // Unref any previous service definitions.
    for (size_t i = 0; i < MP_STATE_PORT(bluetooth_nimble_root_pointers)->n_services; ++i) {
        MP_STATE_PORT(bluetooth_nimble_root_pointers)->services[i] = NULL;
    }
    MP_STATE_PORT(bluetooth_nimble_root_pointers)->n_services = 0;

    return 0;
}

int mp_bluetooth_gatts_register_service_end(void) {
    int ret = ble_gatts_start();
    if (ret != 0) {
        return ble_hs_err_to_errno(ret);
    }

    return 0;
}

int mp_bluetooth_gatts_register_service(mp_obj_bluetooth_uuid_t *service_uuid, mp_obj_bluetooth_uuid_t **characteristic_uuids, uint16_t *characteristic_flags, mp_obj_bluetooth_uuid_t **descriptor_uuids, uint16_t *descriptor_flags, uint8_t *num_descriptors, uint16_t *handles, size_t num_characteristics) {
    if (MP_STATE_PORT(bluetooth_nimble_root_pointers)->n_services == MP_BLUETOOTH_NIMBLE_MAX_SERVICES) {
        return MP_E2BIG;
    }
    size_t handle_index = 0;
    size_t descriptor_index = 0;

    struct ble_gatt_chr_def *characteristics = m_new(struct ble_gatt_chr_def, num_characteristics + 1);
    for (size_t i = 0; i < num_characteristics; ++i) {
        characteristics[i].uuid = create_nimble_uuid(characteristic_uuids[i], NULL);
        characteristics[i].access_cb = characteristic_access_cb;
        characteristics[i].arg = NULL;
        // NimBLE flags match the MP_BLUETOOTH_CHARACTERISTIC_FLAG_ ones exactly (including the security/privacy options).
        characteristics[i].flags = characteristic_flags[i];
        characteristics[i].min_key_size = 0;
        characteristics[i].val_handle = &handles[handle_index];
        ++handle_index;

        if (num_descriptors[i] == 0) {
            characteristics[i].descriptors = NULL;
        } else {
            struct ble_gatt_dsc_def *descriptors = m_new(struct ble_gatt_dsc_def, num_descriptors[i] + 1);

            for (size_t j = 0; j < num_descriptors[i]; ++j) {
                descriptors[j].uuid = create_nimble_uuid(descriptor_uuids[descriptor_index], NULL);
                descriptors[j].access_cb = characteristic_access_cb;
                // NimBLE doesn't support security/privacy options on descriptors.
                descriptors[j].att_flags = (uint8_t)descriptor_flags[descriptor_index];
                descriptors[j].min_key_size = 0;
                // Unlike characteristic, Nimble doesn't provide an automatic way to remember the handle, so use the arg.
                descriptors[j].arg = &handles[handle_index];
                ++descriptor_index;
                ++handle_index;
            }
            descriptors[num_descriptors[i]].uuid = NULL; // no more descriptors

            characteristics[i].descriptors = descriptors;
        }
    }
    characteristics[num_characteristics].uuid = NULL; // no more characteristics

    struct ble_gatt_svc_def *service = m_new(struct ble_gatt_svc_def, 2);
    service[0].type = BLE_GATT_SVC_TYPE_PRIMARY;
    service[0].uuid = create_nimble_uuid(service_uuid, NULL);
    service[0].includes = NULL;
    service[0].characteristics = characteristics;
    service[1].type = 0; // no more services

    MP_STATE_PORT(bluetooth_nimble_root_pointers)->services[MP_STATE_PORT(bluetooth_nimble_root_pointers)->n_services++] = service;

    // Note: advertising must be stopped for gatts registration to work

    int ret = ble_gatts_count_cfg(service);
    if (ret != 0) {
        return ble_hs_err_to_errno(ret);
    }

    ret = ble_gatts_add_svcs(service);
    if (ret != 0) {
        return ble_hs_err_to_errno(ret);
    }

    return 0;
}

int mp_bluetooth_gap_disconnect(uint16_t conn_handle) {
    if (!mp_bluetooth_is_active()) {
        return ERRNO_BLUETOOTH_NOT_ACTIVE;
    }
    return ble_hs_err_to_errno(ble_gap_terminate(conn_handle, BLE_ERR_REM_USER_CONN_TERM));
}

int mp_bluetooth_gatts_read(uint16_t value_handle, uint8_t **value, size_t *value_len) {
    if (!mp_bluetooth_is_active()) {
        return ERRNO_BLUETOOTH_NOT_ACTIVE;
    }
    return mp_bluetooth_gatts_db_read(MP_STATE_PORT(bluetooth_nimble_root_pointers)->gatts_db, value_handle, value, value_len);
}

int mp_bluetooth_gatts_write(uint16_t value_handle, const uint8_t *value, size_t value_len) {
    if (!mp_bluetooth_is_active()) {
        return ERRNO_BLUETOOTH_NOT_ACTIVE;
    }
    return mp_bluetooth_gatts_db_write(MP_STATE_PORT(bluetooth_nimble_root_pointers)->gatts_db, value_handle, value, value_len);
}

// TODO: Could use ble_gatts_chr_updated to send to all subscribed centrals.

int mp_bluetooth_gatts_notify(uint16_t conn_handle, uint16_t value_handle) {
    if (!mp_bluetooth_is_active()) {
        return ERRNO_BLUETOOTH_NOT_ACTIVE;
    }
    // Confusingly, notify/notify_custom/indicate are "gattc" function (even though they're used by peripherals (i.e. gatt servers)).
    // See https://www.mail-archive.com/dev@mynewt.apache.org/msg01293.html
    return ble_hs_err_to_errno(ble_gattc_notify(conn_handle, value_handle));
}

int mp_bluetooth_gatts_notify_send(uint16_t conn_handle, uint16_t value_handle, const uint8_t *value, size_t value_len) {
    if (!mp_bluetooth_is_active()) {
        return ERRNO_BLUETOOTH_NOT_ACTIVE;
    }
    struct os_mbuf *om = ble_hs_mbuf_from_flat(value, value_len);
    if (om == NULL) {
        return MP_ENOMEM;
    }
    // TODO: check that notify_custom takes ownership of om, if not os_mbuf_free_chain(om).
    return ble_hs_err_to_errno(ble_gattc_notify_custom(conn_handle, value_handle, om));
}

int mp_bluetooth_gatts_indicate(uint16_t conn_handle, uint16_t value_handle) {
    if (!mp_bluetooth_is_active()) {
        return ERRNO_BLUETOOTH_NOT_ACTIVE;
    }
    // This will raise BLE_GAP_EVENT_NOTIFY_TX with a status when it is
    // acknowledged (or timeout/error).
    return ble_hs_err_to_errno(ble_gattc_indicate(conn_handle, value_handle));
}

int mp_bluetooth_gatts_set_buffer(uint16_t value_handle, size_t len, bool append) {
    if (!mp_bluetooth_is_active()) {
        return ERRNO_BLUETOOTH_NOT_ACTIVE;
    }
    return mp_bluetooth_gatts_db_resize(MP_STATE_PORT(bluetooth_nimble_root_pointers)->gatts_db, value_handle, len, append);
}

int mp_bluetooth_get_preferred_mtu(void) {
    if (!mp_bluetooth_is_active()) {
        mp_raise_OSError(ERRNO_BLUETOOTH_NOT_ACTIVE);
    }
    return ble_att_preferred_mtu();
}

int mp_bluetooth_set_preferred_mtu(uint16_t mtu) {
    if (!mp_bluetooth_is_active()) {
        return ERRNO_BLUETOOTH_NOT_ACTIVE;
    }
    if (ble_att_set_preferred_mtu(mtu)) {
        return MP_EINVAL;
    }
    return 0;
}

#if MICROPY_PY_BLUETOOTH_ENABLE_PAIRING_BONDING
int mp_bluetooth_gap_pair(uint16_t conn_handle) {
    DEBUG_printf("mp_bluetooth_gap_pair: conn_handle=%d\n", conn_handle);
    return ble_hs_err_to_errno(ble_gap_security_initiate(conn_handle));
}

int mp_bluetooth_gap_passkey(uint16_t conn_handle, uint8_t action, mp_int_t passkey) {
    struct ble_sm_io io = {0};

    switch (action) {
        case MP_BLUETOOTH_PASSKEY_ACTION_INPUT: {
            io.passkey = passkey;
            break;
        }
        case MP_BLUETOOTH_PASSKEY_ACTION_DISPLAY: {
            io.passkey = passkey;
            break;
        }
        case MP_BLUETOOTH_PASSKEY_ACTION_NUMERIC_COMPARISON: {
            io.numcmp_accept = passkey != 0;
            break;
        }
        default: {
            return MP_EINVAL;
        }
    }

    io.action = action;

    DEBUG_printf("mp_bluetooth_gap_passkey: injecting IO: conn_handle=%d, action=%d, passkey=" UINT_FMT ", numcmp_accept=%d\n", conn_handle, io.action, (mp_uint_t)io.passkey, io.numcmp_accept);
    return ble_hs_err_to_errno(ble_sm_inject_io(conn_handle, &io));
}
#endif // MICROPY_PY_BLUETOOTH_ENABLE_PAIRING_BONDING

#if MICROPY_PY_BLUETOOTH_ENABLE_CENTRAL_MODE

STATIC void gattc_on_data_available(uint8_t event, uint16_t conn_handle, uint16_t value_handle, const struct os_mbuf *om) {
    // When the HCI data for an ATT payload arrives, the L2CAP channel will
    // buffer it into its receive buffer. We set BLE_L2CAP_JOIN_RX_FRAGS=1 in
    // syscfg.h so it should be rare that the mbuf is fragmented, but we do need
    // to be able to handle it. We pass all the fragments up to modbluetooth.c
    // which will create a temporary buffer on the MicroPython heap if necessary
    // to re-assemble them.

    // Count how many links are in the mbuf chain.
    size_t n = 0;
    const struct os_mbuf *elem = om;
    while (elem) {
        n += 1;
        elem = SLIST_NEXT(elem, om_next);
    }

    // Grab data pointers and lengths for each of the links.
    const uint8_t **data = mp_local_alloc(sizeof(uint8_t *) * n);
    uint16_t *data_len = mp_local_alloc(sizeof(uint16_t) * n);
    for (size_t i = 0; i < n; ++i) {
        data[i] = OS_MBUF_DATA(om, const uint8_t *);
        data_len[i] = om->om_len;
        om = SLIST_NEXT(om, om_next);
    }

    // Pass all the fragments together.
    mp_bluetooth_gattc_on_data_available(event, conn_handle, value_handle, data, data_len, n);

    mp_local_free(data_len);
    mp_local_free(data);
}

STATIC int gap_scan_cb(struct ble_gap_event *event, void *arg) {
    DEBUG_printf("gap_scan_cb: event=%d type=%d\n", event->type, event->type == BLE_GAP_EVENT_DISC ? event->disc.event_type : -1);
    if (!mp_bluetooth_is_active()) {
        return 0;
    }

    if (event->type == BLE_GAP_EVENT_DISC_COMPLETE) {
        mp_bluetooth_gap_on_scan_complete();
        return 0;
    }

    if (event->type != BLE_GAP_EVENT_DISC) {
        return 0;
    }

    uint8_t addr[6];
    reverse_addr_byte_order(addr, event->disc.addr.val);
    mp_bluetooth_gap_on_scan_result(event->disc.addr.type, addr, event->disc.event_type, event->disc.rssi, event->disc.data, event->disc.length_data);

    return 0;
}

int mp_bluetooth_gap_scan_start(int32_t duration_ms, int32_t interval_us, int32_t window_us, bool active_scan) {
    if (!mp_bluetooth_is_active()) {
        return ERRNO_BLUETOOTH_NOT_ACTIVE;
    }
    if (duration_ms == 0) {
        duration_ms = BLE_HS_FOREVER;
    }
    struct ble_gap_disc_params discover_params = {
        .itvl = MAX(BLE_HCI_SCAN_ITVL_MIN, MIN(BLE_HCI_SCAN_ITVL_MAX, interval_us / BLE_HCI_SCAN_ITVL)),
        .window = MAX(BLE_HCI_SCAN_WINDOW_MIN, MIN(BLE_HCI_SCAN_WINDOW_MAX, window_us / BLE_HCI_SCAN_ITVL)),
        .filter_policy = BLE_HCI_CONN_FILT_NO_WL,
        .limited = 0,
        .passive = active_scan ? 0 : 1,
        .filter_duplicates = 0,
    };
    int err = ble_gap_disc(nimble_address_mode, duration_ms, &discover_params, gap_scan_cb, NULL);
    return ble_hs_err_to_errno(err);
}

int mp_bluetooth_gap_scan_stop(void) {
    DEBUG_printf("mp_bluetooth_gap_scan_stop\n");
    if (!mp_bluetooth_is_active()) {
        return ERRNO_BLUETOOTH_NOT_ACTIVE;
    }
    if (!ble_gap_disc_active()) {
        return 0;
    }
    int err = ble_gap_disc_cancel();
    if (err == 0) {
        mp_bluetooth_gap_on_scan_complete();
        return 0;
    }
    return ble_hs_err_to_errno(err);
}

// Central role: GAP events for a connected peripheral.
STATIC int peripheral_gap_event_cb(struct ble_gap_event *event, void *arg) {
    DEBUG_printf("peripheral_gap_event_cb: event=%d\n", event->type);
    if (!mp_bluetooth_is_active()) {
        return 0;
    }
    struct ble_gap_conn_desc desc;
    uint8_t addr[6] = {0};

    switch (event->type) {
        case BLE_GAP_EVENT_CONNECT:
            DEBUG_printf("peripheral_gap_event_cb: status=%d\n", event->connect.status);
            if (event->connect.status == 0) {
                // Connection established.
                ble_gap_conn_find(event->connect.conn_handle, &desc);
                reverse_addr_byte_order(addr, desc.peer_id_addr.val);
                mp_bluetooth_gap_on_connected_disconnected(MP_BLUETOOTH_IRQ_PERIPHERAL_CONNECT, event->connect.conn_handle, desc.peer_id_addr.type, addr);
            } else {
                // Connection failed.
                mp_bluetooth_gap_on_connected_disconnected(MP_BLUETOOTH_IRQ_PERIPHERAL_DISCONNECT, event->connect.conn_handle, 0xff, addr);
            }
            break;

        case BLE_GAP_EVENT_DISCONNECT:
            // Disconnect.
            DEBUG_printf("peripheral_gap_event_cb: reason=%d\n", event->disconnect.reason);
            reverse_addr_byte_order(addr, event->disconnect.conn.peer_id_addr.val);
            mp_bluetooth_gap_on_connected_disconnected(MP_BLUETOOTH_IRQ_PERIPHERAL_DISCONNECT, event->disconnect.conn.conn_handle, event->disconnect.conn.peer_id_addr.type, addr);

            break;

        case BLE_GAP_EVENT_NOTIFY_RX: {
            uint16_t ev = event->notify_rx.indication == 0 ? MP_BLUETOOTH_IRQ_GATTC_NOTIFY : MP_BLUETOOTH_IRQ_GATTC_INDICATE;
            gattc_on_data_available(ev, event->notify_rx.conn_handle, event->notify_rx.attr_handle, event->notify_rx.om);
            break;
        }

        case BLE_GAP_EVENT_CONN_UPDATE: {
            DEBUG_printf("peripheral_gap_event_cb: connection update: status=%d\n", event->conn_update.status);
            if (ble_gap_conn_find(event->conn_update.conn_handle, &desc) == 0) {
                mp_bluetooth_gap_on_connection_update(event->conn_update.conn_handle, desc.conn_itvl, desc.conn_latency, desc.supervision_timeout, event->conn_update.status == 0 ? 0 : 1);
            }
            break;
        }

        case BLE_GAP_EVENT_MTU: {
            if (event->mtu.channel_id == BLE_L2CAP_CID_ATT) {
                DEBUG_printf("peripheral_gap_event_cb: mtu update: conn_handle=%d cid=%d mtu=%d\n", event->mtu.conn_handle, event->mtu.channel_id, event->mtu.value);
                mp_bluetooth_gatts_on_mtu_exchanged(event->mtu.conn_handle, event->mtu.value);
            }
            break;
        }

        case BLE_GAP_EVENT_ENC_CHANGE: {
            DEBUG_printf("peripheral_gap_event_cb: enc change: status=%d\n", event->enc_change.status);
            #if MICROPY_PY_BLUETOOTH_ENABLE_PAIRING_BONDING
            if (ble_gap_conn_find(event->enc_change.conn_handle, &desc) == 0) {
                mp_bluetooth_gatts_on_encryption_update(event->conn_update.conn_handle,
                    desc.sec_state.encrypted, desc.sec_state.authenticated,
                    desc.sec_state.bonded, desc.sec_state.key_size);
            }
            #endif
            break;
        }

        default:
            DEBUG_printf("peripheral_gap_event_cb: unknown type %d\n", event->type);
            break;
    }

    return 0;
}

int mp_bluetooth_gap_peripheral_connect(uint8_t addr_type, const uint8_t *addr, int32_t duration_ms) {
    DEBUG_printf("mp_bluetooth_gap_peripheral_connect\n");
    if (!mp_bluetooth_is_active()) {
        return ERRNO_BLUETOOTH_NOT_ACTIVE;
    }
    if (ble_gap_disc_active()) {
        mp_bluetooth_gap_scan_stop();
    }

    // TODO: This is the same as ble_gap_conn_params_dflt (i.e. passing NULL).
    STATIC const struct ble_gap_conn_params params = {
        .scan_itvl = 0x0010,
        .scan_window = 0x0010,
        .itvl_min = BLE_GAP_INITIAL_CONN_ITVL_MIN,
        .itvl_max = BLE_GAP_INITIAL_CONN_ITVL_MAX,
        .latency = BLE_GAP_INITIAL_CONN_LATENCY,
        .supervision_timeout = BLE_GAP_INITIAL_SUPERVISION_TIMEOUT,
        .min_ce_len = BLE_GAP_INITIAL_CONN_MIN_CE_LEN,
        .max_ce_len = BLE_GAP_INITIAL_CONN_MAX_CE_LEN,
    };

    ble_addr_t addr_nimble = create_nimble_addr(addr_type, addr);
    int err = ble_gap_connect(nimble_address_mode, &addr_nimble, duration_ms, &params, &peripheral_gap_event_cb, NULL);
    return ble_hs_err_to_errno(err);
}

STATIC int peripheral_discover_service_cb(uint16_t conn_handle, const struct ble_gatt_error *error, const struct ble_gatt_svc *service, void *arg) {
    DEBUG_printf("peripheral_discover_service_cb: conn_handle=%d status=%d start_handle=%d\n", conn_handle, error->status, service ? service->start_handle : -1);
    if (!mp_bluetooth_is_active()) {
        return 0;
    }
    if (error->status == 0) {
        mp_obj_bluetooth_uuid_t service_uuid = create_mp_uuid(&service->uuid);
        mp_bluetooth_gattc_on_primary_service_result(conn_handle, service->start_handle, service->end_handle, &service_uuid);
    } else {
        mp_bluetooth_gattc_on_discover_complete(MP_BLUETOOTH_IRQ_GATTC_SERVICE_DONE, conn_handle, error->status == BLE_HS_EDONE ? 0 : error->status);
    }
    return 0;
}

int mp_bluetooth_gattc_discover_primary_services(uint16_t conn_handle, const mp_obj_bluetooth_uuid_t *uuid) {
    if (!mp_bluetooth_is_active()) {
        return ERRNO_BLUETOOTH_NOT_ACTIVE;
    }
    int err;
    if (uuid) {
        ble_uuid_any_t nimble_uuid;
        create_nimble_uuid(uuid, &nimble_uuid);
        err = ble_gattc_disc_svc_by_uuid(conn_handle, &nimble_uuid.u, &peripheral_discover_service_cb, NULL);
    } else {
        err = ble_gattc_disc_all_svcs(conn_handle, &peripheral_discover_service_cb, NULL);
    }
    return ble_hs_err_to_errno(err);
}

STATIC int ble_gatt_characteristic_cb(uint16_t conn_handle, const struct ble_gatt_error *error, const struct ble_gatt_chr *characteristic, void *arg) {
    DEBUG_printf("ble_gatt_characteristic_cb: conn_handle=%d status=%d def_handle=%d val_handle=%d\n", conn_handle, error->status, characteristic ? characteristic->def_handle : -1, characteristic ? characteristic->val_handle : -1);
    if (!mp_bluetooth_is_active()) {
        return 0;
    }
    if (error->status == 0) {
        mp_obj_bluetooth_uuid_t characteristic_uuid = create_mp_uuid(&characteristic->uuid);
        mp_bluetooth_gattc_on_characteristic_result(conn_handle, characteristic->def_handle, characteristic->val_handle, characteristic->properties, &characteristic_uuid);
    } else {
        mp_bluetooth_gattc_on_discover_complete(MP_BLUETOOTH_IRQ_GATTC_CHARACTERISTIC_DONE, conn_handle, error->status == BLE_HS_EDONE ? 0 : error->status);
    }
    return 0;
}

int mp_bluetooth_gattc_discover_characteristics(uint16_t conn_handle, uint16_t start_handle, uint16_t end_handle, const mp_obj_bluetooth_uuid_t *uuid) {
    if (!mp_bluetooth_is_active()) {
        return ERRNO_BLUETOOTH_NOT_ACTIVE;
    }
    int err;
    if (uuid) {
        ble_uuid_any_t nimble_uuid;
        create_nimble_uuid(uuid, &nimble_uuid);
        err = ble_gattc_disc_chrs_by_uuid(conn_handle, start_handle, end_handle, &nimble_uuid.u, &ble_gatt_characteristic_cb, NULL);
    } else {
        err = ble_gattc_disc_all_chrs(conn_handle, start_handle, end_handle, &ble_gatt_characteristic_cb, NULL);
    }
    return ble_hs_err_to_errno(err);
}

STATIC int ble_gatt_descriptor_cb(uint16_t conn_handle, const struct ble_gatt_error *error, uint16_t characteristic_val_handle, const struct ble_gatt_dsc *descriptor, void *arg) {
    DEBUG_printf("ble_gatt_descriptor_cb: conn_handle=%d status=%d chr_handle=%d dsc_handle=%d\n", conn_handle, error->status, characteristic_val_handle, descriptor ? descriptor->handle : -1);
    if (!mp_bluetooth_is_active()) {
        return 0;
    }
    if (error->status == 0) {
        mp_obj_bluetooth_uuid_t descriptor_uuid = create_mp_uuid(&descriptor->uuid);
        mp_bluetooth_gattc_on_descriptor_result(conn_handle, descriptor->handle, &descriptor_uuid);
    } else {
        mp_bluetooth_gattc_on_discover_complete(MP_BLUETOOTH_IRQ_GATTC_DESCRIPTOR_DONE, conn_handle, error->status == BLE_HS_EDONE ? 0 : error->status);
    }
    return 0;
}

int mp_bluetooth_gattc_discover_descriptors(uint16_t conn_handle, uint16_t start_handle, uint16_t end_handle) {
    if (!mp_bluetooth_is_active()) {
        return ERRNO_BLUETOOTH_NOT_ACTIVE;
    }
    int err = ble_gattc_disc_all_dscs(conn_handle, start_handle, end_handle, &ble_gatt_descriptor_cb, NULL);
    return ble_hs_err_to_errno(err);
}

STATIC int ble_gatt_attr_read_cb(uint16_t conn_handle, const struct ble_gatt_error *error, struct ble_gatt_attr *attr, void *arg) {
    DEBUG_printf("ble_gatt_attr_read_cb: conn_handle=%d status=%d handle=%d\n", conn_handle, error->status, attr ? attr->handle : -1);
    if (!mp_bluetooth_is_active()) {
        return 0;
    }
    if (error->status == 0) {
        gattc_on_data_available(MP_BLUETOOTH_IRQ_GATTC_READ_RESULT, conn_handle, attr->handle, attr->om);
    }
    mp_bluetooth_gattc_on_read_write_status(MP_BLUETOOTH_IRQ_GATTC_READ_DONE, conn_handle, attr ? attr->handle : -1, error->status);
    return 0;
}

// Initiate read of a value from the remote peripheral.
int mp_bluetooth_gattc_read(uint16_t conn_handle, uint16_t value_handle) {
    if (!mp_bluetooth_is_active()) {
        return ERRNO_BLUETOOTH_NOT_ACTIVE;
    }
    int err = ble_gattc_read(conn_handle, value_handle, &ble_gatt_attr_read_cb, NULL);
    return ble_hs_err_to_errno(err);
}

STATIC int ble_gatt_attr_write_cb(uint16_t conn_handle, const struct ble_gatt_error *error, struct ble_gatt_attr *attr, void *arg) {
    DEBUG_printf("ble_gatt_attr_write_cb: conn_handle=%d status=%d handle=%d\n", conn_handle, error->status, attr ? attr->handle : -1);
    if (!mp_bluetooth_is_active()) {
        return 0;
    }
    mp_bluetooth_gattc_on_read_write_status(MP_BLUETOOTH_IRQ_GATTC_WRITE_DONE, conn_handle, attr->handle, error->status);
    return 0;
}

// Write the value to the remote peripheral.
int mp_bluetooth_gattc_write(uint16_t conn_handle, uint16_t value_handle, const uint8_t *value, size_t *value_len, unsigned int mode) {
    if (!mp_bluetooth_is_active()) {
        return ERRNO_BLUETOOTH_NOT_ACTIVE;
    }
    int err;
    if (mode == MP_BLUETOOTH_WRITE_MODE_NO_RESPONSE) {
        err = ble_gattc_write_no_rsp_flat(conn_handle, value_handle, value, *value_len);
    } else if (mode == MP_BLUETOOTH_WRITE_MODE_WITH_RESPONSE) {
        err = ble_gattc_write_flat(conn_handle, value_handle, value, *value_len, &ble_gatt_attr_write_cb, NULL);
    } else {
        err = BLE_HS_EINVAL;
    }
    return ble_hs_err_to_errno(err);
}

int mp_bluetooth_gattc_exchange_mtu(uint16_t conn_handle) {
    DEBUG_printf("mp_bluetooth_exchange_mtu: conn_handle=%d mtu=%d\n", conn_handle, ble_att_preferred_mtu());

    // Using NULL callback (we'll get notified in gap_event_cb instead).
    return ble_hs_err_to_errno(ble_gattc_exchange_mtu(conn_handle, NULL, NULL));
}

#endif // MICROPY_PY_BLUETOOTH_ENABLE_CENTRAL_MODE

#if MICROPY_PY_BLUETOOTH_ENABLE_L2CAP_CHANNELS

// Fortunately NimBLE uses mbuf chains correctly with L2CAP COC (rather than
// accessing the mbuf internals directly), so we can use a small block size to
// avoid excessive fragmentation and rely on them chaining together for larger
// payloads.
#define L2CAP_BUF_BLOCK_SIZE (128)

// This gives us enough room to have one MTU-size transmit buffer and two
// MTU-sized receive buffers. Note that we use the local MTU to calculate
// the buffer size. This means that if the peer MTU is larger, then
// there might not be enough space in the pool to send a full peer-MTU
// sized payload and mp_bluetooth_l2cap_send will return ENOMEM.
#define L2CAP_BUF_SIZE_MTUS_PER_CHANNEL (3)

typedef struct _mp_bluetooth_nimble_l2cap_channel_t {
    struct ble_l2cap_chan *chan;
    struct os_mbuf_pool sdu_mbuf_pool;
    struct os_mempool sdu_mempool;
    struct os_mbuf *rx_pending;
    bool irq_in_progress;
    uint16_t mtu;
    os_membuf_t sdu_mem[];
} mp_bluetooth_nimble_l2cap_channel_t;

STATIC void destroy_l2cap_channel() {
    // Only free the l2cap channel if we're the one that initiated the connection.
    // Listeners continue listening on the same channel.
    if (!MP_STATE_PORT(bluetooth_nimble_root_pointers)->l2cap_listening) {
        MP_STATE_PORT(bluetooth_nimble_root_pointers)->l2cap_chan = NULL;
    }
}

STATIC int l2cap_channel_event(struct ble_l2cap_event *event, void *arg) {
    DEBUG_printf("l2cap_channel_event: type=%d\n", event->type);
    mp_bluetooth_nimble_l2cap_channel_t *chan = (mp_bluetooth_nimble_l2cap_channel_t *)arg;
    struct ble_l2cap_chan_info info;

    switch (event->type) {
        case BLE_L2CAP_EVENT_COC_CONNECTED: {
            DEBUG_printf("l2cap_channel_event: connect: conn_handle=%d status=%d\n", event->connect.conn_handle, event->connect.status);
            chan->chan = event->connect.chan;

            ble_l2cap_get_chan_info(event->connect.chan, &info);
            if (event->connect.status == 0) {
                mp_bluetooth_gattc_on_l2cap_connect(event->connect.conn_handle, info.scid, info.psm, info.our_coc_mtu, info.peer_coc_mtu);
            } else {
                mp_bluetooth_gattc_on_l2cap_disconnect(event->connect.conn_handle, info.scid, info.psm, event->connect.status);
                destroy_l2cap_channel();
            }
            break;
        }
        case BLE_L2CAP_EVENT_COC_DISCONNECTED: {
            DEBUG_printf("l2cap_channel_event: disconnect: conn_handle=%d\n", event->disconnect.conn_handle);
            ble_l2cap_get_chan_info(event->disconnect.chan, &info);
            mp_bluetooth_gattc_on_l2cap_disconnect(event->disconnect.conn_handle, info.scid, info.psm, 0);
            destroy_l2cap_channel();
            break;
        }
        case BLE_L2CAP_EVENT_COC_ACCEPT: {
            DEBUG_printf("l2cap_channel_event: accept: conn_handle=%d peer_sdu_size=%d\n", event->accept.conn_handle, event->accept.peer_sdu_size);
            chan->chan = event->accept.chan;
            ble_l2cap_get_chan_info(event->accept.chan, &info);
            int ret = mp_bluetooth_gattc_on_l2cap_accept(event->accept.conn_handle, info.scid, info.psm, info.our_coc_mtu, info.peer_coc_mtu);
            if (ret != 0) {
                return ret;
            }
            struct os_mbuf *sdu_rx = os_mbuf_get_pkthdr(&chan->sdu_mbuf_pool, 0);
            assert(sdu_rx);
            return ble_l2cap_recv_ready(chan->chan, sdu_rx);
        }
        case BLE_L2CAP_EVENT_COC_DATA_RECEIVED: {
            DEBUG_printf("l2cap_channel_event: receive: conn_handle=%d len=%d\n", event->receive.conn_handle, OS_MBUF_PKTLEN(event->receive.sdu_rx));

            if (chan->rx_pending) {
                // Ideally this doesn't happen, as the sender should not get
                // any more credits to send more data until we call
                // ble_l2cap_recv_ready. However there might be multiple
                // in-flight packets if the sender was able to send more than
                // one before stalling.
                DEBUG_printf("l2cap_channel_event: receive: appending to rx pending\n");
                // Note: os_mbuf_concat will just join the two together, so
                // sdu_rx is now "owned" by rx_pending.
                os_mbuf_concat(chan->rx_pending, event->receive.sdu_rx);
            } else {
                // Normal case is when the first payload arrives since calling
                // ble_l2cap_recv_ready.
                DEBUG_printf("l2cap_event: receive: new payload\n");
                // Take ownership of sdu_rx.
                chan->rx_pending = event->receive.sdu_rx;
            }

            struct os_mbuf *sdu_rx = os_mbuf_get_pkthdr(&chan->sdu_mbuf_pool, 0);
            assert(sdu_rx);

            // ble_l2cap_coc_rx_fn invokes this event handler when a complete payload arrives.
            // However, it NULLs chan->chan->coc_rx.sdu before doing so, expecting that
            // ble_l2cap_recv_ready will be called to give it a new mbuf.
            // This means that if another payload arrives before we call ble_l2cap_recv_ready
            // then ble_l2cap_coc_rx_fn will NULL-deref coc_rx.sdu.

            // Because we're not yet ready to grant new credits to the channel, we can't call
            // ble_l2cap_recv_ready yet, so instead we just give it a new mbuf. This requires
            // ble_l2cap_priv.h for the definition of chan->chan (i.e. struct ble_l2cap_chan).
            chan->chan->coc_rx.sdu = sdu_rx;

            ble_l2cap_get_chan_info(event->receive.chan, &info);

            // Don't allow granting more credits until after the IRQ is handled.
            chan->irq_in_progress = true;

            mp_bluetooth_gattc_on_l2cap_recv(event->receive.conn_handle, info.scid);
            chan->irq_in_progress = false;

            // If all data has been consumed by the IRQ handler, then now allow
            // more credits. If the IRQ handler doesn't consume all available data
            // then rx_pending will be still set.
            if (!chan->rx_pending) {
                struct os_mbuf *sdu_rx = chan->chan->coc_rx.sdu;
                assert(sdu_rx);
                if (sdu_rx) {
                    ble_l2cap_recv_ready(chan->chan, sdu_rx);
                }
            }
            break;
        }
        case BLE_L2CAP_EVENT_COC_TX_UNSTALLED: {
            DEBUG_printf("l2cap_channel_event: tx_unstalled: conn_handle=%d status=%d\n", event->tx_unstalled.conn_handle, event->tx_unstalled.status);
            ble_l2cap_get_chan_info(event->receive.chan, &info);
            // Map status to {0,1} (i.e. "sent everything", or "partial send").
            mp_bluetooth_gattc_on_l2cap_send_ready(event->tx_unstalled.conn_handle, info.scid, event->tx_unstalled.status == 0 ? 0 : 1);
            break;
        }
        case BLE_L2CAP_EVENT_COC_RECONFIG_COMPLETED: {
            DEBUG_printf("l2cap_channel_event: reconfig_completed: conn_handle=%d\n", event->reconfigured.conn_handle);
            break;
        }
        case BLE_L2CAP_EVENT_COC_PEER_RECONFIGURED: {
            DEBUG_printf("l2cap_channel_event: peer_reconfigured: conn_handle=%d\n", event->reconfigured.conn_handle);
            break;
        }
        default: {
            DEBUG_printf("l2cap_channel_event: unknown event\n");
            break;
        }
    }

    return 0;
}

STATIC mp_bluetooth_nimble_l2cap_channel_t *get_l2cap_channel_for_conn_cid(uint16_t conn_handle, uint16_t cid) {
    // TODO: Support more than one concurrent L2CAP channel. At the moment we
    // just verify that the cid refers to the current channel.
    mp_bluetooth_nimble_l2cap_channel_t *chan = MP_STATE_PORT(bluetooth_nimble_root_pointers)->l2cap_chan;

    if (!chan) {
        return NULL;
    }

    struct ble_l2cap_chan_info info;
    ble_l2cap_get_chan_info(chan->chan, &info);

    if (info.scid != cid || ble_l2cap_get_conn_handle(chan->chan) != conn_handle) {
        return NULL;
    }

    return chan;
}

STATIC int create_l2cap_channel(uint16_t mtu, mp_bluetooth_nimble_l2cap_channel_t **out) {
    if (MP_STATE_PORT(bluetooth_nimble_root_pointers)->l2cap_chan) {
        // Only one L2CAP channel allowed.
        // Additionally, if we're listening, then no connections may be initiated.
        DEBUG_printf("create_l2cap_channel: channel already in use\n");
        return MP_EALREADY;
    }

    // We want the TX and RX buffers to share a pool that is some multiple of
    // the MTU size. Figure out how many blocks per MTU (rounding up), then
    // multiply that by the "MTUs per channel" (set to 3 above).
    const size_t buf_blocks = MP_CEIL_DIVIDE(mtu, L2CAP_BUF_BLOCK_SIZE) * L2CAP_BUF_SIZE_MTUS_PER_CHANNEL;

    mp_bluetooth_nimble_l2cap_channel_t *chan = m_new_obj_var(mp_bluetooth_nimble_l2cap_channel_t, uint8_t, OS_MEMPOOL_SIZE(buf_blocks, L2CAP_BUF_BLOCK_SIZE) * sizeof(os_membuf_t));
    MP_STATE_PORT(bluetooth_nimble_root_pointers)->l2cap_chan = chan;

    // Will be set in BLE_L2CAP_EVENT_COC_CONNECTED or BLE_L2CAP_EVENT_COC_ACCEPT.
    chan->chan = NULL;

    chan->mtu = mtu;
    chan->rx_pending = NULL;
    chan->irq_in_progress = false;

    int err = os_mempool_init(&chan->sdu_mempool, buf_blocks, L2CAP_BUF_BLOCK_SIZE, chan->sdu_mem, "l2cap_sdu_pool");
    if (err != 0) {
        DEBUG_printf("mp_bluetooth_l2cap_connect: os_mempool_init failed %d\n", err);
        return MP_ENOMEM;
    }

    err = os_mbuf_pool_init(&chan->sdu_mbuf_pool, &chan->sdu_mempool, L2CAP_BUF_BLOCK_SIZE, buf_blocks);
    if (err != 0) {
        DEBUG_printf("mp_bluetooth_l2cap_connect: os_mbuf_pool_init failed %d\n", err);
        return MP_ENOMEM;
    }

    *out = chan;
    return 0;
}

int mp_bluetooth_l2cap_listen(uint16_t psm, uint16_t mtu) {
    DEBUG_printf("mp_bluetooth_l2cap_listen: psm=%d, mtu=%d\n", psm, mtu);

    mp_bluetooth_nimble_l2cap_channel_t *chan;
    int err = create_l2cap_channel(mtu, &chan);
    if (err != 0) {
        return err;
    }

    MP_STATE_PORT(bluetooth_nimble_root_pointers)->l2cap_listening = true;

    return ble_hs_err_to_errno(ble_l2cap_create_server(psm, mtu, &l2cap_channel_event, chan));
}

int mp_bluetooth_l2cap_connect(uint16_t conn_handle, uint16_t psm, uint16_t mtu) {
    DEBUG_printf("mp_bluetooth_l2cap_connect: conn_handle=%d, psm=%d, mtu=%d\n", conn_handle, psm, mtu);

    mp_bluetooth_nimble_l2cap_channel_t *chan;
    int err = create_l2cap_channel(mtu, &chan);
    if (err != 0) {
        return err;
    }

    struct os_mbuf *sdu_rx = os_mbuf_get_pkthdr(&chan->sdu_mbuf_pool, 0);
    assert(sdu_rx);
    return ble_hs_err_to_errno(ble_l2cap_connect(conn_handle, psm, mtu, sdu_rx, &l2cap_channel_event, chan));
}

int mp_bluetooth_l2cap_disconnect(uint16_t conn_handle, uint16_t cid) {
    DEBUG_printf("mp_bluetooth_l2cap_disconnect: conn_handle=%d, cid=%d\n", conn_handle, cid);
    mp_bluetooth_nimble_l2cap_channel_t *chan = get_l2cap_channel_for_conn_cid(conn_handle, cid);
    if (!chan) {
        return MP_EINVAL;
    }
    return ble_hs_err_to_errno(ble_l2cap_disconnect(chan->chan));
}

int mp_bluetooth_l2cap_send(uint16_t conn_handle, uint16_t cid, const uint8_t *buf, size_t len, bool *stalled) {
    DEBUG_printf("mp_bluetooth_l2cap_send: conn_handle=%d, cid=%d, len=%d\n", conn_handle, cid, (int)len);

    mp_bluetooth_nimble_l2cap_channel_t *chan = get_l2cap_channel_for_conn_cid(conn_handle, cid);
    if (!chan) {
        return MP_EINVAL;
    }

    struct ble_l2cap_chan_info info;
    ble_l2cap_get_chan_info(chan->chan, &info);
    if (len > info.peer_coc_mtu) {
        // This is verified by ble_l2cap_send anyway, but this lets us
        // avoid copying a too-large buffer into an mbuf.
        return MP_EINVAL;
    }

    if (len > (L2CAP_BUF_SIZE_MTUS_PER_CHANNEL - 1) * info.our_coc_mtu) {
        // Always ensure there's at least one local MTU of space left in the buffer
        // for the RX buffer.
        return MP_EINVAL;
    }

    // Grab an mbuf from the pool, and append the incoming buffer to it.
    struct os_mbuf *sdu_tx = os_mbuf_get_pkthdr(&chan->sdu_mbuf_pool, 0);
    if (sdu_tx == NULL) {
        return MP_ENOMEM;
    }
    int err = os_mbuf_append(sdu_tx, buf, len);
    if (err) {
        os_mbuf_free_chain(sdu_tx);
        return MP_ENOMEM;
    }

    err = ble_l2cap_send(chan->chan, sdu_tx);
    if (err == BLE_HS_ESTALLED) {
        // Stalled means that this one will still send but any future ones
        // will fail until we receive an unstalled event.
        *stalled = true;
        err = 0;
    } else {
        *stalled = false;
    }

    // Other error codes such as BLE_HS_EBUSY (we're stalled) or BLE_HS_EBADDATA (bigger than MTU).
    return ble_hs_err_to_errno(err);
}

int mp_bluetooth_l2cap_recvinto(uint16_t conn_handle, uint16_t cid, uint8_t *buf, size_t *len) {
    mp_bluetooth_nimble_l2cap_channel_t *chan = get_l2cap_channel_for_conn_cid(conn_handle, cid);
    if (!chan) {
        return MP_EINVAL;
    }

    MICROPY_PY_BLUETOOTH_ENTER
    if (chan->rx_pending) {
        size_t avail = OS_MBUF_PKTLEN(chan->rx_pending);

        if (buf == NULL) {
            // Can use this to implement a poll - just find out how much is available.
            *len = avail;
        } else {
            // Have dest buffer and data available.
            // Figure out how much we should copy.
            *len = min(*len, avail);

            // Extract the required number of bytes.
            os_mbuf_copydata(chan->rx_pending, 0, *len, buf);

            if (*len == avail) {
                // That's all that's available -- free this mbuf and re-enable receiving.
                os_mbuf_free_chain(chan->rx_pending);
                chan->rx_pending = NULL;

                // If we're in the call stack of the l2cap_channel_event handler, then don't
                // re-enable receiving yet (as we need to complete the rest of IRQ handler first).
                if (!chan->irq_in_progress) {
                    // We've already given the channel a new mbuf in l2cap_channel_event above, so
                    // re-use that mbuf in the call to ble_l2cap_recv_ready. This will just
                    // give the channel more credits.
                    struct os_mbuf *sdu_rx = chan->chan->coc_rx.sdu;
                    assert(sdu_rx);
                    if (sdu_rx) {
                        ble_l2cap_recv_ready(chan->chan, sdu_rx);
                    }
                }
            } else {
                // Trim the used bytes from the start of the mbuf.
                // Positive argument means "trim this many from head".
                os_mbuf_adj(chan->rx_pending, *len);
                // Clean up any empty mbufs at the head.
                chan->rx_pending = os_mbuf_trim_front(chan->rx_pending);
            }
        }
    } else {
        // No pending data.
        *len = 0;
    }

    MICROPY_PY_BLUETOOTH_EXIT
    return 0;
}

#endif // MICROPY_PY_BLUETOOTH_ENABLE_L2CAP_CHANNELS

#if MICROPY_PY_BLUETOOTH_ENABLE_HCI_CMD

// For ble_hs_hci_cmd_tx
#include "nimble/host/src/ble_hs_hci_priv.h"

int mp_bluetooth_hci_cmd(uint16_t ogf, uint16_t ocf, const uint8_t *req, size_t req_len, uint8_t *resp, size_t resp_len, uint8_t *status) {
    int rc = ble_hs_hci_cmd_tx(BLE_HCI_OP(ogf, ocf), req, req_len, resp, resp_len);
    if (rc < BLE_HS_ERR_HCI_BASE || rc >= BLE_HS_ERR_HCI_BASE + 0x100) {
        // The controller didn't handle the command (e.g. HCI timeout).
        return ble_hs_err_to_errno(rc);
    } else {
        // The command executed, but had an error (i.e. invalid parameter).
        *status = rc - BLE_HS_ERR_HCI_BASE;
        return 0;
    }
}

#endif // MICROPY_PY_BLUETOOTH_ENABLE_HCI_CMD

#if MICROPY_PY_BLUETOOTH_ENABLE_PAIRING_BONDING

STATIC int ble_store_ram_read(int obj_type, const union ble_store_key *key, union ble_store_value *value) {
    DEBUG_printf("ble_store_ram_read: %d\n", obj_type);
    const uint8_t *key_data;
    size_t key_data_len;

    switch (obj_type) {
        case BLE_STORE_OBJ_TYPE_PEER_SEC: {
            if (ble_addr_cmp(&key->sec.peer_addr, BLE_ADDR_ANY)) {
                // <type=peer,addr,*> (single)
                // Find the entry for this specific peer.
                assert(key->sec.idx == 0);
                assert(!key->sec.ediv_rand_present);
                key_data = (const uint8_t *)&key->sec.peer_addr;
                key_data_len = sizeof(ble_addr_t);
            } else {
                // <type=peer,*> (with index)
                // Iterate all known peers.
                assert(!key->sec.ediv_rand_present);
                key_data = NULL;
                key_data_len = 0;
            }
            break;
        }
        case BLE_STORE_OBJ_TYPE_OUR_SEC: {
            // <type=our,addr,ediv_rand>
            // Find our secret for this remote device, matching this ediv/rand key.
            assert(ble_addr_cmp(&key->sec.peer_addr, BLE_ADDR_ANY)); // Must have address.
            assert(key->sec.idx == 0);
            assert(key->sec.ediv_rand_present);
            key_data = (const uint8_t *)&key->sec.peer_addr;
            key_data_len = sizeof(ble_addr_t);
            break;
        }
        case BLE_STORE_OBJ_TYPE_CCCD: {
            // TODO: Implement CCCD persistence.
            DEBUG_printf("ble_store_ram_read: CCCD not supported.\n");
            return -1;
        }
        default:
            return BLE_HS_ENOTSUP;
    }

    const uint8_t *value_data;
    size_t value_data_len;
    if (!mp_bluetooth_gap_on_get_secret(obj_type, key->sec.idx, key_data, key_data_len, &value_data, &value_data_len)) {
        DEBUG_printf("ble_store_ram_read: Key not found: type=%d, index=%u, key=0x%p, len=" UINT_FMT "\n", obj_type, key->sec.idx, key_data, key_data_len);
        return BLE_HS_ENOENT;
    }

    if (value_data_len != sizeof(struct ble_store_value_sec)) {
        DEBUG_printf("ble_store_ram_read: Invalid key data: actual=" UINT_FMT " expected=" UINT_FMT "\n", value_data_len, sizeof(struct ble_store_value_sec));
        return BLE_HS_ENOENT;
    }

    memcpy((uint8_t *)&value->sec, value_data, sizeof(struct ble_store_value_sec));

    DEBUG_printf("ble_store_ram_read: found secret\n");

    if (obj_type == BLE_STORE_OBJ_TYPE_OUR_SEC) {
        // TODO: Verify ediv_rand matches.
    }

    return 0;
}

STATIC int ble_store_ram_write(int obj_type, const union ble_store_value *val) {
    DEBUG_printf("ble_store_ram_write: %d\n", obj_type);
    switch (obj_type) {
        case BLE_STORE_OBJ_TYPE_PEER_SEC:
        case BLE_STORE_OBJ_TYPE_OUR_SEC: {
            // <type=peer,addr,edivrand>

            struct ble_store_key_sec key_sec;
            const struct ble_store_value_sec *value_sec = &val->sec;
            ble_store_key_from_value_sec(&key_sec, value_sec);

            assert(ble_addr_cmp(&key_sec.peer_addr, BLE_ADDR_ANY)); // Must have address.
            assert(key_sec.ediv_rand_present);

            if (!mp_bluetooth_gap_on_set_secret(obj_type, (const uint8_t *)&key_sec.peer_addr, sizeof(ble_addr_t), (const uint8_t *)value_sec, sizeof(struct ble_store_value_sec))) {
                DEBUG_printf("Failed to write key: type=%d\n", obj_type);
                return BLE_HS_ESTORE_CAP;
            }

            DEBUG_printf("ble_store_ram_write: wrote secret\n");

            return 0;
        }
        case BLE_STORE_OBJ_TYPE_CCCD: {
            // TODO: Implement CCCD persistence.
            DEBUG_printf("ble_store_ram_write: CCCD not supported.\n");
            // Just pretend we wrote it.
            return 0;
        }
        default:
            return BLE_HS_ENOTSUP;
    }
}

STATIC int ble_store_ram_delete(int obj_type, const union ble_store_key *key) {
    DEBUG_printf("ble_store_ram_delete: %d\n", obj_type);
    switch (obj_type) {
        case BLE_STORE_OBJ_TYPE_PEER_SEC:
        case BLE_STORE_OBJ_TYPE_OUR_SEC: {
            // <type=peer,addr,*>

            assert(ble_addr_cmp(&key->sec.peer_addr, BLE_ADDR_ANY)); // Must have address.
            // ediv_rand is optional (will not be present for delete).

            if (!mp_bluetooth_gap_on_set_secret(obj_type, (const uint8_t *)&key->sec.peer_addr, sizeof(ble_addr_t), NULL, 0)) {
                DEBUG_printf("Failed to delete key: type=%d\n", obj_type);
                return BLE_HS_ENOENT;
            }

            DEBUG_printf("ble_store_ram_delete: deleted secret\n");

            return 0;
        }
        case BLE_STORE_OBJ_TYPE_CCCD: {
            // TODO: Implement CCCD persistence.
            DEBUG_printf("ble_store_ram_delete: CCCD not supported.\n");
            // Just pretend it wasn't there.
            return BLE_HS_ENOENT;
        }
        default:
            return BLE_HS_ENOTSUP;
    }
}

// nimble_port_init always calls ble_store_ram_init. We provide this alternative
// implementation rather than the one in nimble/store/ram/src/ble_store_ram.c.
// TODO: Consider re-implementing nimble_port_init instead.
void ble_store_ram_init(void) {
    ble_hs_cfg.store_read_cb = ble_store_ram_read;
    ble_hs_cfg.store_write_cb = ble_store_ram_write;
    ble_hs_cfg.store_delete_cb = ble_store_ram_delete;
}

#endif // MICROPY_PY_BLUETOOTH_ENABLE_PAIRING_BONDING

#endif // MICROPY_PY_BLUETOOTH && MICROPY_BLUETOOTH_NIMBLE<|MERGE_RESOLUTION|>--- conflicted
+++ resolved
@@ -349,19 +349,6 @@
             reverse_addr_byte_order(addr, event->disconnect.conn.peer_id_addr.val);
             mp_bluetooth_gap_on_connected_disconnected(MP_BLUETOOTH_IRQ_CENTRAL_DISCONNECT, event->disconnect.conn.conn_handle, event->disconnect.conn.peer_id_addr.type, addr);
             break;
-<<<<<<< HEAD
-
-        case BLE_GAP_EVENT_NOTIFY_TX: {
-            DEBUG_EVENT_printf("gap_event_cb: notify_tx: %d %d\n", event->notify_tx.indication, event->notify_tx.status);
-            // This event corresponds to either a sent notify/indicate (status == 0), or an indication confirmation (status != 0).
-            if (event->notify_tx.indication && event->notify_tx.status != 0) {
-                // Map "done/ack" to 0, otherwise pass the status directly.
-                mp_bluetooth_gatts_on_indicate_complete(event->notify_tx.conn_handle, event->notify_tx.attr_handle, event->notify_tx.status == BLE_HS_EDONE ? 0 : event->notify_tx.status);
-            }
-        }
-    }
-=======
->>>>>>> 78b23c3a
 
         case BLE_GAP_EVENT_NOTIFY_TX: {
             DEBUG_printf("gap_event_cb: notify_tx: %d %d\n", event->notify_tx.indication, event->notify_tx.status);
