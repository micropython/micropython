# This makefile fragment adds the source code files for the core extmod modules
# and provides rules to build 3rd-party components for extmod modules.

# CIRCUITPY-CHANGE: many extmod modules removed
SRC_EXTMOD_C += \
<<<<<<< HEAD
=======
	extmod/machine_adc.c \
	extmod/machine_adc_block.c \
	extmod/machine_bitstream.c \
	extmod/machine_i2c.c \
	extmod/machine_i2s.c \
	extmod/machine_mem.c \
	extmod/machine_pinbase.c \
	extmod/machine_pulse.c \
	extmod/machine_pwm.c \
	extmod/machine_signal.c \
	extmod/machine_spi.c \
	extmod/machine_timer.c \
	extmod/machine_uart.c \
	extmod/machine_wdt.c \
>>>>>>> 8cd15829
	extmod/modasyncio.c \
	extmod/modbinascii.c \
	extmod/modhashlib.c \
	extmod/modheapq.c \
	extmod/modjson.c \
<<<<<<< HEAD
=======
	extmod/modlwip.c \
	extmod/modmachine.c \
	extmod/modnetwork.c \
	extmod/modonewire.c \
>>>>>>> 8cd15829
	extmod/modos.c \
	extmod/modplatform.c\
	extmod/modrandom.c \
	extmod/modre.c \
	extmod/modselect.c \
	extmod/moductypes.c \
	extmod/modzlib.c \
	extmod/vfs.c \
	extmod/vfs_blockdev.c \
	extmod/vfs_fat.c \
	extmod/vfs_fat_diskio.c \
	extmod/vfs_fat_file.c \
	extmod/vfs_lfs.c \
	extmod/vfs_posix.c \
	extmod/vfs_posix_file.c \
	extmod/vfs_reader.c \
	extmod/virtpin.c \
	shared/libc/abort_.c \
	shared/libc/printf.c \

SRC_THIRDPARTY_C += \

PY_O += $(addprefix $(BUILD)/, $(SRC_EXTMOD_C:.c=.o))
PY_O += $(addprefix $(BUILD)/, $(SRC_THIRDPARTY_C:.c=.o))
SRC_QSTR += $(SRC_EXTMOD_C)

CFLAGS += $(CFLAGS_EXTMOD) $(CFLAGS_THIRDPARTY)
LDFLAGS += $(LDFLAGS_EXTMOD) $(LDFLAGS_THIRDPARTY)

################################################################################
# libm/libm_dbl math library

# Single-precision math library.
SRC_LIB_LIBM_C += $(addprefix lib/libm/,\
	acoshf.c \
	asinfacosf.c \
	asinhf.c \
	atan2f.c \
	atanf.c \
	atanhf.c \
	ef_rem_pio2.c \
	erf_lgamma.c \
	fmodf.c \
	kf_cos.c \
	kf_rem_pio2.c \
	kf_sin.c \
	kf_tan.c \
	log1pf.c \
	math.c \
	nearbyintf.c \
	roundf.c \
	sf_cos.c \
	sf_erf.c \
	sf_frexp.c \
	sf_ldexp.c \
	sf_modf.c \
	sf_sin.c \
	sf_tan.c \
	wf_lgamma.c \
	wf_tgamma.c \
	)

# Choose only one of these sqrt implementations, software or hardware.
SRC_LIB_LIBM_SQRT_SW_C += lib/libm/ef_sqrt.c
SRC_LIB_LIBM_SQRT_HW_C += lib/libm/thumb_vfp_sqrtf.c

# Double-precision math library.
SRC_LIB_LIBM_DBL_C += $(addprefix lib/libm_dbl/,\
	__cos.c \
	__expo2.c \
	__fpclassify.c \
	__rem_pio2.c \
	__rem_pio2_large.c \
	__signbit.c \
	__sin.c \
	__tan.c \
	acos.c \
	acosh.c \
	asin.c \
	asinh.c \
	atan.c \
	atan2.c \
	atanh.c \
	ceil.c \
	cos.c \
	cosh.c \
	copysign.c \
	erf.c \
	exp.c \
	expm1.c \
	floor.c \
	fmod.c \
	frexp.c \
	ldexp.c \
	lgamma.c \
	log.c \
	log10.c \
	log1p.c \
	modf.c \
	nearbyint.c \
	pow.c \
	rint.c \
	round.c \
	scalbn.c \
	sin.c \
	sinh.c \
	tan.c \
	tanh.c \
	tgamma.c \
	trunc.c \
	)

# Choose only one of these sqrt implementations, software or hardware.
SRC_LIB_LIBM_DBL_SQRT_SW_C += lib/libm_dbl/sqrt.c
SRC_LIB_LIBM_DBL_SQRT_HW_C += lib/libm_dbl/thumb_vfp_sqrt.c

# Too many warnings in libm_dbl, disable for now.
$(BUILD)/lib/libm_dbl/%.o: CFLAGS += -Wno-double-promotion -Wno-float-conversion

################################################################################
# VFS FAT FS

OOFATFS_DIR = lib/oofatfs

# this sets the config file for FatFs
CFLAGS_THIRDPARTY += -DFFCONF_H=\"$(OOFATFS_DIR)/ffconf.h\"

ifeq ($(MICROPY_VFS_FAT),1)
CFLAGS_EXTMOD += -DMICROPY_VFS_FAT=1
SRC_THIRDPARTY_C += $(addprefix $(OOFATFS_DIR)/,\
	ff.c \
	ffunicode.c \
	)
endif

################################################################################
# VFS littlefs

LITTLEFS_DIR = lib/littlefs

ifeq ($(MICROPY_VFS_LFS1),1)
CFLAGS_EXTMOD += -DMICROPY_VFS_LFS1=1
CFLAGS_THIRDPARTY += -DLFS1_NO_MALLOC -DLFS1_NO_DEBUG -DLFS1_NO_WARN -DLFS1_NO_ERROR -DLFS1_NO_ASSERT
SRC_THIRDPARTY_C += $(addprefix $(LITTLEFS_DIR)/,\
	lfs1.c \
	lfs1_util.c \
	)
endif

ifeq ($(MICROPY_VFS_LFS2),1)
CFLAGS_EXTMOD += -DMICROPY_VFS_LFS2=1
CFLAGS_THIRDPARTY += -DLFS2_NO_MALLOC -DLFS2_NO_DEBUG -DLFS2_NO_WARN -DLFS2_NO_ERROR -DLFS2_NO_ASSERT
SRC_THIRDPARTY_C += $(addprefix $(LITTLEFS_DIR)/,\
	lfs2.c \
	lfs2_util.c \
	)

$(BUILD)/$(LITTLEFS_DIR)/lfs2.o: CFLAGS += -Wno-shadow
endif

################################################################################
# ussl

ifeq ($(MICROPY_PY_SSL),1)
CFLAGS_EXTMOD += -DMICROPY_PY_SSL=1
ifeq ($(MICROPY_SSL_AXTLS),1)
AXTLS_DIR = lib/axtls
GIT_SUBMODULES += $(AXTLS_DIR)
CFLAGS_EXTMOD += -DMICROPY_SSL_AXTLS=1 -I$(TOP)/lib/axtls/ssl -I$(TOP)/lib/axtls/crypto -I$(TOP)/extmod/axtls-include
$(BUILD)/$(AXTLS_DIR)/%.o: CFLAGS += -Wno-all -Wno-unused-parameter -Wno-uninitialized -Wno-sign-compare -Wno-old-style-definition -Dmp_stream_errno=errno $(AXTLS_DEFS_EXTRA)
SRC_THIRDPARTY_C += $(addprefix $(AXTLS_DIR)/,\
	ssl/asn1.c \
	ssl/loader.c \
	ssl/tls1.c \
	ssl/tls1_svr.c \
	ssl/tls1_clnt.c \
	ssl/x509.c \
	crypto/aes.c \
	crypto/bigint.c \
	crypto/crypto_misc.c \
	crypto/hmac.c \
	crypto/md5.c \
	crypto/rsa.c \
	crypto/sha1.c \
	)
else ifeq ($(MICROPY_SSL_MBEDTLS),1)
MBEDTLS_DIR = lib/mbedtls
MBEDTLS_CONFIG_FILE ?= \"mbedtls/mbedtls_config.h\"
GIT_SUBMODULES += $(MBEDTLS_DIR)
CFLAGS_EXTMOD += -DMBEDTLS_CONFIG_FILE=$(MBEDTLS_CONFIG_FILE)
CFLAGS_EXTMOD += -DMICROPY_SSL_MBEDTLS=1 -I$(TOP)/$(MBEDTLS_DIR)/include
SRC_THIRDPARTY_C += lib/mbedtls_errors/mp_mbedtls_errors.c
SRC_THIRDPARTY_C += $(addprefix $(MBEDTLS_DIR)/library/,\
	aes.c \
	aesni.c \
	arc4.c \
	asn1parse.c \
	asn1write.c \
	base64.c \
	bignum.c \
	blowfish.c \
	camellia.c \
	ccm.c \
	certs.c \
	chacha20.c \
	chachapoly.c \
	cipher.c \
	cipher_wrap.c \
	cmac.c \
	ctr_drbg.c \
	debug.c \
	des.c \
	dhm.c \
	ecdh.c \
	ecdsa.c \
	ecjpake.c \
	ecp.c \
	ecp_curves.c \
	entropy.c \
	entropy_poll.c \
	gcm.c \
	havege.c \
	hmac_drbg.c \
	md2.c \
	md4.c \
	md5.c \
	md.c \
	oid.c \
	padlock.c \
	pem.c \
	pk.c \
	pkcs11.c \
	pkcs12.c \
	pkcs5.c \
	pkparse.c \
	pk_wrap.c \
	pkwrite.c \
	platform.c \
	platform_util.c \
	poly1305.c \
	ripemd160.c \
	rsa.c \
	rsa_internal.c \
	sha1.c \
	sha256.c \
	sha512.c \
	ssl_cache.c \
	ssl_ciphersuites.c \
	ssl_cli.c \
	ssl_cookie.c \
	ssl_srv.c \
	ssl_msg.c \
	ssl_ticket.c \
	ssl_tls.c \
	timing.c \
	constant_time.c \
	x509.c \
	x509_create.c \
	x509_crl.c \
	x509_crt.c \
	x509_csr.c \
	x509write_crt.c \
	x509write_csr.c \
	xtea.c \
	)
endif
endif

################################################################################
# lwip

ifeq ($(MICROPY_PY_LWIP),1)
GIT_SUBMODULES += lib/lwip
# A port should add an include path where lwipopts.h can be found (eg extmod/lwip-include)
LWIP_DIR = lib/lwip/src
INC += -I$(TOP)/$(LWIP_DIR)/include
CFLAGS_EXTMOD += -DMICROPY_PY_LWIP=1
$(BUILD)/$(LWIP_DIR)/core/ipv4/dhcp.o: CFLAGS += -Wno-address
SRC_THIRDPARTY_C += shared/netutils/netutils.c
SRC_THIRDPARTY_C += $(addprefix $(LWIP_DIR)/,\
	apps/mdns/mdns.c \
	core/def.c \
	core/dns.c \
	core/inet_chksum.c \
	core/init.c \
	core/ip.c \
	core/mem.c \
	core/memp.c \
	core/netif.c \
	core/pbuf.c \
	core/raw.c \
	core/stats.c \
	core/sys.c \
	core/tcp.c \
	core/tcp_in.c \
	core/tcp_out.c \
	core/timeouts.c \
	core/udp.c \
	core/ipv4/autoip.c \
	core/ipv4/dhcp.c \
	core/ipv4/etharp.c \
	core/ipv4/icmp.c \
	core/ipv4/igmp.c \
	core/ipv4/ip4_addr.c \
	core/ipv4/ip4.c \
	core/ipv4/ip4_frag.c \
	core/ipv6/dhcp6.c \
	core/ipv6/ethip6.c \
	core/ipv6/icmp6.c \
	core/ipv6/inet6.c \
	core/ipv6/ip6_addr.c \
	core/ipv6/ip6.c \
	core/ipv6/ip6_frag.c \
	core/ipv6/mld6.c \
	core/ipv6/nd6.c \
	netif/ethernet.c \
	)
ifeq ($(MICROPY_PY_LWIP_LOOPBACK),1)
CFLAGS_EXTMOD += -DLWIP_NETIF_LOOPBACK=1
endif
ifeq ($(MICROPY_PY_LWIP_SLIP),1)
CFLAGS_EXTMOD += -DMICROPY_PY_LWIP_SLIP=1
SRC_THIRDPARTY_C += $(LWIP_DIR)/netif/slipif.c
endif
endif

################################################################################
# btree

ifeq ($(MICROPY_PY_BTREE),1)
BTREE_DIR = lib/berkeley-db-1.xx
BTREE_DEFS = -D__DBINTERFACE_PRIVATE=1 -Dmpool_error=printf -Dabort=abort_ "-Dvirt_fd_t=void*" $(BTREE_DEFS_EXTRA)
INC += -I$(TOP)/$(BTREE_DIR)/PORT/include
SRC_THIRDPARTY_C += $(addprefix $(BTREE_DIR)/,\
	btree/bt_close.c \
	btree/bt_conv.c \
	btree/bt_debug.c \
	btree/bt_delete.c \
	btree/bt_get.c \
	btree/bt_open.c \
	btree/bt_overflow.c \
	btree/bt_page.c \
	btree/bt_put.c \
	btree/bt_search.c \
	btree/bt_seq.c \
	btree/bt_split.c \
	btree/bt_utils.c \
	mpool/mpool.c \
	)
CFLAGS_EXTMOD += -DMICROPY_PY_BTREE=1
# we need to suppress certain warnings to get berkeley-db to compile cleanly
# and we have separate BTREE_DEFS so the definitions don't interfere with other source code
$(BUILD)/$(BTREE_DIR)/%.o: CFLAGS += -Wno-old-style-definition -Wno-sign-compare -Wno-unused-parameter -Wno-deprecated-non-prototype -Wno-unknown-warning-option $(BTREE_DEFS)
$(BUILD)/extmod/modbtree.o: CFLAGS += $(BTREE_DEFS)
endif

################################################################################
# networking

ifeq ($(MICROPY_PY_NETWORK_CYW43),1)
CYW43_DIR = lib/cyw43-driver
GIT_SUBMODULES += $(CYW43_DIR)
CFLAGS_EXTMOD += -DMICROPY_PY_NETWORK_CYW43=1
SRC_THIRDPARTY_C += $(addprefix $(CYW43_DIR)/src/,\
	cyw43_ctrl.c \
	cyw43_lwip.c \
	cyw43_ll.c \
	cyw43_sdio.c \
	cyw43_stats.c \
	)
ifeq ($(MICROPY_PY_BLUETOOTH),1)
DRIVERS_SRC_C += drivers/cyw43/cywbt.c
endif

$(BUILD)/$(CYW43_DIR)/src/cyw43_%.o: CFLAGS += -std=c11
endif # MICROPY_PY_NETWORK_CYW43

ifneq ($(MICROPY_PY_NETWORK_WIZNET5K),)
ifneq ($(MICROPY_PY_NETWORK_WIZNET5K),0)
WIZNET5K_DIR=lib/wiznet5k
GIT_SUBMODULES += lib/wiznet5k
INC += -I$(TOP)/$(WIZNET5K_DIR) -I$(TOP)/$(WIZNET5K_DIR)/Ethernet
CFLAGS += -DMICROPY_PY_NETWORK_WIZNET5K=$(MICROPY_PY_NETWORK_WIZNET5K) -D_WIZCHIP_=$(MICROPY_PY_NETWORK_WIZNET5K)
CFLAGS_THIRDPARTY += -DWIZCHIP_PREFIXED_EXPORTS=1
ifeq ($(MICROPY_PY_LWIP),1)
# When using MACRAW mode (with lwIP), maximum buffer space must be used for the raw socket
CFLAGS_THIRDPARTY += -DWIZCHIP_USE_MAX_BUFFER
endif
SRC_THIRDPARTY_C += $(addprefix $(WIZNET5K_DIR)/,\
	Ethernet/W$(MICROPY_PY_NETWORK_WIZNET5K)/w$(MICROPY_PY_NETWORK_WIZNET5K).c \
	Ethernet/wizchip_conf.c \
	Ethernet/socket.c \
	Internet/DNS/dns.c \
	Internet/DHCP/dhcp.c \
	)
endif
endif # MICROPY_PY_NETWORK_WIZNET5K

ifeq ($(MICROPY_PY_NETWORK_ESP_HOSTED),1)
ESP_HOSTED_DIR = drivers/esp-hosted
PROTOBUF_C_DIR = lib/protobuf-c
PROTOC ?= protoc-c
GIT_SUBMODULES += $(PROTOBUF_C_DIR)

CFLAGS += -DMICROPY_PY_NETWORK_ESP_HOSTED=1
CFLAGS_EXTMOD += -DMICROPY_PY_NETWORK_ESP_HOSTED=1
INC += -I$(TOP)/$(ESP_HOSTED_DIR)

ESP_HOSTED_SRC_C = $(addprefix $(ESP_HOSTED_DIR)/,\
	esp_hosted_wifi.c \
	esp_hosted_netif.c \
	esp_hosted_hal.c \
	)

ifeq ($(MICROPY_PY_BLUETOOTH),1)
ESP_HOSTED_SRC_C += $(ESP_HOSTED_DIR)/esp_hosted_bthci.c
endif

# Include the protobuf-c support functions
ESP_HOSTED_SRC_C += $(addprefix $(PROTOBUF_C_DIR)/,\
	protobuf-c/protobuf-c.c \
	)

$(BUILD)/$(PROTOBUF_C_DIR)/%.o: CFLAGS += -Wno-unused-but-set-variable

# Generate esp_hosted-pb-c.c|h from esp_hosted.proto
PROTO_GEN_SRC = $(BUILD)/extmod/esp_hosted.pb-c.c
ESP_HOSTED_SRC_C += $(PROTO_GEN_SRC)

$(PROTO_GEN_SRC): $(TOP)/$(ESP_HOSTED_DIR)/esp_hosted.proto
	$(PROTOC) --proto_path=$(dir $<) --c_out=$(dir $@) $<

# Scope the protobuf include paths to the esp_hosted source files, only
ESP_HOSTED_OBJS = $(addprefix $(BUILD)/, $(ESP_HOSTED_SRC_C:.c=.o))
$(ESP_HOSTED_OBJS): $(PROTO_GEN_SRC)
$(ESP_HOSTED_OBJS): CFLAGS += -I$(dir $(PROTO_GEN_SRC)) -I$(TOP)/$(PROTOBUF_C_DIR)

DRIVERS_SRC_C += $(ESP_HOSTED_SRC_C)

endif # MICROPY_PY_NETWORK_ESP_HOSTED

################################################################################
# bluetooth

ifeq ($(MICROPY_PY_BLUETOOTH),1)
CFLAGS_EXTMOD += -DMICROPY_PY_BLUETOOTH=1

ifeq ($(MICROPY_BLUETOOTH_NIMBLE),1)
ifeq ($(MICROPY_BLUETOOTH_BTSTACK),1)
$(error Cannot enable both NimBLE and BTstack at the same time)
endif
endif

ifneq ($(MICROPY_BLUETOOTH_NIMBLE),1)
ifneq ($(MICROPY_BLUETOOTH_BTSTACK),1)
$(error Must enable one of MICROPY_BLUETOOTH_NIMBLE or MICROPY_BLUETOOTH_BTSTACK)
endif
endif

ifeq ($(MICROPY_BLUETOOTH_NIMBLE),1)
include $(TOP)/extmod/nimble/nimble.mk
endif

ifeq ($(MICROPY_BLUETOOTH_BTSTACK),1)
include $(TOP)/extmod/btstack/btstack.mk
endif

endif<|MERGE_RESOLUTION|>--- conflicted
+++ resolved
@@ -2,36 +2,13 @@
 # and provides rules to build 3rd-party components for extmod modules.
 
 # CIRCUITPY-CHANGE: many extmod modules removed
+# CIRCUITPY-CHANGE: modzlib.c still used
 SRC_EXTMOD_C += \
-<<<<<<< HEAD
-=======
-	extmod/machine_adc.c \
-	extmod/machine_adc_block.c \
-	extmod/machine_bitstream.c \
-	extmod/machine_i2c.c \
-	extmod/machine_i2s.c \
-	extmod/machine_mem.c \
-	extmod/machine_pinbase.c \
-	extmod/machine_pulse.c \
-	extmod/machine_pwm.c \
-	extmod/machine_signal.c \
-	extmod/machine_spi.c \
-	extmod/machine_timer.c \
-	extmod/machine_uart.c \
-	extmod/machine_wdt.c \
->>>>>>> 8cd15829
 	extmod/modasyncio.c \
 	extmod/modbinascii.c \
 	extmod/modhashlib.c \
 	extmod/modheapq.c \
 	extmod/modjson.c \
-<<<<<<< HEAD
-=======
-	extmod/modlwip.c \
-	extmod/modmachine.c \
-	extmod/modnetwork.c \
-	extmod/modonewire.c \
->>>>>>> 8cd15829
 	extmod/modos.c \
 	extmod/modplatform.c\
 	extmod/modrandom.c \
@@ -189,7 +166,8 @@
 	lfs2_util.c \
 	)
 
-$(BUILD)/$(LITTLEFS_DIR)/lfs2.o: CFLAGS += -Wno-shadow
+# CIRCUITPY-CHANGE: -Wno-missing-field-initializers instead of -Wno-shadow
+$(BUILD)/$(LITTLEFS_DIR)/lfs2.o: CFLAGS += -Wno-missing-field-initializers
 endif
 
 ################################################################################
