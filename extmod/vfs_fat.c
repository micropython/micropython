--- conflicted
+++ resolved
@@ -102,16 +102,11 @@
     fs_user_mount_t *vfs = MP_OBJ_TO_PTR(fat_vfs_make_new(&mp_fat_vfs_type, 1, 0, &bdev_in));
 
     // make the filesystem
-<<<<<<< HEAD
-    uint8_t working_buf[_MAX_SS];
-    FRESULT res = f_mkfs(&vfs->fatfs, FM_ANY, 0, working_buf, sizeof(working_buf));
-=======
     uint8_t working_buf[FF_MAX_SS];
     FRESULT res = f_mkfs(&vfs->fatfs, FM_FAT | FM_SFD, 0, working_buf, sizeof(working_buf));
     if (res == FR_MKFS_ABORTED) { // Probably doesn't support FAT16
         res = f_mkfs(&vfs->fatfs, FM_FAT32, 0, working_buf, sizeof(working_buf));
     }
->>>>>>> ffded488
     if (res != FR_OK) {
         mp_raise_OSError(fresult_to_errno_table[res]);
     }
@@ -382,13 +377,8 @@
     // check if we need to make the filesystem
     FRESULT res = (self->blockdev.flags & MP_BLOCKDEV_FLAG_NO_FILESYSTEM) ? FR_NO_FILESYSTEM : FR_OK;
     if (res == FR_NO_FILESYSTEM && mp_obj_is_true(mkfs)) {
-<<<<<<< HEAD
-        uint8_t working_buf[_MAX_SS];
-        res = f_mkfs(&self->fatfs, FM_ANY, 0, working_buf, sizeof(working_buf));
-=======
         uint8_t working_buf[FF_MAX_SS];
         res = f_mkfs(&self->fatfs, FM_FAT | FM_SFD, 0, working_buf, sizeof(working_buf));
->>>>>>> ffded488
     }
     if (res != FR_OK) {
         mp_raise_OSError(fresult_to_errno_table[res]);
