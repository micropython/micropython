--- conflicted
+++ resolved
@@ -64,7 +64,6 @@
 
 MP_WEAK mp_uint_t machine_time_hardware_pulse_us(mp_hal_pin_obj_t pin, int pulse_level, mp_uint_t timeout_us) {
     mp_uint_t start = mp_hal_ticks_us();
-<<<<<<< HEAD
     #define TEST_JITTER 0
     #if TEST_JITTER
     while (mp_hal_pin_read(pin) == pulse_level) {
@@ -75,43 +74,23 @@
     }
     return mp_hal_ticks_us() - start;
     #endif
-=======
->>>>>>> b9d6cf01
     while (mp_hal_pin_read(pin) == pulse_level) {
         if ((mp_uint_t)(mp_hal_ticks_us() - start) >= timeout_us) {
             return (mp_uint_t)-3;
         }
     }
-<<<<<<< HEAD
-    //mp_uint_t delta1 = mp_hal_ticks_us() - start;
-=======
->>>>>>> b9d6cf01
     start = mp_hal_ticks_us();
     while (mp_hal_pin_read(pin) != pulse_level) {
         if ((mp_uint_t)(mp_hal_ticks_us() - start) >= timeout_us) {
             return (mp_uint_t)-2;
         }
     }
-<<<<<<< HEAD
-    //mp_uint_t delta2 = mp_hal_ticks_us() - start;
-=======
->>>>>>> b9d6cf01
     start = mp_hal_ticks_us();
     while (mp_hal_pin_read(pin) == pulse_level) {
         if ((mp_uint_t)(mp_hal_ticks_us() - start) >= timeout_us) {
             return (mp_uint_t)-1;
         }
     }
-<<<<<<< HEAD
-    /*
-    #define min(a,b) (((a)<(b))?(a):(b))
-    #include "py/mpprint.h"
-    #define debug_printf(...) mp_printf(&mp_plat_print, __VA_ARGS__); mp_printf(&mp_plat_print, "\n");
-    debug_printf("\n delta1=%d %d %d \n", delta1, delta2, min(delta1, delta2));
-    return min(delta1, delta2); // alhorithm delay
-    */
-=======
->>>>>>> b9d6cf01
     return mp_hal_ticks_us() - start;
 }
 
