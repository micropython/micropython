/*
 * This file is part of the MicroPython project, http://micropython.org/
 *
 * The MIT License (MIT)
 *
 * Copyright (c) 2015 Daniel Campora
 *               2018 Tobias Badertscher
 *
 * Permission is hereby granted, free of charge, to any person obtaining a copy
 * of this software and associated documentation files (the "Software"), to deal
 * in the Software without restriction, including without limitation the rights
 * to use, copy, modify, merge, publish, distribute, sublicense, and/or sell
 * copies of the Software, and to permit persons to whom the Software is
 * furnished to do so, subject to the following conditions:
 *
 * The above copyright notice and this permission notice shall be included in
 * all copies or substantial portions of the Software.
 *
 * THE SOFTWARE IS PROVIDED "AS IS", WITHOUT WARRANTY OF ANY KIND, EXPRESS OR
 * IMPLIED, INCLUDING BUT NOT LIMITED TO THE WARRANTIES OF MERCHANTABILITY,
 * FITNESS FOR A PARTICULAR PURPOSE AND NONINFRINGEMENT. IN NO EVENT SHALL THE
 * AUTHORS OR COPYRIGHT HOLDERS BE LIABLE FOR ANY CLAIM, DAMAGES OR OTHER
 * LIABILITY, WHETHER IN AN ACTION OF CONTRACT, TORT OR OTHERWISE, ARISING FROM,
 * OUT OF OR IN CONNECTION WITH THE SOFTWARE OR THE USE OR OTHER DEALINGS IN
 * THE SOFTWARE.
 */

#include <stdio.h>

#include "py/runtime.h"
#include "py/gc.h"
#include "lib/utils/mpirq.h"

#if MICROPY_ENABLE_SCHEDULER

/******************************************************************************
 DECLARE PUBLIC DATA
 ******************************************************************************/

const mp_arg_t mp_irq_init_args[] = {
    { MP_QSTR_handler, MP_ARG_OBJ, {.u_rom_obj = MP_ROM_NONE} },
    { MP_QSTR_trigger, MP_ARG_INT, {.u_int = 0} },
    { MP_QSTR_hard, MP_ARG_BOOL, {.u_bool = false} },
};

/******************************************************************************
 DECLARE PRIVATE DATA
 ******************************************************************************/

/******************************************************************************
 DEFINE PUBLIC FUNCTIONS
 ******************************************************************************/

mp_irq_obj_t *mp_irq_new(const mp_irq_methods_t *methods, mp_obj_t parent) {
    mp_irq_obj_t *self = m_new0(mp_irq_obj_t, 1);
    self->base.type = &mp_irq_type;
    self->methods = (mp_irq_methods_t *)methods;
    self->parent = parent;
    self->handler = mp_const_none;
    self->ishard = false;
    return self;
}

void mp_irq_handler(mp_irq_obj_t *self) {
    if (self->handler != mp_const_none) {
        if (self->ishard) {
            // When executing code within a handler we must lock the scheduler to
            // prevent any scheduled callbacks from running, and lock the GC to
            // prevent any memory allocations.
            mp_sched_lock();
            gc_lock();
            nlr_buf_t nlr;
            if (nlr_push(&nlr) == 0) {
                mp_call_function_1(self->handler, self->parent);
                nlr_pop();
            } else {
                // Uncaught exception; disable the callback so that it doesn't run again
                self->methods->trigger(self->parent, 0);
                self->handler = mp_const_none;
                printf("Uncaught exception in IRQ callback handler\n");
                mp_obj_print_exception(&mp_plat_print, MP_OBJ_FROM_PTR(nlr.ret_val));
            }
            gc_unlock();
            mp_sched_unlock();
        } else {
            // Schedule call to user function
            mp_sched_schedule(self->handler, self->parent);
        }
    }
}

/******************************************************************************/
// MicroPython bindings

STATIC mp_obj_t mp_irq_flags(mp_obj_t self_in) {
    mp_irq_obj_t *self = MP_OBJ_TO_PTR(self_in);
    return mp_obj_new_int(self->methods->info(self->parent, MP_IRQ_INFO_FLAGS));
}
STATIC MP_DEFINE_CONST_FUN_OBJ_1(mp_irq_flags_obj, mp_irq_flags);

STATIC mp_obj_t mp_irq_trigger(size_t n_args, const mp_obj_t *args) {
    mp_irq_obj_t *self = MP_OBJ_TO_PTR(args[0]);
    mp_obj_t ret_obj = mp_obj_new_int(self->methods->info(self->parent, MP_IRQ_INFO_TRIGGERS));
    if (n_args == 2) {
        // Set trigger
        self->methods->trigger(self->parent, mp_obj_get_int(args[1]));
    }
    return ret_obj;
}
STATIC MP_DEFINE_CONST_FUN_OBJ_VAR_BETWEEN(mp_irq_trigger_obj, 1, 2, mp_irq_trigger);

STATIC mp_obj_t mp_irq_call(mp_obj_t self_in, size_t n_args, size_t n_kw, const mp_obj_t *args) {
    mp_arg_check_num(n_args, n_kw, 0, 0, false);
    mp_irq_handler(MP_OBJ_TO_PTR(self_in));
    return mp_const_none;
}

STATIC const mp_rom_map_elem_t mp_irq_locals_dict_table[] = {
    { MP_ROM_QSTR(MP_QSTR_flags),               MP_ROM_PTR(&mp_irq_flags_obj) },
    { MP_ROM_QSTR(MP_QSTR_trigger),             MP_ROM_PTR(&mp_irq_trigger_obj) },
};
STATIC MP_DEFINE_CONST_DICT(mp_irq_locals_dict, mp_irq_locals_dict_table);

const mp_obj_type_t mp_irq_type = {
    { &mp_type_type },
    .name = MP_QSTR_irq,
    .call = mp_irq_call,
    .locals_dict = (mp_obj_dict_t *)&mp_irq_locals_dict,
<<<<<<< HEAD
};
=======
};

#endif // MICROPY_ENABLE_SCHEDULER
>>>>>>> b0932fcf
<|MERGE_RESOLUTION|>--- conflicted
+++ resolved
@@ -126,10 +126,6 @@
     .name = MP_QSTR_irq,
     .call = mp_irq_call,
     .locals_dict = (mp_obj_dict_t *)&mp_irq_locals_dict,
-<<<<<<< HEAD
-};
-=======
 };
 
-#endif // MICROPY_ENABLE_SCHEDULER
->>>>>>> b0932fcf
+#endif // MICROPY_ENABLE_SCHEDULER