#!/bin/bash

if which nproc > /dev/null; then
    MAKEOPTS="-j$(nproc)"
else
    MAKEOPTS="-j$(sysctl -n hw.ncpu)"
fi

# Ensure known OPEN_MAX (NO_FILES) limit.
ulimit -n 1024

########################################################################################
# general helper functions

function ci_gcc_arm_setup {
    sudo apt-get install gcc-arm-none-eabi libnewlib-arm-none-eabi
    arm-none-eabi-gcc --version
}

function ci_gcc_riscv_setup {
    sudo apt-get install gcc-riscv64-unknown-elf picolibc-riscv64-unknown-elf
    riscv64-unknown-elf-gcc --version
}

########################################################################################
# c code formatting

function ci_c_code_formatting_setup {
    sudo apt-get install uncrustify
    uncrustify --version
}

function ci_c_code_formatting_run {
    # Only run on C files. The ruff rule runs separately on Python.
    tools/codeformat.py -v -c
}

########################################################################################
# commit formatting

function ci_commit_formatting_run {
    git remote add upstream https://github.com/micropython/micropython.git
    git fetch --depth=100 upstream master
    # If the common ancestor commit hasn't been found, fetch more.
    git merge-base upstream/master HEAD || git fetch --unshallow upstream master
    # For a PR, upstream/master..HEAD ends with a merge commit into master, exclude that one.
    tools/verifygitlog.py -v upstream/master..HEAD --no-merges
}

########################################################################################
# code size

function ci_code_size_setup {
    sudo apt-get update
    sudo apt-get install gcc-multilib
    gcc --version
    ci_gcc_arm_setup
    ci_gcc_riscv_setup
}

function ci_code_size_build {
    # check the following ports for the change in their code size
    PORTS_TO_CHECK=bmusxpdv
    SUBMODULES="lib/asf4 lib/berkeley-db-1.xx lib/btstack lib/cyw43-driver lib/lwip lib/mbedtls lib/micropython-lib lib/nxp_driver lib/pico-sdk lib/stm32lib lib/tinyusb"

    # starts off at either the ref/pull/N/merge FETCH_HEAD, or the current branch HEAD
    git checkout -b pull_request # save the current location
    git remote add upstream https://github.com/micropython/micropython.git
    git fetch --depth=100 upstream master
    # If the common ancestor commit hasn't been found, fetch more.
    git merge-base upstream/master HEAD || git fetch --unshallow upstream master
    # build reference, save to size0
    # ignore any errors with this build, in case master is failing
    git checkout `git merge-base --fork-point upstream/master pull_request`
    git submodule update --init $SUBMODULES
    git show -s
    tools/metrics.py clean $PORTS_TO_CHECK
    tools/metrics.py build $PORTS_TO_CHECK | tee ~/size0 || true
    # build PR/branch, save to size1
    git checkout pull_request
    git submodule update --init $SUBMODULES
    git log upstream/master..HEAD
    tools/metrics.py clean $PORTS_TO_CHECK
    tools/metrics.py build $PORTS_TO_CHECK | tee ~/size1
}

########################################################################################
# .mpy file format

function ci_mpy_format_setup {
    sudo pip3 install pyelftools
}

function ci_mpy_format_test {
    # Test mpy-tool.py dump feature on bytecode
    python2 ./tools/mpy-tool.py -xd tests/frozen/frozentest.mpy
    python3 ./tools/mpy-tool.py -xd tests/frozen/frozentest.mpy

    # Test mpy-tool.py dump feature on native code
    make -C examples/natmod/features1
    ./tools/mpy-tool.py -xd examples/natmod/features1/features1.mpy
}

########################################################################################
# ports/cc3200

function ci_cc3200_setup {
    ci_gcc_arm_setup
}

function ci_cc3200_build {
    make ${MAKEOPTS} -C ports/cc3200 BTARGET=application BTYPE=release
    make ${MAKEOPTS} -C ports/cc3200 BTARGET=bootloader  BTYPE=release
}

########################################################################################
# ports/esp32

# GitHub tag of ESP-IDF to use for CI (note: must be a tag or a branch)
IDF_VER=v5.2.2

export IDF_CCACHE_ENABLE=1

function ci_esp32_idf_setup {
    pip3 install pyelftools
    git clone --depth 1 --branch $IDF_VER https://github.com/espressif/esp-idf.git
    # doing a treeless clone isn't quite as good as --shallow-submodules, but it
    # is smaller than full clones and works when the submodule commit isn't a head.
    git -C esp-idf submodule update --init --recursive --filter=tree:0
    ./esp-idf/install.sh
}

<<<<<<< HEAD
function ci_esp32_idf522_setup {
    ci_esp32_setup_helper v5.2.2
}

function ci_esp32_build {
=======
function ci_esp32_build_common {
>>>>>>> ecfdd5d6
    source esp-idf/export.sh
    make ${MAKEOPTS} -C mpy-cross
    make ${MAKEOPTS} -C ports/esp32 submodules
}

function ci_esp32_build_cmod_spiram_s2 {
    ci_esp32_build_common

    make ${MAKEOPTS} -C ports/esp32 \
        USER_C_MODULES=../../../examples/usercmodule/micropython.cmake \
        FROZEN_MANIFEST=$(pwd)/ports/esp32/boards/manifest_test.py
<<<<<<< HEAD
    # if [ -d $IDF_PATH/components/esp32c3 ]; then
    #     make ${MAKEOPTS} -C ports/esp32 BOARD=GENERIC_C3
    # fi
    # if [ -d $IDF_PATH/components/esp32s2 ]; then
    #     make ${MAKEOPTS} -C ports/esp32 BOARD=GENERIC_S2
    # fi
    # if [ -d $IDF_PATH/components/esp32s3 ]; then
    #     make ${MAKEOPTS} -C ports/esp32 BOARD=GENERIC_S3
    # fi
=======
>>>>>>> ecfdd5d6

    # Test building native .mpy with xtensawin architecture.
    ci_native_mpy_modules_build xtensawin

    make ${MAKEOPTS} -C ports/esp32 BOARD=ESP32_GENERIC BOARD_VARIANT=SPIRAM
    make ${MAKEOPTS} -C ports/esp32 BOARD=ESP32_GENERIC_S2
}

function ci_esp32_build_s3_c3 {
    ci_esp32_build_common

    make ${MAKEOPTS} -C ports/esp32 BOARD=ESP32_GENERIC_S3
    make ${MAKEOPTS} -C ports/esp32 BOARD=ESP32_GENERIC_C3
}

########################################################################################
# ports/esp8266

function ci_esp8266_setup {
    sudo pip install pyserial esptool==3.3.1
    wget https://github.com/jepler/esp-open-sdk/releases/download/2018-06-10/xtensa-lx106-elf-standalone.tar.gz
    zcat xtensa-lx106-elf-standalone.tar.gz | tar x
    # Remove this esptool.py so pip version is used instead
    rm xtensa-lx106-elf/bin/esptool.py
}

function ci_esp8266_path {
    echo $(pwd)/xtensa-lx106-elf/bin
}

function ci_esp8266_build {
    make ${MAKEOPTS} -C mpy-cross
    make ${MAKEOPTS} -C ports/esp8266 submodules
    make ${MAKEOPTS} -C ports/esp8266 BOARD=ESP8266_GENERIC
    make ${MAKEOPTS} -C ports/esp8266 BOARD=ESP8266_GENERIC BOARD_VARIANT=FLASH_512K
    make ${MAKEOPTS} -C ports/esp8266 BOARD=ESP8266_GENERIC BOARD_VARIANT=FLASH_1M
}

########################################################################################
# ports/webassembly

function ci_webassembly_setup {
    npm install terser
    git clone https://github.com/emscripten-core/emsdk.git
    (cd emsdk && ./emsdk install latest && ./emsdk activate latest)
}

function ci_webassembly_build {
    source emsdk/emsdk_env.sh
<<<<<<< HEAD
    git submodule update --init --recursive lib/lv_bindings
    make ${MAKEOPTS} -C ports/webassembly
=======
    make ${MAKEOPTS} -C ports/webassembly VARIANT=pyscript submodules
    make ${MAKEOPTS} -C ports/webassembly VARIANT=pyscript
>>>>>>> ecfdd5d6
}

function ci_webassembly_run_tests {
    make -C ports/webassembly VARIANT=pyscript test_min
}

########################################################################################
# ports/mimxrt

function ci_mimxrt_setup {
    ci_gcc_arm_setup
}

function ci_mimxrt_build {
    make ${MAKEOPTS} -C mpy-cross
    make ${MAKEOPTS} -C ports/mimxrt BOARD=MIMXRT1020_EVK submodules
    make ${MAKEOPTS} -C ports/mimxrt BOARD=MIMXRT1020_EVK
    make ${MAKEOPTS} -C ports/mimxrt BOARD=TEENSY40 submodules
    make ${MAKEOPTS} -C ports/mimxrt BOARD=TEENSY40
}

########################################################################################
# ports/nrf

function ci_nrf_setup {
    ci_gcc_arm_setup
}

function ci_nrf_build {
    ports/nrf/drivers/bluetooth/download_ble_stack.sh s140_nrf52_6_1_1
    make ${MAKEOPTS} -C mpy-cross
    make ${MAKEOPTS} -C ports/nrf submodules
    make ${MAKEOPTS} -C ports/nrf BOARD=PCA10040
    make ${MAKEOPTS} -C ports/nrf BOARD=MICROBIT
    make ${MAKEOPTS} -C ports/nrf BOARD=PCA10056 SD=s140
    make ${MAKEOPTS} -C ports/nrf BOARD=PCA10090
}

########################################################################################
# ports/powerpc

function ci_powerpc_setup {
    sudo apt-get update
    sudo apt-get install gcc-powerpc64le-linux-gnu libc6-dev-ppc64el-cross
}

function ci_powerpc_build {
    make ${MAKEOPTS} -C ports/powerpc UART=potato
    make ${MAKEOPTS} -C ports/powerpc UART=lpc_serial
}

########################################################################################
# ports/qemu

function ci_qemu_setup_arm {
    ci_gcc_arm_setup
    sudo apt-get update
    sudo apt-get install qemu-system
    qemu-system-arm --version
}

function ci_qemu_setup_rv32 {
    ci_gcc_riscv_setup
    sudo apt-get update
    sudo apt-get install qemu-system
    qemu-system-riscv32 --version
}

function ci_qemu_build_arm {
    make ${MAKEOPTS} -C mpy-cross
    make ${MAKEOPTS} -C ports/qemu submodules
    make ${MAKEOPTS} -C ports/qemu CFLAGS_EXTRA=-DMP_ENDIANNESS_BIG=1
    make ${MAKEOPTS} -C ports/qemu clean
    make ${MAKEOPTS} -C ports/qemu test
    make ${MAKEOPTS} -C ports/qemu BOARD=SABRELITE test
}

function ci_qemu_build_rv32 {
    make ${MAKEOPTS} -C mpy-cross
    make ${MAKEOPTS} -C ports/qemu BOARD=VIRT_RV32 submodules
    make ${MAKEOPTS} -C ports/qemu BOARD=VIRT_RV32 test
}

########################################################################################
# ports/renesas-ra

function ci_renesas_ra_setup {
    ci_gcc_arm_setup
    sudo apt-get install protobuf-c-compiler
}

function ci_renesas_ra_board_build {
    make ${MAKEOPTS} -C mpy-cross
    make ${MAKEOPTS} -C ports/renesas-ra submodules
    make ${MAKEOPTS} -C ports/renesas-ra BOARD=RA4M1_CLICKER
    make ${MAKEOPTS} -C ports/renesas-ra BOARD=EK_RA6M2
    make ${MAKEOPTS} -C ports/renesas-ra BOARD=EK_RA6M1
    make ${MAKEOPTS} -C ports/renesas-ra BOARD=EK_RA4M1
    make ${MAKEOPTS} -C ports/renesas-ra BOARD=EK_RA4W1
    make ${MAKEOPTS} -C ports/renesas-ra BOARD=ARDUINO_PORTENTA_C33 submodules
    make ${MAKEOPTS} -C ports/renesas-ra BOARD=ARDUINO_PORTENTA_C33
}

########################################################################################
# ports/rp2

function ci_rp2_setup {
    ci_gcc_arm_setup
}

function ci_rp2_build {
    make ${MAKEOPTS} -C mpy-cross
    make ${MAKEOPTS} -C ports/rp2 submodules
    make ${MAKEOPTS} -C ports/rp2
    make ${MAKEOPTS} -C ports/rp2 BOARD=RPI_PICO_W submodules
    make ${MAKEOPTS} -C ports/rp2 BOARD=RPI_PICO_W USER_C_MODULES=../../examples/usercmodule/micropython.cmake
    make ${MAKEOPTS} -C ports/rp2 BOARD=RPI_PICO2 submodules
    make ${MAKEOPTS} -C ports/rp2 BOARD=RPI_PICO2
    make ${MAKEOPTS} -C ports/rp2 BOARD=W5100S_EVB_PICO submodules
    make ${MAKEOPTS} -C ports/rp2 BOARD=W5100S_EVB_PICO

    # Test building ninaw10 driver and NIC interface.
    make ${MAKEOPTS} -C ports/rp2 BOARD=ARDUINO_NANO_RP2040_CONNECT submodules
    make ${MAKEOPTS} -C ports/rp2 BOARD=ARDUINO_NANO_RP2040_CONNECT
}

########################################################################################
# ports/samd

function ci_samd_setup {
    ci_gcc_arm_setup
}

function ci_samd_build {
    make ${MAKEOPTS} -C mpy-cross
    make ${MAKEOPTS} -C ports/samd submodules
    make ${MAKEOPTS} -C ports/samd BOARD=ADAFRUIT_ITSYBITSY_M0_EXPRESS
    make ${MAKEOPTS} -C ports/samd BOARD=ADAFRUIT_ITSYBITSY_M4_EXPRESS
}

########################################################################################
# ports/stm32

function ci_stm32_setup {
    ci_gcc_arm_setup
    pip3 install pyelftools
    pip3 install pyhy
}

function ci_stm32_pyb_build {
    make ${MAKEOPTS} -C mpy-cross
    make ${MAKEOPTS} -C ports/stm32 MICROPY_PY_NETWORK_WIZNET5K=5200 submodules
    make ${MAKEOPTS} -C ports/stm32 BOARD=PYBD_SF2 submodules
    git submodule update --init lib/btstack
    git submodule update --init lib/mynewt-nimble
    make ${MAKEOPTS} -C ports/stm32 BOARD=PYBV11 MICROPY_PY_NETWORK_WIZNET5K=5200 USER_C_MODULES=../../examples/usercmodule
    make ${MAKEOPTS} -C ports/stm32 BOARD=PYBD_SF2
    make ${MAKEOPTS} -C ports/stm32 BOARD=PYBD_SF6 COPT=-O2 NANBOX=1 MICROPY_BLUETOOTH_NIMBLE=0 MICROPY_BLUETOOTH_BTSTACK=1
    make ${MAKEOPTS} -C ports/stm32/mboot BOARD=PYBV10 CFLAGS_EXTRA='-DMBOOT_FSLOAD=1 -DMBOOT_VFS_LFS2=1'
    make ${MAKEOPTS} -C ports/stm32/mboot BOARD=PYBD_SF6
    make ${MAKEOPTS} -C ports/stm32/mboot BOARD=STM32F769DISC CFLAGS_EXTRA='-DMBOOT_ADDRESS_SPACE_64BIT=1 -DMBOOT_SDCARD_ADDR=0x100000000ULL -DMBOOT_SDCARD_BYTE_SIZE=0x400000000ULL -DMBOOT_FSLOAD=1 -DMBOOT_VFS_FAT=1'

    # Test building native .mpy with armv7emsp architecture.
    git submodule update --init lib/berkeley-db-1.xx
    ci_native_mpy_modules_build armv7emsp
}

function ci_stm32_nucleo_build {
    make ${MAKEOPTS} -C mpy-cross
    make ${MAKEOPTS} -C ports/stm32 BOARD=NUCLEO_H743ZI submodules
    git submodule update --init lib/mynewt-nimble

    # Test building various MCU families, some with additional options.
    make ${MAKEOPTS} -C ports/stm32 BOARD=NUCLEO_F091RC
    make ${MAKEOPTS} -C ports/stm32 BOARD=STM32H573I_DK
    make ${MAKEOPTS} -C ports/stm32 BOARD=NUCLEO_H743ZI COPT=-O2 CFLAGS_EXTRA='-DMICROPY_PY_THREAD=1'
    make ${MAKEOPTS} -C ports/stm32 BOARD=NUCLEO_L073RZ
    make ${MAKEOPTS} -C ports/stm32 BOARD=NUCLEO_L476RG DEBUG=1

    # Test building a board with mboot packing enabled (encryption, signing, compression).
    make ${MAKEOPTS} -C ports/stm32 BOARD=NUCLEO_WB55 USE_MBOOT=1 MBOOT_ENABLE_PACKING=1
    make ${MAKEOPTS} -C ports/stm32/mboot BOARD=NUCLEO_WB55 USE_MBOOT=1 MBOOT_ENABLE_PACKING=1
    # Test mboot_pack_dfu.py created a valid file, and that its unpack-dfu command works.
    BOARD_WB55=ports/stm32/boards/NUCLEO_WB55
    BUILD_WB55=ports/stm32/build-NUCLEO_WB55
    python3 ports/stm32/mboot/mboot_pack_dfu.py -k $BOARD_WB55/mboot_keys.h unpack-dfu $BUILD_WB55/firmware.pack.dfu $BUILD_WB55/firmware.unpack.dfu
    diff $BUILD_WB55/firmware.unpack.dfu $BUILD_WB55/firmware.dfu
    # Test unpack-dfu command works without a secret key
    tail -n +2 $BOARD_WB55/mboot_keys.h > $BOARD_WB55/mboot_keys_no_sk.h
    python3 ports/stm32/mboot/mboot_pack_dfu.py -k $BOARD_WB55/mboot_keys_no_sk.h unpack-dfu $BUILD_WB55/firmware.pack.dfu $BUILD_WB55/firmware.unpack_no_sk.dfu
    diff $BUILD_WB55/firmware.unpack.dfu $BUILD_WB55/firmware.unpack_no_sk.dfu
}

function ci_stm32_misc_build {
    make ${MAKEOPTS} -C mpy-cross
    make ${MAKEOPTS} -C ports/stm32 BOARD=ARDUINO_GIGA submodules
    make ${MAKEOPTS} -C ports/stm32 BOARD=ARDUINO_GIGA
}

########################################################################################
# ports/unix

CI_UNIX_OPTS_SYS_SETTRACE=(
    MICROPY_PY_BTREE=0
    MICROPY_PY_FFI=0
    MICROPY_PY_SSL=0
    CFLAGS_EXTRA="-DMICROPY_PY_SYS_SETTRACE=1"
)

CI_UNIX_OPTS_SYS_SETTRACE_STACKLESS=(
    MICROPY_PY_BTREE=0
    MICROPY_PY_FFI=0
    MICROPY_PY_SSL=0
    CFLAGS_EXTRA="-DMICROPY_STACKLESS=1 -DMICROPY_STACKLESS_STRICT=1 -DMICROPY_PY_SYS_SETTRACE=1"
)

CI_UNIX_OPTS_QEMU_MIPS=(
    CROSS_COMPILE=mips-linux-gnu-
    VARIANT=coverage
    MICROPY_STANDALONE=1
)

CI_UNIX_OPTS_QEMU_ARM=(
    CROSS_COMPILE=arm-linux-gnueabi-
    VARIANT=coverage
    MICROPY_STANDALONE=1
)

CI_UNIX_OPTS_QEMU_RISCV64=(
    CROSS_COMPILE=riscv64-linux-gnu-
    VARIANT=coverage
    MICROPY_STANDALONE=1
)

function ci_unix_build_helper {
    make ${MAKEOPTS} -C mpy-cross
    make ${MAKEOPTS} -C ports/unix "$@" submodules
    make ${MAKEOPTS} -C ports/unix "$@" deplibs
    make ${MAKEOPTS} -C ports/unix "$@"
}

function ci_unix_build_ffi_lib_helper {
    $1 $2 -shared -o tests/ports/unix/ffi_lib.so tests/ports/unix/ffi_lib.c
}

function ci_unix_run_tests_helper {
    make -C ports/unix "$@" test
}

function ci_unix_run_tests_full_helper {
    variant=$1
    shift
    micropython=../ports/unix/build-$variant/micropython
    make -C ports/unix VARIANT=$variant "$@" test_full
    (cd tests && MICROPY_CPYTHON3=python3 MICROPY_MICROPYTHON=$micropython ./run-multitests.py multi_net/*.py)
    (cd tests && MICROPY_CPYTHON3=python3 MICROPY_MICROPYTHON=$micropython ./run-perfbench.py 1000 1000)
}

function ci_native_mpy_modules_build {
    if [ "$1" = "" ]; then
        arch=x64
    else
        arch=$1
    fi
    make -C examples/natmod/features1 ARCH=$arch
    make -C examples/natmod/features2 ARCH=$arch
    make -C examples/natmod/features3 ARCH=$arch
    make -C examples/natmod/features4 ARCH=$arch
    make -C examples/natmod/btree ARCH=$arch
    make -C examples/natmod/deflate ARCH=$arch
    make -C examples/natmod/framebuf ARCH=$arch
    make -C examples/natmod/heapq ARCH=$arch
    make -C examples/natmod/random ARCH=$arch
    make -C examples/natmod/re ARCH=$arch
}

function ci_native_mpy_modules_32bit_build {
    ci_native_mpy_modules_build x86
}

function ci_unix_minimal_build {
    make ${MAKEOPTS} -C ports/unix VARIANT=minimal
}

function ci_unix_minimal_run_tests {
    (cd tests && MICROPY_CPYTHON3=python3 MICROPY_MICROPYTHON=../ports/unix/build-minimal/micropython ./run-tests.py -e exception_chain -e self_type_check -e subclass_native_init -d basics)
}

function ci_unix_standard_build {
    ci_unix_build_helper VARIANT=standard
    ci_unix_build_ffi_lib_helper gcc
}

function ci_unix_standard_run_tests {
    ci_unix_run_tests_full_helper standard
}

function ci_unix_standard_v2_build {
    ci_unix_build_helper VARIANT=standard MICROPY_PREVIEW_VERSION_2=1
    ci_unix_build_ffi_lib_helper gcc
}

function ci_unix_standard_v2_run_tests {
    ci_unix_run_tests_full_helper standard
}

function ci_unix_coverage_setup {
    sudo pip3 install setuptools
    sudo pip3 install pyelftools
    gcc --version
    python3 --version
}

function ci_unix_coverage_build {
    ci_unix_build_helper VARIANT=coverage
    ci_unix_build_ffi_lib_helper gcc
}

function ci_unix_coverage_run_tests {
    ci_unix_run_tests_full_helper coverage
}

function ci_unix_coverage_run_mpy_merge_tests {
    mptop=$(pwd)
    outdir=$(mktemp -d)
    allmpy=()

    # Compile a selection of tests to .mpy and execute them, collecting the output.
    # None of the tests should SKIP.
    for inpy in $mptop/tests/basics/[acdel]*.py; do
        test=$(basename $inpy .py)
        echo $test
        outmpy=$outdir/$test.mpy
        $mptop/mpy-cross/build/mpy-cross -o $outmpy $inpy
        (cd $outdir && $mptop/ports/unix/build-coverage/micropython -m $test >> out-individual)
        allmpy+=($outmpy)
    done

    # Merge all the tests into one .mpy file, and then execute it.
    python3 $mptop/tools/mpy-tool.py --merge -o $outdir/merged.mpy ${allmpy[@]}
    (cd $outdir && $mptop/ports/unix/build-coverage/micropython -m merged > out-merged)

    # Make sure the outputs match.
    diff $outdir/out-individual $outdir/out-merged && /bin/rm -rf $outdir
}

function ci_unix_coverage_run_native_mpy_tests {
    MICROPYPATH=examples/natmod/features2 ./ports/unix/build-coverage/micropython -m features2
    (cd tests && ./run-natmodtests.py "$@" extmod/*.py)
}

function ci_unix_32bit_setup {
    sudo dpkg --add-architecture i386
    sudo apt-get update
    sudo apt-get install gcc-multilib g++-multilib libffi-dev:i386
    sudo pip3 install setuptools
    sudo pip3 install pyelftools
    gcc --version
    python3 --version
}

function ci_unix_coverage_32bit_build {
    ci_unix_build_helper VARIANT=coverage MICROPY_FORCE_32BIT=1
    ci_unix_build_ffi_lib_helper gcc -m32
}

function ci_unix_coverage_32bit_run_tests {
    ci_unix_run_tests_full_helper coverage MICROPY_FORCE_32BIT=1
}

function ci_unix_coverage_32bit_run_native_mpy_tests {
    ci_unix_coverage_run_native_mpy_tests --arch x86
}

function ci_unix_nanbox_build {
    # Use Python 2 to check that it can run the build scripts
    ci_unix_build_helper PYTHON=python2 VARIANT=nanbox CFLAGS_EXTRA="-DMICROPY_PY_MATH_CONSTANTS=1"
    ci_unix_build_ffi_lib_helper gcc -m32
}

function ci_unix_nanbox_run_tests {
    ci_unix_run_tests_full_helper nanbox PYTHON=python2
}

function ci_unix_float_build {
    ci_unix_build_helper VARIANT=standard CFLAGS_EXTRA="-DMICROPY_FLOAT_IMPL=MICROPY_FLOAT_IMPL_FLOAT"
    ci_unix_build_ffi_lib_helper gcc
}

function ci_unix_float_run_tests {
    # TODO get this working: ci_unix_run_tests_full_helper standard CFLAGS_EXTRA="-DMICROPY_FLOAT_IMPL=MICROPY_FLOAT_IMPL_FLOAT"
    ci_unix_run_tests_helper CFLAGS_EXTRA="-DMICROPY_FLOAT_IMPL=MICROPY_FLOAT_IMPL_FLOAT"
}

function ci_unix_clang_setup {
    sudo apt-get install clang
    clang --version
}

function ci_unix_stackless_clang_build {
    make ${MAKEOPTS} -C mpy-cross CC=clang
    make ${MAKEOPTS} -C ports/unix submodules
    make ${MAKEOPTS} -C ports/unix CC=clang CFLAGS_EXTRA="-DMICROPY_STACKLESS=1 -DMICROPY_STACKLESS_STRICT=1"
}

function ci_unix_stackless_clang_run_tests {
    ci_unix_run_tests_helper CC=clang
}

function ci_unix_float_clang_build {
    make ${MAKEOPTS} -C mpy-cross CC=clang
    make ${MAKEOPTS} -C ports/unix submodules
    make ${MAKEOPTS} -C ports/unix CC=clang CFLAGS_EXTRA="-DMICROPY_FLOAT_IMPL=MICROPY_FLOAT_IMPL_FLOAT"
}

function ci_unix_float_clang_run_tests {
    ci_unix_run_tests_helper CC=clang
}

function ci_unix_settrace_build {
    make ${MAKEOPTS} -C mpy-cross
    make ${MAKEOPTS} -C ports/unix submodules
    make ${MAKEOPTS} -C ports/unix "${CI_UNIX_OPTS_SYS_SETTRACE[@]}"
}

function ci_unix_settrace_run_tests {
    ci_unix_run_tests_full_helper standard "${CI_UNIX_OPTS_SYS_SETTRACE[@]}"
}

function ci_unix_settrace_stackless_build {
    make ${MAKEOPTS} -C mpy-cross
    make ${MAKEOPTS} -C ports/unix submodules
    make ${MAKEOPTS} -C ports/unix "${CI_UNIX_OPTS_SYS_SETTRACE_STACKLESS[@]}"
}

function ci_unix_settrace_stackless_run_tests {
    ci_unix_run_tests_full_helper standard "${CI_UNIX_OPTS_SYS_SETTRACE_STACKLESS[@]}"
}

function ci_unix_macos_build {
    # Install pkg-config to configure libffi paths.
    brew install pkg-config

    make ${MAKEOPTS} -C mpy-cross
    make ${MAKEOPTS} -C ports/unix submodules
    #make ${MAKEOPTS} -C ports/unix deplibs
    make ${MAKEOPTS} -C ports/unix
    # check for additional compiler errors/warnings
    make ${MAKEOPTS} -C ports/unix VARIANT=coverage submodules
    make ${MAKEOPTS} -C ports/unix VARIANT=coverage
}

function ci_unix_macos_run_tests {
    # Issues with macOS tests:
    # - float_parse and float_parse_doubleprec parse/print floats out by a few mantissa bits
    # - ffi_callback crashes for an unknown reason
    (cd tests && MICROPY_MICROPYTHON=../ports/unix/build-standard/micropython ./run-tests.py --exclude '(float_parse|float_parse_doubleprec|ffi_callback).py')
}

function ci_unix_qemu_mips_setup {
    sudo apt-get update
    sudo apt-get install gcc-mips-linux-gnu g++-mips-linux-gnu libc6-mips-cross
    sudo apt-get install qemu-user
    qemu-mips --version
    sudo mkdir /etc/qemu-binfmt
    sudo ln -s /usr/mips-linux-gnu/ /etc/qemu-binfmt/mips
}

function ci_unix_qemu_mips_build {
    ci_unix_build_helper "${CI_UNIX_OPTS_QEMU_MIPS[@]}"
    ci_unix_build_ffi_lib_helper mips-linux-gnu-gcc
}

function ci_unix_qemu_mips_run_tests {
    # Issues with MIPS tests:
    # - (i)listdir does not work, it always returns the empty list (it's an issue with the underlying C call)
    file ./ports/unix/build-coverage/micropython
    (cd tests && MICROPY_MICROPYTHON=../ports/unix/build-coverage/micropython ./run-tests.py --exclude 'vfs_posix.*\.py')
}

function ci_unix_qemu_arm_setup {
    sudo apt-get update
    sudo apt-get install gcc-arm-linux-gnueabi g++-arm-linux-gnueabi
    sudo apt-get install qemu-user
    qemu-arm --version
    sudo mkdir /etc/qemu-binfmt
    sudo ln -s /usr/arm-linux-gnueabi/ /etc/qemu-binfmt/arm
}

function ci_unix_qemu_arm_build {
    ci_unix_build_helper "${CI_UNIX_OPTS_QEMU_ARM[@]}"
    ci_unix_build_ffi_lib_helper arm-linux-gnueabi-gcc
}

function ci_unix_qemu_arm_run_tests {
    # Issues with ARM tests:
    # - (i)listdir does not work, it always returns the empty list (it's an issue with the underlying C call)
    file ./ports/unix/build-coverage/micropython
    (cd tests && MICROPY_MICROPYTHON=../ports/unix/build-coverage/micropython ./run-tests.py --exclude 'vfs_posix.*\.py')
}

function ci_unix_qemu_riscv64_setup {
    sudo apt-get update
    sudo apt-get install gcc-riscv64-linux-gnu g++-riscv64-linux-gnu
    sudo apt-get install qemu-user
    qemu-riscv64 --version
    sudo mkdir /etc/qemu-binfmt
    sudo ln -s /usr/riscv64-linux-gnu/ /etc/qemu-binfmt/riscv64
}

function ci_unix_qemu_riscv64_build {
    ci_unix_build_helper "${CI_UNIX_OPTS_QEMU_RISCV64[@]}"
    ci_unix_build_ffi_lib_helper riscv64-linux-gnu-gcc
}

function ci_unix_qemu_riscv64_run_tests {
    file ./ports/unix/build-coverage/micropython
    (cd tests && MICROPY_MICROPYTHON=../ports/unix/build-coverage/micropython ./run-tests.py)
}

########################################################################################
# ports/windows

function ci_windows_setup {
    sudo apt-get install gcc-mingw-w64
}

function ci_windows_build {
    make ${MAKEOPTS} -C mpy-cross
    make ${MAKEOPTS} -C ports/windows submodules
    make ${MAKEOPTS} -C ports/windows CROSS_COMPILE=i686-w64-mingw32-
}

########################################################################################
# ports/zephyr

ZEPHYR_DOCKER_VERSION=v0.26.13
ZEPHYR_SDK_VERSION=0.16.8
ZEPHYR_VERSION=v3.7.0

function ci_zephyr_setup {
    docker pull zephyrprojectrtos/ci:${ZEPHYR_DOCKER_VERSION}
    docker run --name zephyr-ci -d -it \
      -v "$(pwd)":/micropython \
      -e ZEPHYR_SDK_INSTALL_DIR=/opt/toolchains/zephyr-sdk-${ZEPHYR_SDK_VERSION} \
      -e ZEPHYR_TOOLCHAIN_VARIANT=zephyr \
      -e ZEPHYR_BASE=/zephyrproject/zephyr \
      -w /micropython/ports/zephyr \
      zephyrprojectrtos/ci:${ZEPHYR_DOCKER_VERSION}
    docker ps -a

    # qemu-system-arm is needed to run the test suite.
    sudo apt-get update
    sudo apt-get install qemu-system-arm
    qemu-system-arm --version
}

function ci_zephyr_install {
    docker exec zephyr-ci west init --mr ${ZEPHYR_VERSION} /zephyrproject
    docker exec -w /zephyrproject zephyr-ci west update
    docker exec -w /zephyrproject zephyr-ci west zephyr-export
}

function ci_zephyr_build {
    docker exec zephyr-ci west build -p auto -b qemu_x86 -- -DCONF_FILE=prj_minimal.conf
    docker exec zephyr-ci west build -p auto -b frdm_k64f
    docker exec zephyr-ci west build -p auto -b mimxrt1050_evk
    docker exec zephyr-ci west build -p auto -b nucleo_wb55rg # for bluetooth
}

function ci_zephyr_run_tests {
    docker exec zephyr-ci west build -p auto -b qemu_cortex_m3 -- -DCONF_FILE=prj_minimal.conf
    # Issues with zephyr tests:
    # - inf_nan_arith fails pow(-1, nan) test
    (cd tests && ./run-tests.py --target minimal --device execpty:"qemu-system-arm -cpu cortex-m3 -machine lm3s6965evb -nographic -monitor null -serial pty -kernel ../ports/zephyr/build/zephyr/zephyr.elf" -d basics float --exclude inf_nan_arith)
}<|MERGE_RESOLUTION|>--- conflicted
+++ resolved
@@ -130,15 +130,7 @@
     ./esp-idf/install.sh
 }
 
-<<<<<<< HEAD
-function ci_esp32_idf522_setup {
-    ci_esp32_setup_helper v5.2.2
-}
-
-function ci_esp32_build {
-=======
 function ci_esp32_build_common {
->>>>>>> ecfdd5d6
     source esp-idf/export.sh
     make ${MAKEOPTS} -C mpy-cross
     make ${MAKEOPTS} -C ports/esp32 submodules
@@ -150,18 +142,6 @@
     make ${MAKEOPTS} -C ports/esp32 \
         USER_C_MODULES=../../../examples/usercmodule/micropython.cmake \
         FROZEN_MANIFEST=$(pwd)/ports/esp32/boards/manifest_test.py
-<<<<<<< HEAD
-    # if [ -d $IDF_PATH/components/esp32c3 ]; then
-    #     make ${MAKEOPTS} -C ports/esp32 BOARD=GENERIC_C3
-    # fi
-    # if [ -d $IDF_PATH/components/esp32s2 ]; then
-    #     make ${MAKEOPTS} -C ports/esp32 BOARD=GENERIC_S2
-    # fi
-    # if [ -d $IDF_PATH/components/esp32s3 ]; then
-    #     make ${MAKEOPTS} -C ports/esp32 BOARD=GENERIC_S3
-    # fi
-=======
->>>>>>> ecfdd5d6
 
     # Test building native .mpy with xtensawin architecture.
     ci_native_mpy_modules_build xtensawin
@@ -211,13 +191,8 @@
 
 function ci_webassembly_build {
     source emsdk/emsdk_env.sh
-<<<<<<< HEAD
-    git submodule update --init --recursive lib/lv_bindings
-    make ${MAKEOPTS} -C ports/webassembly
-=======
     make ${MAKEOPTS} -C ports/webassembly VARIANT=pyscript submodules
     make ${MAKEOPTS} -C ports/webassembly VARIANT=pyscript
->>>>>>> ecfdd5d6
 }
 
 function ci_webassembly_run_tests {
