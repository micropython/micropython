--- conflicted
+++ resolved
@@ -116,24 +116,15 @@
     make ${MAKEOPTS} -C mpy-cross
     make ${MAKEOPTS} -C ports/esp32 submodules
     make ${MAKEOPTS} -C ports/esp32 USER_C_MODULES=../../../examples/usercmodule/micropython.cmake FROZEN_MANIFEST=$(pwd)/ports/esp32/boards/manifest.py
-<<<<<<< HEAD
     # if [ -d $IDF_PATH/components/esp32c3 ]; then
     #     make ${MAKEOPTS} -C ports/esp32 BOARD=GENERIC_C3
     # fi
     # if [ -d $IDF_PATH/components/esp32s2 ]; then
     #     make ${MAKEOPTS} -C ports/esp32 BOARD=GENERIC_S2
     # fi
-=======
-    if [ -d $IDF_PATH/components/esp32c3 ]; then
-        make ${MAKEOPTS} -C ports/esp32 BOARD=GENERIC_C3
-    fi
-    if [ -d $IDF_PATH/components/esp32s2 ]; then
-        make ${MAKEOPTS} -C ports/esp32 BOARD=GENERIC_S2
-    fi
-    if [ -d $IDF_PATH/components/esp32s3 ]; then
-        make ${MAKEOPTS} -C ports/esp32 BOARD=GENERIC_S3
-    fi
->>>>>>> da4b38e7
+    # if [ -d $IDF_PATH/components/esp32s3 ]; then
+    #     make ${MAKEOPTS} -C ports/esp32 BOARD=GENERIC_S3
+    # fi
 }
 
 ########################################################################################
