#!/usr/bin/env python
# This file is part of the OpenMV project.
# Copyright (c) 2013/2014 Ibrahim Abdelkader <i.abdalkader@gmail.com>
# This work is licensed under the MIT license, see the file LICENSE for
# details.

"""This module implements enough functionality to program the STM32F4xx over
DFU, without requiring dfu-util.

See app note AN3156 for a description of the DFU protocol.
See document UM0391 for a dscription of the DFuse file.
"""

from __future__ import print_function

import argparse
import collections
import inspect
import re
import struct
import sys
import usb.core
import usb.util
import zlib

# VID/PID
__VID = 0x0483
__PID = 0xDF11

# USB request __TIMEOUT
__TIMEOUT = 4000

# DFU commands
__DFU_DETACH = 0
__DFU_DNLOAD = 1
__DFU_UPLOAD = 2
__DFU_GETSTATUS = 3
__DFU_CLRSTATUS = 4
__DFU_GETSTATE = 5
__DFU_ABORT = 6

# DFU status
__DFU_STATE_APP_IDLE = 0x00
__DFU_STATE_APP_DETACH = 0x01
__DFU_STATE_DFU_IDLE = 0x02
__DFU_STATE_DFU_DOWNLOAD_SYNC = 0x03
__DFU_STATE_DFU_DOWNLOAD_BUSY = 0x04
__DFU_STATE_DFU_DOWNLOAD_IDLE = 0x05
__DFU_STATE_DFU_MANIFEST_SYNC = 0x06
__DFU_STATE_DFU_MANIFEST = 0x07
__DFU_STATE_DFU_MANIFEST_WAIT_RESET = 0x08
__DFU_STATE_DFU_UPLOAD_IDLE = 0x09
__DFU_STATE_DFU_ERROR = 0x0A

_DFU_DESCRIPTOR_TYPE = 0x21

__DFU_STATUS_STR = {
    __DFU_STATE_APP_IDLE: "STATE_APP_IDLE",
    __DFU_STATE_APP_DETACH: "STATE_APP_DETACH",
    __DFU_STATE_DFU_IDLE: "STATE_DFU_IDLE",
    __DFU_STATE_DFU_DOWNLOAD_SYNC: "STATE_DFU_DOWNLOAD_SYNC",
    __DFU_STATE_DFU_DOWNLOAD_BUSY: "STATE_DFU_DOWNLOAD_BUSY",
    __DFU_STATE_DFU_DOWNLOAD_IDLE: "STATE_DFU_DOWNLOAD_IDLE",
    __DFU_STATE_DFU_MANIFEST_SYNC: "STATE_DFU_MANIFEST_SYNC",
    __DFU_STATE_DFU_MANIFEST: "STATE_DFU_MANIFEST",
    __DFU_STATE_DFU_MANIFEST_WAIT_RESET: "STATE_DFU_MANIFEST_WAIT_RESET",
    __DFU_STATE_DFU_UPLOAD_IDLE: "STATE_DFU_UPLOAD_IDLE",
    __DFU_STATE_DFU_ERROR: "STATE_DFU_ERROR",
}

# USB device handle
__dev = None

# Configuration descriptor of the device
__cfg_descr = None

__verbose = None

# USB DFU interface
__DFU_INTERFACE = 0

<<<<<<< HEAD
import inspect
=======
>>>>>>> ffded488
# Python 3 deprecated getargspec in favour of getfullargspec, but
# Python 2 doesn't have the latter, so detect which one to use
getargspec = getattr(inspect, "getfullargspec", inspect.getargspec)

if "length" in getargspec(usb.util.get_string).args:
    # PyUSB 1.0.0.b1 has the length argument
    def get_string(dev, index):
        return usb.util.get_string(dev, 255, index)


else:
    # PyUSB 1.0.0.b2 dropped the length argument
    def get_string(dev, index):
        return usb.util.get_string(dev, index)


def find_dfu_cfg_descr(descr):
    if len(descr) == 9 and descr[0] == 9 and descr[1] == _DFU_DESCRIPTOR_TYPE:
        nt = collections.namedtuple(
            "CfgDescr",
            [
                "bLength",
                "bDescriptorType",
                "bmAttributes",
                "wDetachTimeOut",
                "wTransferSize",
                "bcdDFUVersion",
            ],
        )
        return nt(*struct.unpack("<BBBHHH", bytearray(descr)))
    return None


def init():
    """Initializes the found DFU device so that we can program it."""
    global __dev, __cfg_descr
    devices = get_dfu_devices(idVendor=__VID, idProduct=__PID)
    if not devices:
        raise ValueError("No DFU device found")
    if len(devices) > 1:
        raise ValueError("Multiple DFU devices found")
    __dev = devices[0]
    __dev.set_configuration()

    # Claim DFU interface
    usb.util.claim_interface(__dev, __DFU_INTERFACE)

    # Find the DFU configuration descriptor, either in the device or interfaces
    __cfg_descr = None
    for cfg in __dev.configurations():
        __cfg_descr = find_dfu_cfg_descr(cfg.extra_descriptors)
        if __cfg_descr:
            break
        for itf in cfg.interfaces():
            __cfg_descr = find_dfu_cfg_descr(itf.extra_descriptors)
            if __cfg_descr:
                break

    # Get device into idle state
    for attempt in range(4):
        status = get_status()
        if status == __DFU_STATE_DFU_IDLE:
            break
        elif status == __DFU_STATE_DFU_DOWNLOAD_IDLE or status == __DFU_STATE_DFU_UPLOAD_IDLE:
            abort_request()
        else:
            clr_status()


def abort_request():
    """Sends an abort request."""
    __dev.ctrl_transfer(0x21, __DFU_ABORT, 0, __DFU_INTERFACE, None, __TIMEOUT)


def clr_status():
    """Clears any error status (perhaps left over from a previous session)."""
    __dev.ctrl_transfer(0x21, __DFU_CLRSTATUS, 0, __DFU_INTERFACE, None, __TIMEOUT)


def get_status():
    """Get the status of the last operation."""
    stat = __dev.ctrl_transfer(0xA1, __DFU_GETSTATUS, 0, __DFU_INTERFACE, 6, 20000)

    # firmware can provide an optional string for any error
    if stat[5]:
        message = get_string(__dev, stat[5])
        if message:
            print(message)

    return stat[4]


def check_status(stage, expected):
    status = get_status()
    if status != expected:
        raise SystemExit("DFU: %s failed (%s)" % (stage, __DFU_STATUS_STR.get(status, status)))


def mass_erase():
    """Performs a MASS erase (i.e. erases the entire device)."""
    # Send DNLOAD with first byte=0x41
    __dev.ctrl_transfer(0x21, __DFU_DNLOAD, 0, __DFU_INTERFACE, "\x41", __TIMEOUT)

    # Execute last command
    check_status("erase", __DFU_STATE_DFU_DOWNLOAD_BUSY)

    # Check command state
    check_status("erase", __DFU_STATE_DFU_DOWNLOAD_IDLE)


def page_erase(addr):
    """Erases a single page."""
    if __verbose:
        print("Erasing page: 0x%x..." % (addr))

    # Send DNLOAD with first byte=0x41 and page address
    buf = struct.pack("<BI", 0x41, addr)
    __dev.ctrl_transfer(0x21, __DFU_DNLOAD, 0, __DFU_INTERFACE, buf, __TIMEOUT)

    # Execute last command
    check_status("erase", __DFU_STATE_DFU_DOWNLOAD_BUSY)

    # Check command state
    check_status("erase", __DFU_STATE_DFU_DOWNLOAD_IDLE)


def set_address(addr):
    """Sets the address for the next operation."""
    # Send DNLOAD with first byte=0x21 and page address
    buf = struct.pack("<BI", 0x21, addr)
    __dev.ctrl_transfer(0x21, __DFU_DNLOAD, 0, __DFU_INTERFACE, buf, __TIMEOUT)

    # Execute last command
    check_status("set address", __DFU_STATE_DFU_DOWNLOAD_BUSY)

    # Check command state
    check_status("set address", __DFU_STATE_DFU_DOWNLOAD_IDLE)


def write_memory(addr, buf, progress=None, progress_addr=0, progress_size=0):
    """Writes a buffer into memory. This routine assumes that memory has
    already been erased.
    """

    xfer_count = 0
    xfer_bytes = 0
    xfer_total = len(buf)
    xfer_base = addr

    while xfer_bytes < xfer_total:
        if __verbose and xfer_count % 512 == 0:
            print(
                "Addr 0x%x %dKBs/%dKBs..."
                % (xfer_base + xfer_bytes, xfer_bytes // 1024, xfer_total // 1024)
            )
        if progress and xfer_count % 2 == 0:
            progress(progress_addr, xfer_base + xfer_bytes - progress_addr, progress_size)

        # Set mem write address
        set_address(xfer_base + xfer_bytes)

        # Send DNLOAD with fw data
        chunk = min(__cfg_descr.wTransferSize, xfer_total - xfer_bytes)
        __dev.ctrl_transfer(
            0x21, __DFU_DNLOAD, 2, __DFU_INTERFACE, buf[xfer_bytes : xfer_bytes + chunk], __TIMEOUT
        )

        # Execute last command
        check_status("write memory", __DFU_STATE_DFU_DOWNLOAD_BUSY)

        # Check command state
        check_status("write memory", __DFU_STATE_DFU_DOWNLOAD_IDLE)

        xfer_count += 1
        xfer_bytes += chunk


def write_page(buf, xfer_offset):
    """Writes a single page. This routine assumes that memory has already
    been erased.
    """

    xfer_base = 0x08000000

    # Set mem write address
    set_address(xfer_base + xfer_offset)

    # Send DNLOAD with fw data
    __dev.ctrl_transfer(0x21, __DFU_DNLOAD, 2, __DFU_INTERFACE, buf, __TIMEOUT)

    # Execute last command
    check_status("write memory", __DFU_STATE_DFU_DOWNLOAD_BUSY)

    # Check command state
    check_status("write memory", __DFU_STATE_DFU_DOWNLOAD_IDLE)

    if __verbose:
        print("Write: 0x%x " % (xfer_base + xfer_offset))


def exit_dfu():
    """Exit DFU mode, and start running the program."""
    # Set jump address
    set_address(0x08000000)

    # Send DNLOAD with 0 length to exit DFU
    __dev.ctrl_transfer(0x21, __DFU_DNLOAD, 0, __DFU_INTERFACE, None, __TIMEOUT)

    try:
        # Execute last command
        if get_status() != __DFU_STATE_DFU_MANIFEST:
            print("Failed to reset device")

        # Release device
        usb.util.dispose_resources(__dev)
    except:
        pass


def named(values, names):
    """Creates a dict with `names` as fields, and `values` as values."""
    return dict(zip(names.split(), values))


def consume(fmt, data, names):
    """Parses the struct defined by `fmt` from `data`, stores the parsed fields
    into a named tuple using `names`. Returns the named tuple, and the data
    with the struct stripped off."""

    size = struct.calcsize(fmt)
    return named(struct.unpack(fmt, data[:size]), names), data[size:]


def cstring(string):
    """Extracts a null-terminated string from a byte array."""
    return string.decode("utf-8").split("\0", 1)[0]


def compute_crc(data):
    """Computes the CRC32 value for the data passed in."""
    return 0xFFFFFFFF & -zlib.crc32(data) - 1


def read_dfu_file(filename):
    """Reads a DFU file, and parses the individual elements from the file.
    Returns an array of elements. Each element is a dictionary with the
    following keys:
        num     - The element index.
        address - The address that the element data should be written to.
        size    - The size of the element data.
        data    - The element data.
    If an error occurs while parsing the file, then None is returned.
    """

    print("File: {}".format(filename))
    with open(filename, "rb") as fin:
        data = fin.read()
    crc = compute_crc(data[:-4])
    elements = []

    # Decode the DFU Prefix
    #
    # <5sBIB
    #   <   little endian           Endianness
    #   5s  char[5]     signature   "DfuSe"
    #   B   uint8_t     version     1
    #   I   uint32_t    size        Size of the DFU file (without suffix)
    #   B   uint8_t     targets     Number of targets
    dfu_prefix, data = consume("<5sBIB", data, "signature version size targets")
    print(
        "    %(signature)s v%(version)d, image size: %(size)d, "
        "targets: %(targets)d" % dfu_prefix
    )
    for target_idx in range(dfu_prefix["targets"]):
        # Decode the Image Prefix
        #
        # <6sBI255s2I
        #   <       little endian           Endianness
        #   6s      char[6]     signature   "Target"
        #   B       uint8_t     altsetting
        #   I       uint32_t    named       Bool indicating if a name was used
        #   255s    char[255]   name        Name of the target
        #   I       uint32_t    size        Size of image (without prefix)
        #   I       uint32_t    elements    Number of elements in the image
        img_prefix, data = consume(
            "<6sBI255s2I", data, "signature altsetting named name " "size elements"
        )
        img_prefix["num"] = target_idx
        if img_prefix["named"]:
            img_prefix["name"] = cstring(img_prefix["name"])
        else:
            img_prefix["name"] = ""
        print(
            "    %(signature)s %(num)d, alt setting: %(altsetting)s, "
            'name: "%(name)s", size: %(size)d, elements: %(elements)d' % img_prefix
        )

        target_size = img_prefix["size"]
        target_data = data[:target_size]
        data = data[target_size:]
        for elem_idx in range(img_prefix["elements"]):
            # Decode target prefix
            #
            # <2I
            #   <   little endian           Endianness
            #   I   uint32_t    element     Address
            #   I   uint32_t    element     Size
            elem_prefix, target_data = consume("<2I", target_data, "addr size")
            elem_prefix["num"] = elem_idx
            print("      %(num)d, address: 0x%(addr)08x, size: %(size)d" % elem_prefix)
            elem_size = elem_prefix["size"]
            elem_data = target_data[:elem_size]
            target_data = target_data[elem_size:]
            elem_prefix["data"] = elem_data
            elements.append(elem_prefix)

        if len(target_data):
            print("target %d PARSE ERROR" % target_idx)

    # Decode DFU Suffix
    #
    # <4H3sBI
    #   <   little endian           Endianness
    #   H   uint16_t    device      Firmware version
    #   H   uint16_t    product
    #   H   uint16_t    vendor
    #   H   uint16_t    dfu         0x11a   (DFU file format version)
    #   3s  char[3]     ufd         "UFD"
    #   B   uint8_t     len         16
    #   I   uint32_t    crc32       Checksum
    dfu_suffix = named(
        struct.unpack("<4H3sBI", data[:16]), "device product vendor dfu ufd len crc"
    )
    print(
        "    usb: %(vendor)04x:%(product)04x, device: 0x%(device)04x, "
        "dfu: 0x%(dfu)04x, %(ufd)s, %(len)d, 0x%(crc)08x" % dfu_suffix
    )
    if crc != dfu_suffix["crc"]:
        print("CRC ERROR: computed crc32 is 0x%08x" % crc)
        return
    data = data[16:]
    if data:
        print("PARSE ERROR")
        return

    return elements


class FilterDFU(object):
    """Class for filtering USB devices to identify devices which are in DFU
    mode.
    """

    def __call__(self, device):
        for cfg in device:
            for intf in cfg:
                return intf.bInterfaceClass == 0xFE and intf.bInterfaceSubClass == 1


def get_dfu_devices(*args, **kwargs):
    """Returns a list of USB devices which are currently in DFU mode.
    Additional filters (like idProduct and idVendor) can be passed in
    to refine the search.
    """

    # Convert to list for compatibility with newer PyUSB
    return list(usb.core.find(*args, find_all=True, custom_match=FilterDFU(), **kwargs))


def get_memory_layout(device):
    """Returns an array which identifies the memory layout. Each entry
    of the array will contain a dictionary with the following keys:
        addr        - Address of this memory segment.
        last_addr   - Last address contained within the memory segment.
        size        - Size of the segment, in bytes.
        num_pages   - Number of pages in the segment.
        page_size   - Size of each page, in bytes.
    """

    cfg = device[0]
    intf = cfg[(0, 0)]
    mem_layout_str = get_string(device, intf.iInterface)
    mem_layout = mem_layout_str.split("/")
    result = []
    for mem_layout_index in range(1, len(mem_layout), 2):
        addr = int(mem_layout[mem_layout_index], 0)
        segments = mem_layout[mem_layout_index + 1].split(",")
        seg_re = re.compile(r"(\d+)\*(\d+)(.)(.)")
        for segment in segments:
            seg_match = seg_re.match(segment)
            num_pages = int(seg_match.groups()[0], 10)
            page_size = int(seg_match.groups()[1], 10)
            multiplier = seg_match.groups()[2]
            if multiplier == "K":
                page_size *= 1024
            if multiplier == "M":
                page_size *= 1024 * 1024
            size = num_pages * page_size
            last_addr = addr + size - 1
            result.append(
                named(
                    (addr, last_addr, size, num_pages, page_size),
                    "addr last_addr size num_pages page_size",
                )
            )
            addr += size
    return result


def list_dfu_devices(*args, **kwargs):
    """Prints a lits of devices detected in DFU mode."""
    devices = get_dfu_devices(*args, **kwargs)
    if not devices:
        raise SystemExit("No DFU capable devices found")
    for device in devices:
        print(
            "Bus {} Device {:03d}: ID {:04x}:{:04x}".format(
                device.bus, device.address, device.idVendor, device.idProduct
            )
        )
        layout = get_memory_layout(device)
        print("Memory Layout")
        for entry in layout:
            print(
                "    0x{:x} {:2d} pages of {:3d}K bytes".format(
                    entry["addr"], entry["num_pages"], entry["page_size"] // 1024
                )
            )


def write_elements(elements, mass_erase_used, progress=None):
    """Writes the indicated elements into the target memory,
    erasing as needed.
    """

    mem_layout = get_memory_layout(__dev)
    for elem in elements:
        addr = elem["addr"]
        size = elem["size"]
        data = elem["data"]
        elem_size = size
        elem_addr = addr
        if progress:
            progress(elem_addr, 0, elem_size)
        while size > 0:
            write_size = size
            if not mass_erase_used:
                for segment in mem_layout:
                    if addr >= segment["addr"] and addr <= segment["last_addr"]:
                        # We found the page containing the address we want to
                        # write, erase it
                        page_size = segment["page_size"]
                        page_addr = addr & ~(page_size - 1)
                        if addr + write_size > page_addr + page_size:
                            write_size = page_addr + page_size - addr
                        page_erase(page_addr)
                        break
            write_memory(addr, data[:write_size], progress, elem_addr, elem_size)
            data = data[write_size:]
            addr += write_size
            size -= write_size
            if progress:
                progress(elem_addr, addr - elem_addr, elem_size)


def cli_progress(addr, offset, size):
    """Prints a progress report suitable for use on the command line."""
    width = 25
    done = offset * width // size
    print(
        "\r0x{:08x} {:7d} [{}{}] {:3d}% ".format(
            addr, size, "=" * done, " " * (width - done), offset * 100 // size
        ),
        end="",
    )
    try:
        sys.stdout.flush()
    except OSError:
        pass  # Ignore Windows CLI "WinError 87" on Python 3.6
    if offset == size:
        print("")


def main():
    """Test program for verifying this files functionality."""
    global __verbose
    global __VID
    global __PID
    # Parse CMD args
    parser = argparse.ArgumentParser(description="DFU Python Util")
    parser.add_argument(
        "-l", "--list", help="list available DFU devices", action="store_true", default=False
    )
    parser.add_argument("--vid", help="USB Vendor ID", type=lambda x: int(x, 0), default=__VID)
    parser.add_argument("--pid", help="USB Product ID", type=lambda x: int(x, 0), default=__PID)
    parser.add_argument(
        "-m", "--mass-erase", help="mass erase device", action="store_true", default=False
    )
    parser.add_argument(
        "-u", "--upload", help="read file from DFU device", dest="path", default=False
    )
    parser.add_argument("-x", "--exit", help="Exit DFU", action="store_true", default=False)
    parser.add_argument(
        "-v", "--verbose", help="increase output verbosity", action="store_true", default=False
    )
    args = parser.parse_args()

    __verbose = args.verbose

    __VID = args.vid
    __PID = args.pid

    if args.list:
        list_dfu_devices(idVendor=__VID, idProduct=__PID)
        return

    init()

    command_run = False
    if args.mass_erase:
        print("Mass erase...")
        mass_erase()
        command_run = True

    if args.path:
        elements = read_dfu_file(args.path)
        if not elements:
            print("No data in dfu file")
            return
        print("Writing memory...")
        write_elements(elements, args.mass_erase, progress=cli_progress)

        print("Exiting DFU...")
        exit_dfu()
        command_run = True

    if args.exit:
        print("Exiting DFU...")
        exit_dfu()
        command_run = True

    if command_run:
        print("Finished")
    else:
        print("No command specified")


if __name__ == "__main__":
    main()<|MERGE_RESOLUTION|>--- conflicted
+++ resolved
@@ -79,10 +79,7 @@
 # USB DFU interface
 __DFU_INTERFACE = 0
 
-<<<<<<< HEAD
 import inspect
-=======
->>>>>>> ffded488
 # Python 3 deprecated getargspec in favour of getfullargspec, but
 # Python 2 doesn't have the latter, so detect which one to use
 getargspec = getattr(inspect, "getfullargspec", inspect.getargspec)
