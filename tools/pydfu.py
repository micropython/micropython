--- conflicted
+++ resolved
@@ -85,11 +85,7 @@
         nt = collections.namedtuple('CfgDescr',
             ['bLength', 'bDescriptorType', 'bmAttributes',
             'wDetachTimeOut', 'wTransferSize', 'bcdDFUVersion'])
-<<<<<<< HEAD
-        return nt(*struct.unpack('<BBBHHH', bytes(descr)))
-=======
         return nt(*struct.unpack('<BBBHHH', bytearray(descr)))
->>>>>>> eb446ec2
     return None
 
 
