--- conflicted
+++ resolved
@@ -1396,13 +1396,8 @@
         # don't add duplicates
         if q is None or q.qstr_esc in base_qstrs or q.qstr_esc in new:
             continue
-<<<<<<< HEAD
-        new[q.qstr_esc] = (len(new), q.qstr_esc, q.str)
-    new = sorted(new.values(), key=lambda x: x[2])
-=======
         new[q.qstr_esc] = (len(new), q.qstr_esc, q.str, bytes_cons(q.str, "utf8"))
     new = sorted(new.values(), key=lambda x: x[0])
->>>>>>> 9b486340
 
     print('#include "py/mpconfig.h"')
     print('#include "py/objint.h"')
@@ -1485,12 +1480,8 @@
     print("    MP_QSTRnumber_of, // previous pool size")
     print("    %u, // allocated entries" % qstr_pool_alloc)
     print("    %u, // used entries" % len(new))
-<<<<<<< HEAD
-    print("    true, // entries are sorted")
-=======
     print("    (qstr_hash_t *)mp_qstr_frozen_const_hashes,")
     print("    (qstr_len_t *)mp_qstr_frozen_const_lengths,")
->>>>>>> 9b486340
     print("    {")
     for _, _, qstr, qbytes in new:
         print('        "%s",' % qstrutil.escape_bytes(qstr, qbytes))
