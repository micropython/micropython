#!/usr/bin/env python3
#
# This file is part of the MicroPython project, http://micropython.org/
#
# The MIT License (MIT)
#
# Copyright (c) 2019 Damien P. George
#
# Permission is hereby granted, free of charge, to any person obtaining a copy
# of this software and associated documentation files (the "Software"), to deal
# in the Software without restriction, including without limitation the rights
# to use, copy, modify, merge, publish, distribute, sublicense, and/or sell
# copies of the Software, and to permit persons to whom the Software is
# furnished to do so, subject to the following conditions:
#
# The above copyright notice and this permission notice shall be included in
# all copies or substantial portions of the Software.
#
# THE SOFTWARE IS PROVIDED "AS IS", WITHOUT WARRANTY OF ANY KIND, EXPRESS OR
# IMPLIED, INCLUDING BUT NOT LIMITED TO THE WARRANTIES OF MERCHANTABILITY,
# FITNESS FOR A PARTICULAR PURPOSE AND NONINFRINGEMENT. IN NO EVENT SHALL THE
# AUTHORS OR COPYRIGHT HOLDERS BE LIABLE FOR ANY CLAIM, DAMAGES OR OTHER
# LIABILITY, WHETHER IN AN ACTION OF CONTRACT, TORT OR OTHERWISE, ARISING FROM,
# OUT OF OR IN CONNECTION WITH THE SOFTWARE OR THE USE OR OTHER DEALINGS IN
# THE SOFTWARE.

"""
Link .o files to .mpy
"""

import sys, os, struct, re
from elftools.elf import elffile

sys.path.append(os.path.dirname(__file__) + "/../py")
import makeqstrdata as qstrutil

# MicroPython constants
MPY_VERSION = 6
MP_CODE_BYTECODE = 2
MP_CODE_NATIVE_VIPER = 4
MP_NATIVE_ARCH_X86 = 1
MP_NATIVE_ARCH_X64 = 2
MP_NATIVE_ARCH_ARMV6M = 4
MP_NATIVE_ARCH_ARMV7M = 5
MP_NATIVE_ARCH_ARMV7EMSP = 7
MP_NATIVE_ARCH_ARMV7EMDP = 8
MP_NATIVE_ARCH_XTENSA = 9
MP_NATIVE_ARCH_XTENSAWIN = 10
<<<<<<< HEAD
MP_CODE_BYTECODE = 2
MP_CODE_NATIVE_VIPER = 4
MP_SCOPE_FLAG_VIPERRELOC = 0x20
MP_SCOPE_FLAG_VIPERRODATA = 0x40
MP_SCOPE_FLAG_VIPERBSS = 0x80
MICROPY_PY_BUILTINS_STR_UNICODE = 2
=======
MP_PERSISTENT_OBJ_STR = 5
MP_SCOPE_FLAG_VIPERRELOC = 0x10
MP_SCOPE_FLAG_VIPERRODATA = 0x20
MP_SCOPE_FLAG_VIPERBSS = 0x40
>>>>>>> 9b486340
MP_SMALL_INT_BITS = 31

# ELF constants
R_386_32 = 1
R_X86_64_64 = 1
R_XTENSA_32 = 1
R_386_PC32 = 2
R_X86_64_PC32 = 2
R_ARM_ABS32 = 2
R_386_GOT32 = 3
R_ARM_REL32 = 3
R_386_PLT32 = 4
R_X86_64_PLT32 = 4
R_XTENSA_PLT = 6
R_386_GOTOFF = 9
R_386_GOTPC = 10
R_ARM_THM_CALL = 10
R_XTENSA_DIFF32 = 19
R_XTENSA_SLOT0_OP = 20
R_ARM_BASE_PREL = 25  # aka R_ARM_GOTPC
R_ARM_GOT_BREL = 26  # aka R_ARM_GOT32
R_ARM_THM_JUMP24 = 30
R_X86_64_GOTPCREL = 9
R_X86_64_REX_GOTPCRELX = 42
R_386_GOT32X = 43
R_XTENSA_PDIFF32 = 59

################################################################################
# Architecture configuration


def asm_jump_x86(entry):
    return struct.pack("<BI", 0xE9, entry - 5)


def asm_jump_thumb(entry):
    # Only signed values that fit in 12 bits are supported
    b_off = entry - 4
    assert b_off >> 11 == 0 or b_off >> 11 == -1, b_off
    return struct.pack("<H", 0xE000 | (b_off >> 1 & 0x07FF))


def asm_jump_thumb2(entry):
    b_off = entry - 4
    if b_off >> 11 == 0 or b_off >> 11 == -1:
        # Signed value fits in 12 bits
        b0 = 0xE000 | (b_off >> 1 & 0x07FF)
        b1 = 0
    else:
        # Use large jump
        b0 = 0xF000 | (b_off >> 12 & 0x07FF)
        b1 = 0xB800 | (b_off >> 1 & 0x7FF)
    return struct.pack("<HH", b0, b1)


def asm_jump_xtensa(entry):
    jump_offset = entry - 4
    jump_op = jump_offset << 6 | 6
    return struct.pack("<BH", jump_op & 0xFF, jump_op >> 8)


class ArchData:
    def __init__(self, name, mpy_feature, word_size, arch_got, asm_jump, *, separate_rodata=False):
        self.name = name
        self.mpy_feature = mpy_feature
        self.qstr_entry_size = 2
        self.word_size = word_size
        self.arch_got = arch_got
        self.asm_jump = asm_jump
        self.separate_rodata = separate_rodata


ARCH_DATA = {
    "x86": ArchData(
        "EM_386",
        MP_NATIVE_ARCH_X86 << 2,
        4,
        (R_386_PC32, R_386_GOT32, R_386_GOT32X),
        asm_jump_x86,
    ),
    "x64": ArchData(
        "EM_X86_64",
        MP_NATIVE_ARCH_X64 << 2,
        8,
        (R_X86_64_GOTPCREL, R_X86_64_REX_GOTPCRELX),
        asm_jump_x86,
    ),
    "armv6m": ArchData(
        "EM_ARM",
        MP_NATIVE_ARCH_ARMV6M << 2,
        4,
        (R_ARM_GOT_BREL,),
        asm_jump_thumb,
    ),
    "armv7m": ArchData(
        "EM_ARM",
        MP_NATIVE_ARCH_ARMV7M << 2,
        4,
        (R_ARM_GOT_BREL,),
        asm_jump_thumb2,
    ),
    "armv7emsp": ArchData(
        "EM_ARM",
        MP_NATIVE_ARCH_ARMV7EMSP << 2,
        4,
        (R_ARM_GOT_BREL,),
        asm_jump_thumb2,
    ),
    "armv7emdp": ArchData(
        "EM_ARM",
        MP_NATIVE_ARCH_ARMV7EMDP << 2,
        4,
        (R_ARM_GOT_BREL,),
        asm_jump_thumb2,
    ),
    "xtensa": ArchData(
        "EM_XTENSA",
        MP_NATIVE_ARCH_XTENSA << 2,
        4,
        (R_XTENSA_32, R_XTENSA_PLT),
        asm_jump_xtensa,
    ),
    "xtensawin": ArchData(
        "EM_XTENSA",
        MP_NATIVE_ARCH_XTENSAWIN << 2,
        4,
        (R_XTENSA_32, R_XTENSA_PLT),
        asm_jump_xtensa,
        separate_rodata=True,
    ),
}

################################################################################
# Helper functions


def align_to(value, align):
    return (value + align - 1) & ~(align - 1)


def unpack_u24le(data, offset):
    return data[offset] | data[offset + 1] << 8 | data[offset + 2] << 16


def pack_u24le(data, offset, value):
    data[offset] = value & 0xFF
    data[offset + 1] = value >> 8 & 0xFF
    data[offset + 2] = value >> 16 & 0xFF


def xxd(text):
    for i in range(0, len(text), 16):
        print("{:08x}:".format(i), end="")
        for j in range(4):
            off = i + j * 4
            if off < len(text):
                d = int.from_bytes(text[off : off + 4], "little")
                print(" {:08x}".format(d), end="")
        print()


# Smaller numbers are enabled first
LOG_LEVEL_1 = 1
LOG_LEVEL_2 = 2
LOG_LEVEL_3 = 3
log_level = LOG_LEVEL_1


def log(level, msg):
    if level <= log_level:
        print(msg)


################################################################################
# Qstr extraction


def extract_qstrs(source_files):
    def read_qstrs(f):
        with open(f) as f:
            vals = set()
            objs = set()
            for line in f:
                while line:
                    m = re.search(r"MP_OBJ_NEW_QSTR\((MP_QSTR_[A-Za-z0-9_]*)\)", line)
                    if m:
                        objs.add(m.group(1))
                    else:
                        m = re.search(r"MP_QSTR_[A-Za-z0-9_]*", line)
                        if m:
                            vals.add(m.group())
                    if m:
                        s = m.span()
                        line = line[: s[0]] + line[s[1] :]
                    else:
                        line = ""
            return vals, objs

    static_qstrs = ["MP_QSTR_" + qstrutil.qstr_escape(q) for q in qstrutil.static_qstr_list]

    qstr_vals = set()
    qstr_objs = set()
    for f in source_files:
        vals, objs = read_qstrs(f)
        qstr_vals.update(vals)
        qstr_objs.update(objs)
    qstr_vals.difference_update(static_qstrs)

    return static_qstrs, qstr_vals, qstr_objs


################################################################################
# Linker


class LinkError(Exception):
    pass


class Section:
    def __init__(self, name, data, alignment, filename=None):
        self.filename = filename
        self.name = name
        self.data = data
        self.alignment = alignment
        self.addr = 0
        self.reloc = []

    @staticmethod
    def from_elfsec(elfsec, filename):
        assert elfsec.header.sh_addr == 0
        return Section(elfsec.name, elfsec.data(), elfsec.data_alignment, filename)


class GOTEntry:
    def __init__(self, name, sym, link_addr=0):
        self.name = name
        self.sym = sym
        self.offset = None
        self.link_addr = link_addr

    def isexternal(self):
        return self.sec_name.startswith(".external")

    def istext(self):
        return self.sec_name.startswith(".text")

    def isrodata(self):
        return self.sec_name.startswith((".rodata", ".data.rel.ro"))

    def isbss(self):
        return self.sec_name.startswith(".bss")


class LiteralEntry:
    def __init__(self, value, offset):
        self.value = value
        self.offset = offset


class LinkEnv:
    def __init__(self, arch):
        self.arch = ARCH_DATA[arch]
        self.sections = []  # list of sections in order of output
        self.literal_sections = []  # list of literal sections (xtensa only)
        self.known_syms = {}  # dict of symbols that are defined
        self.unresolved_syms = []  # list of unresolved symbols
        self.mpy_relocs = []  # list of relocations needed in the output .mpy file

    def check_arch(self, arch_name):
        if arch_name != self.arch.name:
            raise LinkError("incompatible arch")

    def print_sections(self):
        log(LOG_LEVEL_2, "sections:")
        for sec in self.sections:
            log(LOG_LEVEL_2, "  {:08x} {} size={}".format(sec.addr, sec.name, len(sec.data)))

    def find_addr(self, name):
        if name in self.known_syms:
            s = self.known_syms[name]
            return s.section.addr + s["st_value"]
        raise LinkError("unknown symbol: {}".format(name))


def build_got_generic(env):
    env.got_entries = {}
    for sec in env.sections:
        for r in sec.reloc:
            s = r.sym
            if not (
                s.entry["st_info"]["bind"] == "STB_GLOBAL"
                and r["r_info_type"] in env.arch.arch_got
            ):
                continue
            s_type = s.entry["st_info"]["type"]
            assert s_type in ("STT_NOTYPE", "STT_FUNC", "STT_OBJECT"), s_type
            assert s.name
            if s.name in env.got_entries:
                continue
            env.got_entries[s.name] = GOTEntry(s.name, s)


def build_got_xtensa(env):
    env.got_entries = {}
    env.lit_entries = {}
    env.xt_literals = {}

    # Extract the values from the literal table
    for sec in env.literal_sections:
        assert len(sec.data) % env.arch.word_size == 0

        # Look through literal relocations to find any global pointers that should be GOT entries
        for r in sec.reloc:
            s = r.sym
            s_type = s.entry["st_info"]["type"]
            assert s_type in ("STT_NOTYPE", "STT_FUNC", "STT_OBJECT", "STT_SECTION"), s_type
            assert r["r_info_type"] in env.arch.arch_got
            assert r["r_offset"] % env.arch.word_size == 0
            # This entry is a global pointer
            existing = struct.unpack_from("<I", sec.data, r["r_offset"])[0]
            if s_type == "STT_SECTION":
                assert r["r_addend"] == 0
                name = "{}+0x{:x}".format(s.section.name, existing)
            else:
                assert existing == 0
                name = s.name
                if r["r_addend"] != 0:
                    name = "{}+0x{:x}".format(name, r["r_addend"])
            idx = "{}+0x{:x}".format(sec.filename, r["r_offset"])
            env.xt_literals[idx] = name
            if name in env.got_entries:
                # Deduplicate GOT entries
                continue
            env.got_entries[name] = GOTEntry(name, s, existing)

        # Go through all literal entries finding those that aren't global pointers so must be actual literals
        for i in range(0, len(sec.data), env.arch.word_size):
            idx = "{}+0x{:x}".format(sec.filename, i)
            if idx not in env.xt_literals:
                # This entry is an actual literal
                value = struct.unpack_from("<I", sec.data, i)[0]
                env.xt_literals[idx] = value
                if value in env.lit_entries:
                    # Deduplicate literals
                    continue
                env.lit_entries[value] = LiteralEntry(
                    value, len(env.lit_entries) * env.arch.word_size
                )


def populate_got(env):
    # Compute GOT destination addresses
    for got_entry in env.got_entries.values():
        sym = got_entry.sym
        if hasattr(sym, "resolved"):
            sym = sym.resolved
        sec = sym.section
        addr = sym["st_value"]
        got_entry.sec_name = sec.name
        got_entry.link_addr += sec.addr + addr

    # Get sorted GOT, sorted by external, text, rodata, bss so relocations can be combined
    got_list = sorted(
        env.got_entries.values(),
        key=lambda g: g.isexternal() + 2 * g.istext() + 3 * g.isrodata() + 4 * g.isbss(),
    )

    # Layout and populate the GOT
    offset = 0
    for got_entry in got_list:
        got_entry.offset = offset
        offset += env.arch.word_size
        o = env.got_section.addr + got_entry.offset
        env.full_text[o : o + env.arch.word_size] = got_entry.link_addr.to_bytes(
            env.arch.word_size, "little"
        )

    # Create a relocation for each GOT entry
    for got_entry in got_list:
        if got_entry.name in ("mp_native_qstr_table", "mp_native_obj_table", "mp_fun_table"):
            dest = got_entry.name
        elif got_entry.name.startswith("mp_fun_table+0x"):
            dest = int(got_entry.name.split("+")[1], 16) // env.arch.word_size
        elif got_entry.sec_name == ".external.mp_fun_table":
            dest = got_entry.sym.mp_fun_table_offset
        elif got_entry.sec_name.startswith(".text"):
            dest = ".text"
        elif got_entry.sec_name.startswith(".rodata"):
            dest = ".rodata"
        elif got_entry.sec_name.startswith(".data.rel.ro"):
            dest = ".data.rel.ro"
        elif got_entry.sec_name.startswith(".bss"):
            dest = ".bss"
        else:
            assert 0, (got_entry.name, got_entry.sec_name)
        env.mpy_relocs.append((".text", env.got_section.addr + got_entry.offset, dest))

    # Print out the final GOT
    log(LOG_LEVEL_2, "GOT: {:08x}".format(env.got_section.addr))
    for g in got_list:
        log(
            LOG_LEVEL_2,
            "  {:08x} {} -> {}+{:08x}".format(g.offset, g.name, g.sec_name, g.link_addr),
        )


def populate_lit(env):
    log(LOG_LEVEL_2, "LIT: {:08x}".format(env.lit_section.addr))
    for lit_entry in env.lit_entries.values():
        value = lit_entry.value
        log(LOG_LEVEL_2, "  {:08x} = {:08x}".format(lit_entry.offset, value))
        o = env.lit_section.addr + lit_entry.offset
        env.full_text[o : o + env.arch.word_size] = value.to_bytes(env.arch.word_size, "little")


def do_relocation_text(env, text_addr, r):
    # Extract relevant info about symbol that's being relocated
    s = r.sym
    s_bind = s.entry["st_info"]["bind"]
    s_shndx = s.entry["st_shndx"]
    s_type = s.entry["st_info"]["type"]
    r_offset = r["r_offset"] + text_addr
    r_info_type = r["r_info_type"]
    try:
        # only for RELA sections
        r_addend = r["r_addend"]
    except KeyError:
        r_addend = 0

    # Default relocation type and name for logging
    reloc_type = "le32"
    log_name = None

    if (
        env.arch.name == "EM_386"
        and r_info_type in (R_386_PC32, R_386_PLT32)
        or env.arch.name == "EM_X86_64"
        and r_info_type in (R_X86_64_PC32, R_X86_64_PLT32)
        or env.arch.name == "EM_ARM"
        and r_info_type in (R_ARM_REL32, R_ARM_THM_CALL, R_ARM_THM_JUMP24)
        or s_bind == "STB_LOCAL"
        and env.arch.name == "EM_XTENSA"
        and r_info_type == R_XTENSA_32  # not GOT
    ):
        # Standard relocation to fixed location within text/rodata
        if hasattr(s, "resolved"):
            s = s.resolved

        sec = s.section

        if env.arch.separate_rodata and sec.name.startswith(".rodata"):
            raise LinkError("fixed relocation to rodata with rodata referenced via GOT")

        if sec.name.startswith(".bss"):
            raise LinkError(
                "{}: fixed relocation to bss (bss variables can't be static)".format(s.filename)
            )

        if sec.name.startswith(".external"):
            raise LinkError(
                "{}: fixed relocation to external symbol: {}".format(s.filename, s.name)
            )

        addr = sec.addr + s["st_value"]
        reloc = addr - r_offset + r_addend

        if r_info_type in (R_ARM_THM_CALL, R_ARM_THM_JUMP24):
            # Both relocations have the same bit pattern to rewrite:
            #   R_ARM_THM_CALL: bl
            #   R_ARM_THM_JUMP24: b.w
            reloc_type = "thumb_b"

    elif (
        env.arch.name == "EM_386"
        and r_info_type == R_386_GOTPC
        or env.arch.name == "EM_ARM"
        and r_info_type == R_ARM_BASE_PREL
    ):
        # Relocation to GOT address itself
        assert s.name == "_GLOBAL_OFFSET_TABLE_"
        addr = env.got_section.addr
        reloc = addr - r_offset + r_addend

    elif (
        env.arch.name == "EM_386"
        and r_info_type in (R_386_GOT32, R_386_GOT32X)
        or env.arch.name == "EM_ARM"
        and r_info_type == R_ARM_GOT_BREL
    ):
        # Relcation pointing to GOT
        reloc = addr = env.got_entries[s.name].offset

    elif env.arch.name == "EM_X86_64" and r_info_type in (
        R_X86_64_GOTPCREL,
        R_X86_64_REX_GOTPCRELX,
    ):
        # Relcation pointing to GOT
        got_entry = env.got_entries[s.name]
        addr = env.got_section.addr + got_entry.offset
        reloc = addr - r_offset + r_addend

    elif env.arch.name == "EM_386" and r_info_type == R_386_GOTOFF:
        # Relocation relative to GOT
        addr = s.section.addr + s["st_value"]
        reloc = addr - env.got_section.addr + r_addend

    elif env.arch.name == "EM_XTENSA" and r_info_type == R_XTENSA_SLOT0_OP:
        # Relocation pointing to GOT, xtensa specific
        sec = s.section
        if sec.name.startswith(".text"):
            # it looks like R_XTENSA_SLOT0_OP into .text is already correctly relocated
            return
        assert sec.name.startswith(".literal"), sec.name
        lit_idx = "{}+0x{:x}".format(sec.filename, r_addend)
        lit_ptr = env.xt_literals[lit_idx]
        if isinstance(lit_ptr, str):
            addr = env.got_section.addr + env.got_entries[lit_ptr].offset
            log_name = "GOT {}".format(lit_ptr)
        else:
            addr = env.lit_section.addr + env.lit_entries[lit_ptr].offset
            log_name = "LIT"
        reloc = addr - r_offset
        reloc_type = "xtensa_l32r"

    elif env.arch.name == "EM_XTENSA" and r_info_type in (R_XTENSA_DIFF32, R_XTENSA_PDIFF32):
        if s.section.name.startswith(".text"):
            # it looks like R_XTENSA_[P]DIFF32 into .text is already correctly relocated
            return
        assert 0

    else:
        # Unknown/unsupported relocation
        assert 0, r_info_type

    # Write relocation
    if reloc_type == "le32":
        (existing,) = struct.unpack_from("<I", env.full_text, r_offset)
        struct.pack_into("<I", env.full_text, r_offset, (existing + reloc) & 0xFFFFFFFF)
    elif reloc_type == "thumb_b":
        b_h, b_l = struct.unpack_from("<HH", env.full_text, r_offset)
        existing = (b_h & 0x7FF) << 12 | (b_l & 0x7FF) << 1
        if existing >= 0x400000:  # 2's complement
            existing -= 0x800000
        new = existing + reloc
        b_h = (b_h & 0xF800) | (new >> 12) & 0x7FF
        b_l = (b_l & 0xF800) | (new >> 1) & 0x7FF
        struct.pack_into("<HH", env.full_text, r_offset, b_h, b_l)
    elif reloc_type == "xtensa_l32r":
        l32r = unpack_u24le(env.full_text, r_offset)
        assert l32r & 0xF == 1  # RI16 encoded l32r
        l32r_imm16 = l32r >> 8
        l32r_imm16 = (l32r_imm16 + reloc >> 2) & 0xFFFF
        l32r = l32r & 0xFF | l32r_imm16 << 8
        pack_u24le(env.full_text, r_offset, l32r)
    else:
        assert 0, reloc_type

    # Log information about relocation
    if log_name is None:
        if s_type == "STT_SECTION":
            log_name = s.section.name
        else:
            log_name = s.name
    log(LOG_LEVEL_3, "  {:08x} {} -> {:08x}".format(r_offset, log_name, addr))


def do_relocation_data(env, text_addr, r):
    s = r.sym
    s_type = s.entry["st_info"]["type"]
    r_offset = r["r_offset"] + text_addr
    r_info_type = r["r_info_type"]
    try:
        # only for RELA sections
        r_addend = r["r_addend"]
    except KeyError:
        r_addend = 0

    if (
        env.arch.name == "EM_386"
        and r_info_type == R_386_32
        or env.arch.name == "EM_X86_64"
        and r_info_type == R_X86_64_64
        or env.arch.name == "EM_ARM"
        and r_info_type == R_ARM_ABS32
        or env.arch.name == "EM_XTENSA"
        and r_info_type == R_XTENSA_32
    ):
        # Relocation in data.rel.ro to internal/external symbol
        if env.arch.word_size == 4:
            struct_type = "<I"
        elif env.arch.word_size == 8:
            struct_type = "<Q"
        sec = s.section
        assert r_offset % env.arch.word_size == 0
        addr = sec.addr + s["st_value"] + r_addend
        if s_type == "STT_SECTION":
            log_name = sec.name
        else:
            log_name = s.name
        log(LOG_LEVEL_3, "  {:08x} -> {} {:08x}".format(r_offset, log_name, addr))
        if env.arch.separate_rodata:
            data = env.full_rodata
        else:
            data = env.full_text
        (existing,) = struct.unpack_from(struct_type, data, r_offset)
        if sec.name.startswith((".text", ".rodata", ".data.rel.ro", ".bss")):
            struct.pack_into(struct_type, data, r_offset, existing + addr)
            kind = sec.name
        elif sec.name == ".external.mp_fun_table":
            assert addr == 0
            kind = s.mp_fun_table_offset
        else:
            assert 0, sec.name
        if env.arch.separate_rodata:
            base = ".rodata"
        else:
            base = ".text"
        env.mpy_relocs.append((base, r_offset, kind))

    else:
        # Unknown/unsupported relocation
        assert 0, r_info_type


def load_object_file(env, felf):
    with open(felf, "rb") as f:
        elf = elffile.ELFFile(f)
        env.check_arch(elf["e_machine"])

        # Get symbol table
        symtab = list(elf.get_section_by_name(".symtab").iter_symbols())

        # Load needed sections from ELF file
        sections_shndx = {}  # maps elf shndx to Section object
        for idx, s in enumerate(elf.iter_sections()):
            if s.header.sh_type in ("SHT_PROGBITS", "SHT_NOBITS"):
                if s.data_size == 0:
                    # Ignore empty sections
                    pass
                elif s.name.startswith((".literal", ".text", ".rodata", ".data.rel.ro", ".bss")):
                    sec = Section.from_elfsec(s, felf)
                    sections_shndx[idx] = sec
                    if s.name.startswith(".literal"):
                        env.literal_sections.append(sec)
                    else:
                        env.sections.append(sec)
                elif s.name.startswith(".data"):
                    raise LinkError("{}: {} non-empty".format(felf, s.name))
                else:
                    # Ignore section
                    pass
            elif s.header.sh_type in ("SHT_REL", "SHT_RELA"):
                shndx = s.header.sh_info
                if shndx in sections_shndx:
                    sec = sections_shndx[shndx]
                    sec.reloc_name = s.name
                    sec.reloc = list(s.iter_relocations())
                    for r in sec.reloc:
                        r.sym = symtab[r["r_info_sym"]]

        # Link symbols to their sections, and update known and unresolved symbols
        for sym in symtab:
            sym.filename = felf
            shndx = sym.entry["st_shndx"]
            if shndx in sections_shndx:
                # Symbol with associated section
                sym.section = sections_shndx[shndx]
                if sym["st_info"]["bind"] == "STB_GLOBAL":
                    # Defined global symbol
                    if sym.name in env.known_syms and not sym.name.startswith(
                        "__x86.get_pc_thunk."
                    ):
                        raise LinkError("duplicate symbol: {}".format(sym.name))
                    env.known_syms[sym.name] = sym
            elif sym.entry["st_shndx"] == "SHN_UNDEF" and sym["st_info"]["bind"] == "STB_GLOBAL":
                # Undefined global symbol, needs resolving
                env.unresolved_syms.append(sym)


def link_objects(env, native_qstr_vals_len, native_qstr_objs_len):
    # Build GOT information
    if env.arch.name == "EM_XTENSA":
        build_got_xtensa(env)
    else:
        build_got_generic(env)

    # Creat GOT section
    got_size = len(env.got_entries) * env.arch.word_size
    env.got_section = Section("GOT", bytearray(got_size), env.arch.word_size)
    if env.arch.name == "EM_XTENSA":
        env.sections.insert(0, env.got_section)
    else:
        env.sections.append(env.got_section)

    # Create optional literal section
    if env.arch.name == "EM_XTENSA":
        lit_size = len(env.lit_entries) * env.arch.word_size
        env.lit_section = Section("LIT", bytearray(lit_size), env.arch.word_size)
        env.sections.insert(1, env.lit_section)

    # Create section to contain mp_native_qstr_table
    env.qstr_table_section = Section(
        ".external.qstr_table",
        bytearray(native_qstr_vals_len * env.arch.qstr_entry_size),
        env.arch.qstr_entry_size,
    )

    # Create section to contain mp_native_obj_table
    env.obj_table_section = Section(
        ".external.obj_table",
        bytearray(native_qstr_objs_len * env.arch.word_size),
        env.arch.word_size,
    )

    # Resolve unknown symbols
    mp_fun_table_sec = Section(".external.mp_fun_table", b"", 0)
    fun_table = {
        key: 68 + idx
        for idx, key in enumerate(
            [
                "mp_type_type",
                "mp_type_str",
                "mp_type_list",
                "mp_type_dict",
                "mp_type_fun_builtin_0",
                "mp_type_fun_builtin_1",
                "mp_type_fun_builtin_2",
                "mp_type_fun_builtin_3",
                "mp_type_fun_builtin_var",
                "mp_stream_read_obj",
                "mp_stream_readinto_obj",
                "mp_stream_unbuffered_readline_obj",
                "mp_stream_write_obj",
            ]
        )
    }
    for sym in env.unresolved_syms:
        assert sym["st_value"] == 0
        if sym.name == "_GLOBAL_OFFSET_TABLE_":
            pass
        elif sym.name == "mp_fun_table":
            sym.section = Section(".external", b"", 0)
        elif sym.name == "mp_native_qstr_table":
            sym.section = env.qstr_table_section
        elif sym.name == "mp_native_obj_table":
            sym.section = env.obj_table_section
        elif sym.name in env.known_syms:
            sym.resolved = env.known_syms[sym.name]
        else:
            if sym.name in fun_table:
                sym.section = mp_fun_table_sec
                sym.mp_fun_table_offset = fun_table[sym.name]
            else:
                raise LinkError("{}: undefined symbol: {}".format(sym.filename, sym.name))

    # Align sections, assign their addresses, and create full_text
    env.full_text = bytearray(env.arch.asm_jump(8))  # dummy, to be filled in later
    env.full_rodata = bytearray(0)
    env.full_bss = bytearray(0)
    for sec in env.sections:
        if env.arch.separate_rodata and sec.name.startswith((".rodata", ".data.rel.ro")):
            data = env.full_rodata
        elif sec.name.startswith(".bss"):
            data = env.full_bss
        else:
            data = env.full_text
        sec.addr = align_to(len(data), sec.alignment)
        data.extend(b"\x00" * (sec.addr - len(data)))
        data.extend(sec.data)

    env.print_sections()

    populate_got(env)
    if env.arch.name == "EM_XTENSA":
        populate_lit(env)

    # Fill in relocations
    for sec in env.sections:
        if not sec.reloc:
            continue
        log(
            LOG_LEVEL_3,
            "{}: {} relocations via {}:".format(sec.filename, sec.name, sec.reloc_name),
        )
        for r in sec.reloc:
            if sec.name.startswith((".text", ".rodata")):
                do_relocation_text(env, sec.addr, r)
            elif sec.name.startswith(".data.rel.ro"):
                do_relocation_data(env, sec.addr, r)
            else:
                assert 0, sec.name


################################################################################
# .mpy output


class MPYOutput:
    def open(self, fname):
        self.f = open(fname, "wb")
        self.prev_base = -1
        self.prev_offset = -1

    def close(self):
        self.f.close()

    def write_bytes(self, buf):
        self.f.write(buf)

    def write_uint(self, val):
        b = bytearray()
        b.insert(0, val & 0x7F)
        val >>= 7
        while val:
            b.insert(0, 0x80 | (val & 0x7F))
            val >>= 7
        self.write_bytes(b)

    def write_qstr(self, s):
        if s in qstrutil.static_qstr_list:
            self.write_uint((qstrutil.static_qstr_list.index(s) + 1) << 1 | 1)
        else:
            s = bytes(s, "ascii")
            self.write_uint(len(s) << 1)
            self.write_bytes(s)
            self.write_bytes(b"\x00")

    def write_reloc(self, base, offset, dest, n):
        need_offset = not (base == self.prev_base and offset == self.prev_offset + 1)
        self.prev_offset = offset + n - 1
        if dest <= 2:
            dest = (dest << 1) | (n > 1)
        else:
            assert 6 <= dest <= 127
            assert n == 1
        dest = dest << 1 | need_offset
        assert 0 <= dest <= 0xFE, dest
        self.write_bytes(bytes([dest]))
        if need_offset:
            if base == ".text":
                base = 0
            elif base == ".rodata":
                base = 1
            self.write_uint(offset << 1 | base)
        if n > 1:
            self.write_uint(n)


def build_mpy(env, entry_offset, fmpy, native_qstr_vals, native_qstr_objs):
    # Write jump instruction to start of text
    jump = env.arch.asm_jump(entry_offset)
    env.full_text[: len(jump)] = jump

    log(LOG_LEVEL_1, "arch:         {}".format(env.arch.name))
    log(LOG_LEVEL_1, "text size:    {}".format(len(env.full_text)))
    if len(env.full_rodata):
        log(LOG_LEVEL_1, "rodata size:  {}".format(len(env.full_rodata)))
    log(LOG_LEVEL_1, "bss size:     {}".format(len(env.full_bss)))
    log(LOG_LEVEL_1, "GOT entries:  {}".format(len(env.got_entries)))

    # xxd(env.full_text)

    out = MPYOutput()
    out.open(fmpy)

    # MPY: header
<<<<<<< HEAD
    out.write_bytes(
        bytearray(
            [
                ord("C"),
                MPY_VERSION,
                env.arch.mpy_feature,
                MP_SMALL_INT_BITS,
                QSTR_WINDOW_SIZE,
            ]
        )
    )
=======
    out.write_bytes(bytearray([ord("M"), MPY_VERSION, env.arch.mpy_feature, MP_SMALL_INT_BITS]))

    # MPY: n_qstr
    out.write_uint(1 + len(native_qstr_vals))

    # MPY: n_obj
    out.write_uint(len(native_qstr_objs))

    # MPY: qstr table
    out.write_qstr(fmpy)  # filename
    for q in native_qstr_vals:
        out.write_qstr(q)

    # MPY: object table
    for q in native_qstr_objs:
        out.write_bytes(bytearray([MP_PERSISTENT_OBJ_STR]))
        out.write_uint(len(q))
        out.write_bytes(bytes(q, "utf8") + b"\x00")
>>>>>>> 9b486340

    # MPY: kind/len
    out.write_uint(len(env.full_text) << 3 | (MP_CODE_NATIVE_VIPER - MP_CODE_BYTECODE))

    # MPY: machine code
    out.write_bytes(env.full_text)

    # MPY: scope_flags
    scope_flags = MP_SCOPE_FLAG_VIPERRELOC
    if len(env.full_rodata):
        scope_flags |= MP_SCOPE_FLAG_VIPERRODATA
    if len(env.full_bss):
        scope_flags |= MP_SCOPE_FLAG_VIPERBSS
    out.write_uint(scope_flags)

    # MPY: bss and/or rodata
    if len(env.full_rodata):
        rodata_const_table_idx = 1
        out.write_uint(len(env.full_rodata))
    if len(env.full_bss):
        bss_const_table_idx = 2
        out.write_uint(len(env.full_bss))
    if len(env.full_rodata):
        out.write_bytes(env.full_rodata)

    # MPY: relocation information
    prev_kind = None
    for base, addr, kind in env.mpy_relocs:
        if isinstance(kind, str) and kind.startswith(".text"):
            kind = 0
        elif kind in (".rodata", ".data.rel.ro"):
            if env.arch.separate_rodata:
                kind = rodata_const_table_idx
            else:
                kind = 0
        elif isinstance(kind, str) and kind.startswith(".bss"):
            kind = bss_const_table_idx
        elif kind == "mp_native_qstr_table":
            kind = 6
        elif kind == "mp_native_obj_table":
            kind = 7
        elif kind == "mp_fun_table":
            kind = 8
        else:
            kind = 9 + kind
        assert addr % env.arch.word_size == 0, addr
        offset = addr // env.arch.word_size
        if kind == prev_kind and base == prev_base and offset == prev_offset + 1:
            prev_n += 1
            prev_offset += 1
        else:
            if prev_kind is not None:
                out.write_reloc(prev_base, prev_offset - prev_n + 1, prev_kind, prev_n)
            prev_kind = kind
            prev_base = base
            prev_offset = offset
            prev_n = 1
    if prev_kind is not None:
        out.write_reloc(prev_base, prev_offset - prev_n + 1, prev_kind, prev_n)

    # MPY: sentinel for end of relocations
    out.write_bytes(b"\xff")

    out.close()


################################################################################
# main


def do_preprocess(args):
    if args.output is None:
        assert args.files[0].endswith(".c")
        args.output = args.files[0][:-1] + "config.h"
    static_qstrs, qstr_vals, qstr_objs = extract_qstrs(args.files)
    with open(args.output, "w") as f:
        print(
            "#include <stdint.h>\n"
            "typedef uintptr_t mp_uint_t;\n"
            "typedef intptr_t mp_int_t;\n"
            "typedef uintptr_t mp_off_t;",
            file=f,
        )
        for i, q in enumerate(static_qstrs):
            print("#define %s (%u)" % (q, i + 1), file=f)
        for i, q in enumerate(sorted(qstr_vals)):
            print("#define %s (mp_native_qstr_table[%d])" % (q, i + 1), file=f)
        for i, q in enumerate(sorted(qstr_objs)):
            print(
                "#define MP_OBJ_NEW_QSTR_%s ((mp_obj_t)mp_native_obj_table[%d])" % (q, i),
                file=f,
            )
        print("extern const uint16_t mp_native_qstr_table[];", file=f)
        print("extern const mp_uint_t mp_native_obj_table[];", file=f)


def do_link(args):
    if args.output is None:
        assert args.files[0].endswith(".o")
        args.output = args.files[0][:-1] + "mpy"
    native_qstr_vals = []
    native_qstr_objs = []
    if args.qstrs is not None:
        with open(args.qstrs) as f:
            for l in f:
                m = re.match(r"#define MP_QSTR_([A-Za-z0-9_]*) \(mp_native_", l)
                if m:
                    native_qstr_vals.append(m.group(1))
                else:
                    m = re.match(r"#define MP_OBJ_NEW_QSTR_MP_QSTR_([A-Za-z0-9_]*)", l)
                    if m:
                        native_qstr_objs.append(m.group(1))
    log(LOG_LEVEL_2, "qstr vals: " + ", ".join(native_qstr_vals))
    log(LOG_LEVEL_2, "qstr objs: " + ", ".join(native_qstr_objs))
    env = LinkEnv(args.arch)
    try:
        for file in args.files:
            load_object_file(env, file)
        link_objects(env, len(native_qstr_vals), len(native_qstr_objs))
        build_mpy(env, env.find_addr("mpy_init"), args.output, native_qstr_vals, native_qstr_objs)
    except LinkError as er:
        print("LinkError:", er.args[0])
        sys.exit(1)


def main():
    import argparse

    cmd_parser = argparse.ArgumentParser(description="Run scripts on the pyboard.")
    cmd_parser.add_argument(
        "--verbose", "-v", action="count", default=1, help="increase verbosity"
    )
    cmd_parser.add_argument("--arch", default="x64", help="architecture")
    cmd_parser.add_argument("--preprocess", action="store_true", help="preprocess source files")
    cmd_parser.add_argument("--qstrs", default=None, help="file defining additional qstrs")
    cmd_parser.add_argument(
        "--output", "-o", default=None, help="output .mpy file (default to input with .o->.mpy)"
    )
    cmd_parser.add_argument("files", nargs="+", help="input files")
    args = cmd_parser.parse_args()

    global log_level
    log_level = args.verbose

    if args.preprocess:
        do_preprocess(args)
    else:
        do_link(args)


if __name__ == "__main__":
    main()<|MERGE_RESOLUTION|>--- conflicted
+++ resolved
@@ -46,19 +46,10 @@
 MP_NATIVE_ARCH_ARMV7EMDP = 8
 MP_NATIVE_ARCH_XTENSA = 9
 MP_NATIVE_ARCH_XTENSAWIN = 10
-<<<<<<< HEAD
-MP_CODE_BYTECODE = 2
-MP_CODE_NATIVE_VIPER = 4
-MP_SCOPE_FLAG_VIPERRELOC = 0x20
-MP_SCOPE_FLAG_VIPERRODATA = 0x40
-MP_SCOPE_FLAG_VIPERBSS = 0x80
-MICROPY_PY_BUILTINS_STR_UNICODE = 2
-=======
 MP_PERSISTENT_OBJ_STR = 5
 MP_SCOPE_FLAG_VIPERRELOC = 0x10
 MP_SCOPE_FLAG_VIPERRODATA = 0x20
 MP_SCOPE_FLAG_VIPERBSS = 0x40
->>>>>>> 9b486340
 MP_SMALL_INT_BITS = 31
 
 # ELF constants
@@ -766,6 +757,7 @@
         bytearray(native_qstr_vals_len * env.arch.qstr_entry_size),
         env.arch.qstr_entry_size,
     )
+    env.sections.append(env.qstr_val_section)
 
     # Create section to contain mp_native_obj_table
     env.obj_table_section = Section(
@@ -773,11 +765,12 @@
         bytearray(native_qstr_objs_len * env.arch.word_size),
         env.arch.word_size,
     )
+    env.sections.append(env.qstr_obj_section)
 
     # Resolve unknown symbols
     mp_fun_table_sec = Section(".external.mp_fun_table", b"", 0)
     fun_table = {
-        key: 68 + idx
+        key: 67 + idx
         for idx, key in enumerate(
             [
                 "mp_type_type",
@@ -926,19 +919,6 @@
     out.open(fmpy)
 
     # MPY: header
-<<<<<<< HEAD
-    out.write_bytes(
-        bytearray(
-            [
-                ord("C"),
-                MPY_VERSION,
-                env.arch.mpy_feature,
-                MP_SMALL_INT_BITS,
-                QSTR_WINDOW_SIZE,
-            ]
-        )
-    )
-=======
     out.write_bytes(bytearray([ord("M"), MPY_VERSION, env.arch.mpy_feature, MP_SMALL_INT_BITS]))
 
     # MPY: n_qstr
@@ -957,13 +937,23 @@
         out.write_bytes(bytearray([MP_PERSISTENT_OBJ_STR]))
         out.write_uint(len(q))
         out.write_bytes(bytes(q, "utf8") + b"\x00")
->>>>>>> 9b486340
 
     # MPY: kind/len
     out.write_uint(len(env.full_text) << 3 | (MP_CODE_NATIVE_VIPER - MP_CODE_BYTECODE))
 
     # MPY: machine code
     out.write_bytes(env.full_text)
+
+    # MPY: n_qstr_link (assumes little endian)
+    out.write_uint(len(native_qstr_vals) + len(native_qstr_objs))
+    for q in range(len(native_qstr_vals)):
+        off = env.qstr_val_section.addr + q * env.arch.qstr_entry_size
+        out.write_uint(off << 2)
+        out.write_qstr(native_qstr_vals[q])
+    for q in range(len(native_qstr_objs)):
+        off = env.qstr_obj_section.addr + q * env.arch.word_size
+        out.write_uint(off << 2 | 3)
+        out.write_qstr(native_qstr_objs[q])
 
     # MPY: scope_flags
     scope_flags = MP_SCOPE_FLAG_VIPERRELOC
@@ -977,6 +967,7 @@
     if len(env.full_rodata):
         rodata_const_table_idx = 1
         out.write_uint(len(env.full_rodata))
+        out.write_bytes(env.full_rodata)
     if len(env.full_bss):
         bss_const_table_idx = 2
         out.write_uint(len(env.full_bss))
