--- conflicted
+++ resolved
@@ -1,6 +1,5 @@
 // options to control how Micro Python is built
 
-<<<<<<< HEAD
 #define MICROPY_RUNTIME_DEBUG       (0)
 
 // Linking with GNU readline causes binary to be licensed under GPL
@@ -9,8 +8,7 @@
 #endif
 
 #define MICROPY_ENABLE_GC           (1)
-=======
->>>>>>> 61f9b1c6
+
 #define MICROPY_EMIT_X64            (1)
 #define MICROPY_EMIT_THUMB          (0)
 #define MICROPY_EMIT_INLINE_THUMB   (0)
