--- conflicted
+++ resolved
@@ -95,11 +95,7 @@
     MICROPY_PY_TIME_DEF \
     { MP_OBJ_NEW_QSTR(MP_QSTR_microsocket), (mp_obj_t)&mp_module_socket }, \
     { MP_OBJ_NEW_QSTR(MP_QSTR__os), (mp_obj_t)&mp_module_os }, \
-<<<<<<< HEAD
     { MP_OBJ_NEW_QSTR(MP_QSTR_termios), (mp_obj_t)&mp_module_termios }, \
-    MICROPY_PY_TERMIOS_DEF \
-=======
->>>>>>> 14b6b7e0
     MICROPY_PY_TERMIOS_DEF \
 
 // type definitions for the specific machine
