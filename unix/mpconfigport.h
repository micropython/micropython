/*
 * This file is part of the Micro Python project, http://micropython.org/
 *
 * The MIT License (MIT)
 *
 * Copyright (c) 2013, 2014 Damien P. George
 *
 * Permission is hereby granted, free of charge, to any person obtaining a copy
 * of this software and associated documentation files (the "Software"), to deal
 * in the Software without restriction, including without limitation the rights
 * to use, copy, modify, merge, publish, distribute, sublicense, and/or sell
 * copies of the Software, and to permit persons to whom the Software is
 * furnished to do so, subject to the following conditions:
 *
 * The above copyright notice and this permission notice shall be included in
 * all copies or substantial portions of the Software.
 *
 * THE SOFTWARE IS PROVIDED "AS IS", WITHOUT WARRANTY OF ANY KIND, EXPRESS OR
 * IMPLIED, INCLUDING BUT NOT LIMITED TO THE WARRANTIES OF MERCHANTABILITY,
 * FITNESS FOR A PARTICULAR PURPOSE AND NONINFRINGEMENT. IN NO EVENT SHALL THE
 * AUTHORS OR COPYRIGHT HOLDERS BE LIABLE FOR ANY CLAIM, DAMAGES OR OTHER
 * LIABILITY, WHETHER IN AN ACTION OF CONTRACT, TORT OR OTHERWISE, ARISING FROM,
 * OUT OF OR IN CONNECTION WITH THE SOFTWARE OR THE USE OR OTHER DEALINGS IN
 * THE SOFTWARE.
 */

// options to control how Micro Python is built

#define MICROPY_RUNTIME_DEBUG       (0)

#define MICROPY_EMIT_X64            (1)
#define MICROPY_EMIT_THUMB          (0)
#define MICROPY_EMIT_INLINE_THUMB   (0)
#define MICROPY_ENABLE_GC           (1)
#define MICROPY_ENABLE_FINALISER    (1)
#define MICROPY_ENABLE_FROZENSET    (1)
#define MICROPY_MEM_STATS           (1)
#define MICROPY_DEBUG_PRINTERS      (1)
#define MICROPY_ENABLE_REPL_HELPERS (1)
#define MICROPY_ENABLE_LEXER_UNIX   (1)
#define MICROPY_ENABLE_SOURCE_LINE  (1)
#define MICROPY_FLOAT_IMPL          (MICROPY_FLOAT_IMPL_DOUBLE)
#define MICROPY_LONGINT_IMPL        (MICROPY_LONGINT_IMPL_MPZ)
#define MICROPY_PATH_MAX            (PATH_MAX)
#define MICROPY_STREAMS_NON_BLOCK   (1)
#define MICROPY_USE_COMPUTED_GOTO   (1)
#define MICROPY_MOD_SYS_EXIT        (1)
#define MICROPY_MOD_SYS_STDFILES    (1)
#define MICROPY_ENABLE_MOD_CMATH    (1)
// Define to MICROPY_ERROR_REPORTING_DETAILED to get function, etc.
// names in exception messages (may require more RAM).
#define MICROPY_ERROR_REPORTING     (MICROPY_ERROR_REPORTING_DETAILED)

extern const struct _mp_obj_module_t mp_module_time;
extern const struct _mp_obj_module_t mp_module_socket;
<<<<<<< HEAD
#define MICROPY_EXTRA_BUILTIN_MODULES \
    { MP_OBJ_NEW_QSTR(MP_QSTR_time), (mp_obj_t)&mp_module_time }, \
=======
extern const struct _mp_obj_module_t mp_module_ffi;

#if MICROPY_MOD_FFI
#define MICROPY_MOD_FFI_DEF { MP_OBJ_NEW_QSTR(MP_QSTR_ffi), (mp_obj_t)&mp_module_ffi },
#else
#define MICROPY_MOD_FFI_DEF
#endif
#if MICROPY_MOD_TIME
#define MICROPY_MOD_TIME_DEF { MP_OBJ_NEW_QSTR(MP_QSTR_time), (mp_obj_t)&mp_module_time },
#else
#define MICROPY_MOD_TIME_DEF
#endif

#define MICROPY_EXTRA_BUILTIN_MODULES \
    MICROPY_MOD_FFI_DEF \
    MICROPY_MOD_TIME_DEF \
>>>>>>> 561e4259
    { MP_OBJ_NEW_QSTR(MP_QSTR_microsocket), (mp_obj_t)&mp_module_socket }, \

// type definitions for the specific machine

#ifdef __LP64__
typedef long machine_int_t; // must be pointer size
typedef unsigned long machine_uint_t; // must be pointer size
#else
// These are definitions for machines where sizeof(int) == sizeof(void*),
// regardless for actual size.
typedef int machine_int_t; // must be pointer size
typedef unsigned int machine_uint_t; // must be pointer size
#endif

#define BYTES_PER_WORD sizeof(machine_int_t)

typedef void *machine_ptr_t; // must be of pointer size
typedef const void *machine_const_ptr_t; // must be of pointer size

extern const struct _mp_obj_fun_native_t mp_builtin_input_obj;
extern const struct _mp_obj_fun_native_t mp_builtin_open_obj;
#define MICROPY_EXTRA_BUILTINS \
    { MP_OBJ_NEW_QSTR(MP_QSTR_input), (mp_obj_t)&mp_builtin_input_obj }, \
    { MP_OBJ_NEW_QSTR(MP_QSTR_open), (mp_obj_t)&mp_builtin_open_obj },<|MERGE_RESOLUTION|>--- conflicted
+++ resolved
@@ -53,13 +53,9 @@
 
 extern const struct _mp_obj_module_t mp_module_time;
 extern const struct _mp_obj_module_t mp_module_socket;
-<<<<<<< HEAD
-#define MICROPY_EXTRA_BUILTIN_MODULES \
-    { MP_OBJ_NEW_QSTR(MP_QSTR_time), (mp_obj_t)&mp_module_time }, \
-=======
-extern const struct _mp_obj_module_t mp_module_ffi;
 
 #if MICROPY_MOD_FFI
+extern const struct _mp_obj_module_t mp_module_ffi;
 #define MICROPY_MOD_FFI_DEF { MP_OBJ_NEW_QSTR(MP_QSTR_ffi), (mp_obj_t)&mp_module_ffi },
 #else
 #define MICROPY_MOD_FFI_DEF
@@ -73,9 +69,8 @@
 #define MICROPY_EXTRA_BUILTIN_MODULES \
     MICROPY_MOD_FFI_DEF \
     MICROPY_MOD_TIME_DEF \
->>>>>>> 561e4259
     { MP_OBJ_NEW_QSTR(MP_QSTR_microsocket), (mp_obj_t)&mp_module_socket }, \
-
+    
 // type definitions for the specific machine
 
 #ifdef __LP64__
