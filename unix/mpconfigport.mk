--- conflicted
+++ resolved
@@ -10,8 +10,4 @@
 MICROPY_PY_TIME = 1
 
 # ffi module requires libffi (libffi-dev Debian package)
-<<<<<<< HEAD
-MICROPY_MOD_FFI = 0
-=======
-MICROPY_PY_FFI = 1
->>>>>>> 0405b221
+MICROPY_MOD_FFI = 0