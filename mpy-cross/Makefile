--- conflicted
+++ resolved
@@ -17,68 +17,4 @@
 override undefine PROG
 endif
 
-<<<<<<< HEAD
-include mpy-cross.mk
-=======
-include ../py/mkenv.mk
-
-# define main target
-PROG = mpy-cross
-
-# qstr definitions (must come before including py.mk)
-QSTR_DEFS = qstrdefsport.h
-
-# OS name, for simple autoconfig
-UNAME_S := $(shell uname -s)
-
-# include py core make definitions
-include $(TOP)/py/py.mk
-
-INC += -I.
-INC += -I$(BUILD)
-INC += -I$(TOP)
-
-# compiler settings
-CWARN = -Wall -Werror
-CWARN += -Wpointer-arith -Wuninitialized
-CFLAGS = $(INC) $(CWARN) -std=gnu99 $(CFLAGS_MOD) $(COPT) $(CFLAGS_EXTRA)
-CFLAGS += -fdata-sections -ffunction-sections -fno-asynchronous-unwind-tables
-
-# Debugging/Optimization
-ifdef DEBUG
-CFLAGS += -g
-COPT = -O0
-else
-COPT = -Os #-DNDEBUG
-endif
-
-# On OSX, 'gcc' is a symlink to clang unless a real gcc is installed.
-# The unix port of MicroPython on OSX must be compiled with clang,
-# while cross-compile ports require gcc, so we test here for OSX and
-# if necessary override the value of 'CC' set in py/mkenv.mk
-ifeq ($(UNAME_S),Darwin)
-CC = clang
-# Use clang syntax for map file
-LDFLAGS_ARCH = -Wl,-map,$@.map -Wl,-dead_strip
-else
-# Use gcc syntax for map file
-LDFLAGS_ARCH = -Wl,-Map=$@.map,--cref -Wl,--gc-sections
-endif
-LDFLAGS = $(LDFLAGS_MOD) $(LDFLAGS_ARCH) -lm $(LDFLAGS_EXTRA)
-
-# source files
-SRC_C = \
-	main.c \
-	gccollect.c \
-
-# Add fmode when compiling with mingw gcc
-COMPILER_TARGET := $(shell $(CC) -dumpmachine)
-ifneq (,$(findstring mingw,$(COMPILER_TARGET)))
-	SRC_C += ports/windows/fmode.c
-endif
-
-OBJ = $(PY_CORE_O)
-OBJ += $(addprefix $(BUILD)/, $(SRC_C:.c=.o))
-
-include $(TOP)/py/mkrules.mk
->>>>>>> b057fb8a
+include mpy-cross.mk