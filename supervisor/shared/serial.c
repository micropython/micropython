--- conflicted
+++ resolved
@@ -329,13 +329,10 @@
     #if CIRCUITPY_USB
     count += tud_cdc_available();
     #endif
-
-<<<<<<< HEAD
+  
     // Board-specific serial input.
     count += board_serial_bytes_available();
 
-=======
->>>>>>> f2d42e94
     // Port-specific serial input.
     count += port_serial_bytes_available();
 
