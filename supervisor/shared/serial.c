--- conflicted
+++ resolved
@@ -45,20 +45,11 @@
 #include "tusb.h"
 #endif
 
-<<<<<<< HEAD
-#if CIRCUITPY_CONSOLE_UART
-=======
 #if CIRCUITPY_WEB_WORKFLOW
 #include "supervisor/shared/web_workflow/websocket.h"
 #endif
 
-/*
- * Note: DEBUG_UART currently only works on STM32 and nRF.
- * Enabling on another platform will cause a crash.
- */
-
-#if defined(CIRCUITPY_DEBUG_UART_TX) || defined(CIRCUITPY_DEBUG_UART_RX)
->>>>>>> 2f9de1cb
+#if CIRCUITPY_CONSOLE_UART
 #include "py/mpprint.h"
 #include "shared-bindings/busio/UART.h"
 
