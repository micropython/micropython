--- conflicted
+++ resolved
@@ -6,11 +6,6 @@
 var current_path;
 var editable = undefined;
 
-<<<<<<< HEAD
-function set_upload_enabled(enabled) {
-    files.disabled = !enabled;
-    dirs.disabled = !enabled;
-=======
 function compareValues(a, b) {
     if (a.directory == b.directory && a.name.toLowerCase() === b.name.toLowerCase()) {
       return 0;
@@ -19,13 +14,14 @@
     } else {
       return a.name.toLowerCase() < b.name.toLowerCase() ? -1 : 1;
     }
->>>>>>> 2f0e209e
+}
+
+function set_upload_enabled(enabled) {
+    files.disabled = !enabled;
+    dirs.disabled = !enabled;
 }
 
 async function refresh_list() {
-
-
-
     current_path = window.location.hash.substr(1);
     if (current_path == "") {
         current_path = "/";
