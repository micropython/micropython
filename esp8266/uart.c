/******************************************************************************
 * Copyright 2013-2014 Espressif Systems (Wuxi)
 *
 * FileName: uart.c
 *
 * Description: Two UART mode configration and interrupt handler.
 *              Check your hardware connection while use this mode.
 *
 * Modification history:
 *     2014/3/12, v1.0 create this file.
*******************************************************************************/
#include "ets_sys.h"
#include "osapi.h"
#include "uart.h"
#include "osapi.h"
#include "uart_register.h"
#include "etshal.h"
#include "c_types.h"
#include "user_interface.h"
#include "esp_mphal.h"

// seems that this is missing in the Espressif SDK
#define FUNC_U0RXD 0

#define UART_REPL UART0

// UartDev is defined and initialized in rom code.
extern UartDevice UartDev;

// the uart to which OS messages go; -1 to disable
static int uart_os = UART_OS;

#if MICROPY_REPL_EVENT_DRIVEN
static os_event_t uart_evt_queue[16];
#endif

static void uart0_rx_intr_handler(void *para);

void soft_reset(void);
void mp_keyboard_interrupt(void);

/******************************************************************************
 * FunctionName : uart_config
 * Description  : Internal used function
 *                UART0 used for data TX/RX, RX buffer size is 0x100, interrupt enabled
 *                UART1 just used for debug output
 * Parameters   : uart_no, use UART0 or UART1 defined ahead
 * Returns      : NONE
*******************************************************************************/
static void ICACHE_FLASH_ATTR uart_config(uint8 uart_no) {
    if (uart_no == UART1) {
        PIN_FUNC_SELECT(PERIPHS_IO_MUX_GPIO2_U, FUNC_U1TXD_BK);
    } else {
        ETS_UART_INTR_ATTACH(uart0_rx_intr_handler, NULL);
        PIN_PULLUP_DIS(PERIPHS_IO_MUX_U0TXD_U);
        PIN_FUNC_SELECT(PERIPHS_IO_MUX_U0TXD_U, FUNC_U0TXD);
        PIN_FUNC_SELECT(PERIPHS_IO_MUX_U0RXD_U, FUNC_U0RXD);
    }

    uart_div_modify(uart_no, UART_CLK_FREQ / (UartDev.baut_rate));

    WRITE_PERI_REG(UART_CONF0(uart_no), UartDev.exist_parity
                 | UartDev.parity
                 | (UartDev.stop_bits << UART_STOP_BIT_NUM_S)
                 | (UartDev.data_bits << UART_BIT_NUM_S));

    // clear rx and tx fifo,not ready
    SET_PERI_REG_MASK(UART_CONF0(uart_no), UART_RXFIFO_RST | UART_TXFIFO_RST);
    CLEAR_PERI_REG_MASK(UART_CONF0(uart_no), UART_RXFIFO_RST | UART_TXFIFO_RST);

    if (uart_no == UART0) {
        // set rx fifo trigger
        WRITE_PERI_REG(UART_CONF1(uart_no),
                   ((0x10 & UART_RXFIFO_FULL_THRHD) << UART_RXFIFO_FULL_THRHD_S) |
                   ((0x10 & UART_RX_FLOW_THRHD) << UART_RX_FLOW_THRHD_S) |
                   UART_RX_FLOW_EN |
                   (0x02 & UART_RX_TOUT_THRHD) << UART_RX_TOUT_THRHD_S |
                   UART_RX_TOUT_EN);
        SET_PERI_REG_MASK(UART_INT_ENA(uart_no), UART_RXFIFO_TOUT_INT_ENA |
                      UART_FRM_ERR_INT_ENA);
    } else {
        WRITE_PERI_REG(UART_CONF1(uart_no),
                   ((UartDev.rcv_buff.TrigLvl & UART_RXFIFO_FULL_THRHD) << UART_RXFIFO_FULL_THRHD_S));
    }

    // clear all interrupt
    WRITE_PERI_REG(UART_INT_CLR(uart_no), 0xffff);
    // enable rx_interrupt
    SET_PERI_REG_MASK(UART_INT_ENA(uart_no), UART_RXFIFO_FULL_INT_ENA);
}

/******************************************************************************
 * FunctionName : uart1_tx_one_char
 * Description  : Internal used function
 *                Use uart1 interface to transfer one char
 * Parameters   : uint8 TxChar - character to tx
 * Returns      : OK
*******************************************************************************/
void uart_tx_one_char(uint8 uart, uint8 TxChar) {
    while (true) {
        uint32 fifo_cnt = READ_PERI_REG(UART_STATUS(uart)) & (UART_TXFIFO_CNT<<UART_TXFIFO_CNT_S);
        if ((fifo_cnt >> UART_TXFIFO_CNT_S & UART_TXFIFO_CNT) < 126) {
            break;
        }
    }
    WRITE_PERI_REG(UART_FIFO(uart), TxChar);
}

void uart_flush(uint8 uart) {
    while (true) {
        uint32 fifo_cnt = READ_PERI_REG(UART_STATUS(uart)) & (UART_TXFIFO_CNT<<UART_TXFIFO_CNT_S);
        if ((fifo_cnt >> UART_TXFIFO_CNT_S & UART_TXFIFO_CNT) == 0) {
            break;
        }
    }
}

/******************************************************************************
 * FunctionName : uart1_write_char
 * Description  : Internal used function
 *                Do some special deal while tx char is '\r' or '\n'
 * Parameters   : char c - character to tx
 * Returns      : NONE
*******************************************************************************/
static void ICACHE_FLASH_ATTR
uart_os_write_char(char c) {
    if (uart_os == -1) {
        return;
    }
    if (c == '\n') {
        uart_tx_one_char(uart_os, '\r');
        uart_tx_one_char(uart_os, '\n');
    } else if (c == '\r') {
    } else {
        uart_tx_one_char(uart_os, c);
    }
}

void ICACHE_FLASH_ATTR
uart_os_config(int uart) {
    uart_os = uart;
}


/******************************************************************************
 * FunctionName : uart0_rx_intr_handler
 * Description  : Internal used function
 *                UART0 interrupt handler, add self handle code inside
 * Parameters   : void *para - point to ETS_UART_INTR_ATTACH's arg
 * Returns      : NONE
*******************************************************************************/

static void uart0_rx_intr_handler(void *para) {
  /* uart0 and uart1 intr combine togther, when interrupt occur, see reg 0x3ff20020, bit2, bit0 represents
    * uart1 and uart0 respectively
    */

    uint8 uart_no = UART_REPL;

    if (UART_FRM_ERR_INT_ST == (READ_PERI_REG(UART_INT_ST(uart_no)) & UART_FRM_ERR_INT_ST)) {
        // frame error
        WRITE_PERI_REG(UART_INT_CLR(uart_no), UART_FRM_ERR_INT_CLR);
    }

    if (UART_RXFIFO_FULL_INT_ST == (READ_PERI_REG(UART_INT_ST(uart_no)) & UART_RXFIFO_FULL_INT_ST)) {
        // fifo full
        goto read_chars;
    } else if (UART_RXFIFO_TOUT_INT_ST == (READ_PERI_REG(UART_INT_ST(uart_no)) & UART_RXFIFO_TOUT_INT_ST)) {
        read_chars:
        ETS_UART_INTR_DISABLE();

        while (READ_PERI_REG(UART_STATUS(uart_no)) & (UART_RXFIFO_CNT << UART_RXFIFO_CNT_S)) {
            uint8 RcvChar = READ_PERI_REG(UART_FIFO(uart_no)) & 0xff;
            if (RcvChar == mp_interrupt_char && !UartDev.stdio_disable) {
                mp_keyboard_interrupt();
            } else {
                ringbuf_put(&input_buf, RcvChar);
            }
        }

        mp_hal_signal_input();

        // Clear pending FIFO interrupts
        WRITE_PERI_REG(UART_INT_CLR(UART_REPL), UART_RXFIFO_TOUT_INT_CLR | UART_RXFIFO_FULL_INT_ST);
        ETS_UART_INTR_ENABLE();
    }
}

// Waits at most timeout microseconds for at least 1 char to become ready for reading.
// Returns true if something available, false if not.
bool uart_rx_wait(uint32_t timeout_us) {
    uint32_t start = system_get_time();
    for (;;) {
        if (input_buf.iget != input_buf.iput) {
            return true; // have at least 1 char ready for reading
        }
        if (system_get_time() - start >= timeout_us) {
            return false; // timeout
        }
        ets_event_poll();
    }
}

<<<<<<< HEAD

=======
int uart_rx_any(uint8 uart) {
    if (input_buf.iget != input_buf.iput) {
        return true; // have at least 1 char ready for reading
    }
    return false;
}

int uart_tx_any_room(uint8 uart) {
    uint32_t fifo_cnt = READ_PERI_REG(UART_STATUS(uart)) & (UART_TXFIFO_CNT << UART_TXFIFO_CNT_S);
    if ((fifo_cnt >> UART_TXFIFO_CNT_S & UART_TXFIFO_CNT) >= 126) {
        return false;
    }
    return true;
}
>>>>>>> bd04ed3e

// Returns char from the input buffer, else -1 if buffer is empty.
int uart_rx_char(void) {
    return ringbuf_get(&input_buf);
}

int uart_rx_one_char(uint8 uart_no) {
    if (READ_PERI_REG(UART_STATUS(uart_no)) & (UART_RXFIFO_CNT << UART_RXFIFO_CNT_S)) {
        return READ_PERI_REG(UART_FIFO(uart_no)) & 0xff;
    }
    return -1;
}

/******************************************************************************
 * FunctionName : uart_init
 * Description  : user interface for init uart
 * Parameters   : UartBautRate uart0_br - uart0 bautrate
 *                UartBautRate uart1_br - uart1 bautrate
 * Returns      : NONE
*******************************************************************************/
void ICACHE_FLASH_ATTR uart_init(UartBautRate uart0_br, UartBautRate uart1_br) {
    // rom use 74880 baut_rate, here reinitialize
    UartDev.baut_rate = uart0_br;
    uart_config(UART0);
    UartDev.baut_rate = uart1_br;
    uart_config(UART1);
    ETS_UART_INTR_ENABLE();

    // install handler for "os" messages
    os_install_putc1((void *)uart_os_write_char);
}

void ICACHE_FLASH_ATTR uart_reattach() {
    uart_init(UART_BIT_RATE_74880, UART_BIT_RATE_74880);
}

void ICACHE_FLASH_ATTR uart_setup(uint8 uart) {
    ETS_UART_INTR_DISABLE();
    uart_config(uart);
    ETS_UART_INTR_ENABLE();
}

// Task-based UART interface

#include "py/obj.h"
#include "lib/utils/pyexec.h"

#if MICROPY_REPL_EVENT_DRIVEN
void uart_task_handler(os_event_t *evt) {
    if (pyexec_repl_active) {
        // TODO: Just returning here isn't exactly right.
        // What really should be done is something like
        // enquing delayed event to itself, for another
        // chance to feed data to REPL. Otherwise, there
        // can be situation when buffer has bunch of data,
        // and sits unprocessed, because we consumed all
        // processing signals like this.
        return;
    }

    int c, ret = 0;
    while ((c = ringbuf_get(&input_buf)) >= 0) {
        if (c == interrupt_char) {
            mp_keyboard_interrupt();
        }
        ret = pyexec_event_repl_process_char(c);
        if (ret & PYEXEC_FORCED_EXIT) {
            break;
        }
    }

    if (ret & PYEXEC_FORCED_EXIT) {
        soft_reset();
    }
}

void uart_task_init() {
    system_os_task(uart_task_handler, UART_TASK_ID, uart_evt_queue, sizeof(uart_evt_queue) / sizeof(*uart_evt_queue));
}
#endif<|MERGE_RESOLUTION|>--- conflicted
+++ resolved
@@ -201,9 +201,7 @@
     }
 }
 
-<<<<<<< HEAD
-
-=======
+
 int uart_rx_any(uint8 uart) {
     if (input_buf.iget != input_buf.iput) {
         return true; // have at least 1 char ready for reading
@@ -218,7 +216,6 @@
     }
     return true;
 }
->>>>>>> bd04ed3e
 
 // Returns char from the input buffer, else -1 if buffer is empty.
 int uart_rx_char(void) {
