# Internal math library is substantially smaller than toolchain one
INTERNAL_LIBM = 1

# Longints can be implemented as mpz, as longlong, or not
LONGINT_IMPL = MPZ

# These modules are implemented in ports/<port>/common-hal:
CIRCUITPY_FULL_BUILD ?= 1
CIRCUITPY_ALARM ?= 1
CIRCUITPY_AUDIOCORE ?= 1
CIRCUITPY_AUDIOMP3 ?= 0
CIRCUITPY_AUDIOBUSIO ?= 1
CIRCUITPY_AUDIOBUSIO_PDMIN ?= 0
CIRCUITPY_AUDIOBUSIO_I2SOUT ?= 1
CIRCUITPY_AUDIOIO ?= 0
CIRCUITPY_AUDIOMIXER ?= 1
CIRCUITPY_CANIO ?= 1
CIRCUITPY_COUNTIO ?= 1
CIRCUITPY_DUALBANK ?= 1
CIRCUITPY_FRAMEBUFFERIO ?= 1
CIRCUITPY_FREQUENCYIO ?= 1
CIRCUITPY_HASHLIB ?= 1
<<<<<<< HEAD
CIRCUITPY_IMAGECAPTURE ?= 0
CIRCUITPY_I2CPERIPHERAL ?= 1
=======
CIRCUITPY_IMAGECAPTURE ?= 1
CIRCUITPY_I2CTARGET ?= 1
>>>>>>> 5084de1b
CIRCUITPY_RGBMATRIX ?= 1
CIRCUITPY_ROTARYIO ?= 1
CIRCUITPY_NVM ?= 1
CIRCUITPY_PS2IO ?= 1
CIRCUITPY_TOUCHIO_USE_NATIVE ?= 1
CIRCUITPY_WIFI ?= 1
CIRCUITPY_WATCHDOG ?= 1

CIRCUITPY_ESPIDF ?= 1

ifeq ($(IDF_TARGET),esp32)
CIRCUITPY_BLEIO = 0
CIRCUITPY_BLEIO_HCI = 0
CIRCUITPY_PARALLELDISPLAY = 0
# Protomatter needs to support ESP32.
CIRCUITPY_RGBMATRIX = 0
CIRCUITPY_USB = 0
CIRCUITPY_BUILD_EXTENSIONS ?= bin
CIRCUITPY_ESP32_CAMERA ?= 1

else ifeq ($(IDF_TARGET),esp32c3)
CIRCUITPY_AESIO = 0
CIRCUITPY_ALARM = 0
CIRCUITPY_AUDIOBUSIO = 0
CIRCUITPY_BLEIO = 1
CIRCUITPY_BLEIO_HCI = 0
CIRCUITPY_COUNTIO = 0
CIRCUITPY_DUALBANK = 0
CIRCUITPY_FREQUENCYIO = 0
CIRCUITPY_PARALLELDISPLAY = 0
CIRCUITPY_PS2IO = 0
CIRCUITPY_ROTARYIO = 0
CIRCUITPY_TOUCHIO ?= 1
CIRCUITPY_TOUCHIO_USE_NATIVE = 0
CIRCUITPY_USB = 0
CIRCUITPY_BUILD_EXTENSIONS ?= bin

else ifeq ($(IDF_TARGET),esp32s3)
CIRCUITPY_BLEIO = 1
CIRCUITPY_BLEIO_HCI = 0
CIRCUITPY_PARALLELDISPLAY = 0
CIRCUITPY_BUILD_EXTENSIONS ?= bin,uf2
CIRCUITPY_ESP32_CAMERA ?= 1

else ifeq ($(IDF_TARGET),esp32s2)
# No BLE on S2
CIRCUITPY_BLEIO = 0
CIRCUITPY_BLEIO_HCI = 0
CIRCUITPY_BUILD_EXTENSIONS ?= bin,uf2
CIRCUITPY_ESP32_CAMERA ?= 1
endif

# From ESP32-S2/S3 Technical Reference Manual:
#
# Endpoint number 0 always present (bi-directional, consisting of EP0 IN and EP0 OUT)
# Six additional endpoints (endpoint numbers 1 to 6), configurable as IN or OUT
# Maximum of five IN endpoints concurrently active at any time (including EP0 IN)
#
# Due to the limited number of endpoints, some USB devices will be off by default.
# For instance MIDI is available, but the device is turned off. It can be turned on
# only if something else is turned off, such as HID.
USB_NUM_ENDPOINT_PAIRS = 7
USB_NUM_IN_ENDPOINTS = 5

CIRCUITPY_ESP32_CAMERA ?= 0
CIRCUITPY_GIFIO ?= $(CIRCUITPY_ESP32_CAMERA)
CIRCUITPY_QRIO ?= $(CIRCUITPY_ESP32_CAMERA)<|MERGE_RESOLUTION|>--- conflicted
+++ resolved
@@ -20,13 +20,8 @@
 CIRCUITPY_FRAMEBUFFERIO ?= 1
 CIRCUITPY_FREQUENCYIO ?= 1
 CIRCUITPY_HASHLIB ?= 1
-<<<<<<< HEAD
 CIRCUITPY_IMAGECAPTURE ?= 0
-CIRCUITPY_I2CPERIPHERAL ?= 1
-=======
-CIRCUITPY_IMAGECAPTURE ?= 1
 CIRCUITPY_I2CTARGET ?= 1
->>>>>>> 5084de1b
 CIRCUITPY_RGBMATRIX ?= 1
 CIRCUITPY_ROTARYIO ?= 1
 CIRCUITPY_NVM ?= 1
