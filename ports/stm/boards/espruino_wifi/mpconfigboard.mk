--- conflicted
+++ resolved
@@ -15,8 +15,4 @@
 # Too big for the flash
 CIRCUITPY_AUDIOCORE = 0
 CIRCUITPY_AUDIOPWMIO = 0
-<<<<<<< HEAD
-CIRCUITPY_KEYPAD = 0
-=======
-CIRCUITPY_ULAB = 0
->>>>>>> a4d64524
+CIRCUITPY_ULAB = 0