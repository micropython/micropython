--- conflicted
+++ resolved
@@ -48,15 +48,9 @@
     return (duty * period) / ((1 << 16) - 1);
 }
 
-<<<<<<< HEAD
-STATIC bool timer_get_optimal_divisors(uint32_t*period, uint32_t*prescaler,
-                                       uint32_t frequency, uint32_t source_freq) {
-    //Find the largest possible period supported by this frequency
-=======
 STATIC void timer_get_optimal_divisors(uint32_t *period, uint32_t *prescaler,
     uint32_t frequency, uint32_t source_freq) {
     // Find the largest possible period supported by this frequency
->>>>>>> d0125617
     for (int i = 0; i < (1 << 16); i++) {
         *period = source_freq / (i * frequency);
         if (*period < (1 << 16) && *period >= 2) {
@@ -142,17 +136,9 @@
         }
         tim_frequencies[self->tim->tim_index - 1] = frequency;
         stm_peripherals_timer_reserve(TIMx);
-<<<<<<< HEAD
-    } else { //no match found
+    } else { // no match found
         if (tim_chan_taken || tim_taken_internal) {
             return PWMOUT_ALL_TIMERS_ON_PIN_IN_USE;
-=======
-    } else { // no match found
-        if (tim_chan_taken) {
-            mp_raise_ValueError(translate("No more timers available on this pin."));
-        } else if (tim_taken_internal) {
-            mp_raise_ValueError(translate("Timer was reserved for internal use - declare PWM pins earlier in the program"));
->>>>>>> d0125617
         } else if (tim_taken_f_mismatch) {
             return PWMOUT_INVALID_FREQUENCY_ON_PIN;
         } else if (var_freq_mismatch) {
@@ -197,7 +183,7 @@
         }
     }
 
-    // Channel/PWM init
+    //Channel/PWM init
     self->chan_handle.OCMode = TIM_OCMODE_PWM1;
     self->chan_handle.Pulse = timer_get_internal_duty(duty, period);
     self->chan_handle.OCPolarity = TIM_OCPOLARITY_HIGH;
