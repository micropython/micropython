--- conflicted
+++ resolved
@@ -227,14 +227,13 @@
 
     // Disable ROSC.
     rosc_hw->ctrl = ROSC_CTRL_ENABLE_VALUE_DISABLE << ROSC_CTRL_ENABLE_LSB;
-<<<<<<< HEAD
+
     #if PICO_RP2040
     if (watchdog_active) {
         // Configure Power-On State Machine to reset the ROSC on a watchdog timeout.
         psm_hw->wdsel |= PSM_WDSEL_ROSC_BITS;
     }
     #endif
-=======
 
     #if DEBUG_LIGHTSLEEP
     #if PICO_RP2040
@@ -245,7 +244,7 @@
     #endif
 
     bool alarm_armed = false;
->>>>>>> 09541b78
+
     if (n_args == 0) {
         #if MICROPY_PY_NETWORK_CYW43
         gpio_set_dormant_irq_enabled(CYW43_PIN_WL_HOST_WAKE, GPIO_IRQ_LEVEL_HIGH, true);
