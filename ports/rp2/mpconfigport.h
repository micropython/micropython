/*
 * This file is part of the MicroPython project, http://micropython.org/
 *
 * The MIT License (MIT)
 *
 * Copyright (c) 2020-2021 Damien P. George
 *
 * Permission is hereby granted, free of charge, to any person obtaining a copy
 * of this software and associated documentation files (the "Software"), to deal
 * in the Software without restriction, including without limitation the rights
 * to use, copy, modify, merge, publish, distribute, sublicense, and/or sell
 * copies of the Software, and to permit persons to whom the Software is
 * furnished to do so, subject to the following conditions:
 *
 * The above copyright notice and this permission notice shall be included in
 * all copies or substantial portions of the Software.
 *
 * THE SOFTWARE IS PROVIDED "AS IS", WITHOUT WARRANTY OF ANY KIND, EXPRESS OR
 * IMPLIED, INCLUDING BUT NOT LIMITED TO THE WARRANTIES OF MERCHANTABILITY,
 * FITNESS FOR A PARTICULAR PURPOSE AND NONINFRINGEMENT. IN NO EVENT SHALL THE
 * AUTHORS OR COPYRIGHT HOLDERS BE LIABLE FOR ANY CLAIM, DAMAGES OR OTHER
 * LIABILITY, WHETHER IN AN ACTION OF CONTRACT, TORT OR OTHERWISE, ARISING FROM,
 * OUT OF OR IN CONNECTION WITH THE SOFTWARE OR THE USE OR OTHER DEALINGS IN
 * THE SOFTWARE.
 */

// Options controlling how MicroPython is built, overriding defaults in py/mpconfig.h

#include <stdint.h>
#include "hardware/spi.h"
#include "hardware/sync.h"
#include "pico/binary_info.h"

#include "mpconfigboard.h"

#define MICROPY_PY_LVGL                         (1)
#define MICROPY_PY_LODEPNG                      (1)

// Board and hardware specific configuration
#define MICROPY_HW_MCU_NAME                     "RP2040"
#define MICROPY_HW_ENABLE_UART_REPL             (0) // useful if there is no USB
#define MICROPY_HW_ENABLE_USBDEV                (1)

#ifndef MICROPY_CONFIG_ROM_LEVEL
#define MICROPY_CONFIG_ROM_LEVEL                (MICROPY_CONFIG_ROM_LEVEL_EXTRA_FEATURES)
#endif

// Memory allocation policies
#define MICROPY_GC_STACK_ENTRY_TYPE             uint16_t
#define MICROPY_ALLOC_PATH_MAX                  (128)
#define MICROPY_QSTR_BYTES_IN_HASH              (1)

// MicroPython emitters
#define MICROPY_PERSISTENT_CODE_LOAD            (1)
#define MICROPY_EMIT_THUMB                      (1)
#define MICROPY_EMIT_THUMB_ARMV7M               (0)
#define MICROPY_EMIT_INLINE_THUMB               (1)
#define MICROPY_EMIT_INLINE_THUMB_FLOAT         (0)
#define MICROPY_EMIT_INLINE_THUMB_ARMV7M        (0)

// Optimisations
#define MICROPY_OPT_COMPUTED_GOTO               (1)

// Features currently overriden for rp2, planned to be brought in line with
// other ports
#define MICROPY_PY_BUILTINS_EXECFILE            (0)
#define MICROPY_PY_BUILTINS_NOTIMPLEMENTED      (0)
#define MICROPY_REPL_EMACS_KEYS                 (0)

// Python internal features
#define MICROPY_READER_VFS                      (1)
#define MICROPY_ENABLE_GC                       (1)
#define MICROPY_ENABLE_EMERGENCY_EXCEPTION_BUF  (1)
#define MICROPY_LONGINT_IMPL                    (MICROPY_LONGINT_IMPL_MPZ)
#define MICROPY_FLOAT_IMPL                      (MICROPY_FLOAT_IMPL_FLOAT)
#define MICROPY_SCHEDULER_DEPTH                 (8)

// Fine control over Python builtins, classes, modules, etc
#define MICROPY_PY_BUILTINS_HELP_TEXT           rp2_help_text
#define MICROPY_PY_SYS_PLATFORM                 "rp2"
#define MICROPY_PY_THREAD                       (1)
#define MICROPY_PY_THREAD_GIL                   (0)

// Extended modules
#define MICROPY_EPOCH_IS_1970                   (1)
#define MICROPY_PY_URE_MATCH_GROUPS             (1)
#define MICROPY_PY_URE_MATCH_SPAN_START_END     (1)
#define MICROPY_PY_UTIME_MP_HAL                 (1)
#define MICROPY_PY_URANDOM_SEED_INIT_FUNC       (rosc_random_u32())
#define MICROPY_PY_MACHINE                      (1)
#define MICROPY_PY_MACHINE_PIN_MAKE_NEW         mp_pin_make_new
#define MICROPY_PY_MACHINE_BITSTREAM            (1)
#define MICROPY_PY_MACHINE_PULSE                (1)
#define MICROPY_PY_MACHINE_PWM                  (1)
#define MICROPY_PY_MACHINE_PWM_DUTY_U16_NS      (1)
#define MICROPY_PY_MACHINE_PWM_INCLUDEFILE      "ports/rp2/machine_pwm.c"
#define MICROPY_PY_MACHINE_I2C                  (1)
#define MICROPY_PY_MACHINE_SOFTI2C              (1)
#define MICROPY_PY_MACHINE_SPI                  (1)
#define MICROPY_PY_MACHINE_SPI_MSB              (SPI_MSB_FIRST)
#define MICROPY_PY_MACHINE_SPI_LSB              (SPI_LSB_FIRST)
#define MICROPY_PY_MACHINE_SOFTSPI              (1)
#define MICROPY_PY_ONEWIRE                      (1)
#define MICROPY_VFS                             (1)
#define MICROPY_VFS_LFS2                        (1)
#define MICROPY_VFS_FAT                         (1)

// fatfs configuration
#define MICROPY_FATFS_ENABLE_LFN                (1)
#define MICROPY_FATFS_LFN_CODE_PAGE             437 /* 1=SFN/ANSI 437=LFN/U.S.(OEM) */
#define MICROPY_FATFS_RPATH                     (2)

// Use VfsLfs2's types for fileio/textio
#define mp_type_fileio mp_type_vfs_lfs2_fileio
#define mp_type_textio mp_type_vfs_lfs2_textio

// Use VFS's functions for import stat and builtin open
#define mp_import_stat mp_vfs_import_stat
#define mp_builtin_open_obj mp_vfs_open_obj

// Hooks to add builtins

#define MICROPY_PORT_BUILTINS \
    { MP_ROM_QSTR(MP_QSTR_open), MP_ROM_PTR(&mp_builtin_open_obj) },

extern const struct _mp_obj_module_t mp_module_machine;
extern const struct _mp_obj_module_t mp_module_network;
extern const struct _mp_obj_module_t mp_module_onewire;
extern const struct _mp_obj_module_t mp_module_rp2;
extern const struct _mp_obj_module_t mp_module_uos;
extern const struct _mp_obj_module_t mp_module_usocket;
extern const struct _mp_obj_module_t mp_module_utime;
extern const struct _mp_obj_module_t mp_module_lvgl;
extern const struct _mp_obj_module_t mp_module_lodepng;

#if MICROPY_PY_LVGL
#define MICROPY_PORT_LVGL_DEF \
    { MP_OBJ_NEW_QSTR(MP_QSTR_lvgl), (mp_obj_t)&mp_module_lvgl },

#else
#define MICROPY_PORT_LVGL_DEF
#endif

#if MICROPY_PY_LODEPNG
#define MICROPY_PORT_LODEPNG_DEF { MP_OBJ_NEW_QSTR(MP_QSTR_lodepng), (mp_obj_t)&mp_module_lodepng },
#else
#define MICROPY_PORT_LODEPNG_DEF
#endif

#if MICROPY_PY_USOCKET
#define SOCKET_BUILTIN_MODULE               { MP_ROM_QSTR(MP_QSTR_usocket), MP_ROM_PTR(&mp_module_usocket) },
#else
#define SOCKET_BUILTIN_MODULE
#endif
#if MICROPY_PY_NETWORK
#define NETWORK_BUILTIN_MODULE              { MP_ROM_QSTR(MP_QSTR_network), MP_ROM_PTR(&mp_module_network) },
#define NETWORK_ROOT_POINTERS               mp_obj_list_t mod_network_nic_list;
#else
#define NETWORK_BUILTIN_MODULE
#define NETWORK_ROOT_POINTERS
#endif

#if MICROPY_PY_BLUETOOTH
#define MICROPY_PORT_ROOT_POINTER_BLUETOOTH struct _machine_uart_obj_t *mp_bthci_uart;
#else
#define MICROPY_PORT_ROOT_POINTER_BLUETOOTH
#endif

#if MICROPY_BLUETOOTH_NIMBLE
struct _mp_bluetooth_nimble_root_pointers_t;
struct _mp_bluetooth_nimble_malloc_t;
#define MICROPY_PORT_ROOT_POINTER_BLUETOOTH_NIMBLE struct _mp_bluetooth_nimble_malloc_t *bluetooth_nimble_memory; struct _mp_bluetooth_nimble_root_pointers_t *bluetooth_nimble_root_pointers;
#else
#define MICROPY_PORT_ROOT_POINTER_BLUETOOTH_NIMBLE
#endif

#if MICROPY_PY_NETWORK_NINAW10
// This Network interface requires the extended socket state.
#ifndef MICROPY_PY_USOCKET_EXTENDED_STATE
#define MICROPY_PY_USOCKET_EXTENDED_STATE   (1)
#endif
// It also requires an additional root pointer for the SPI object.
#define MICROPY_PORT_ROOT_POINTER_NINAW10   struct _machine_spi_obj_t *mp_wifi_spi;
extern const struct _mod_network_nic_type_t mod_network_nic_type_nina;
#define MICROPY_HW_NIC_NINAW10              { MP_ROM_QSTR(MP_QSTR_WLAN), MP_ROM_PTR(&mod_network_nic_type_nina) },
#else
#define MICROPY_HW_NIC_NINAW10
#define MICROPY_PORT_ROOT_POINTER_NINAW10
#endif

#define MICROPY_PORT_BUILTIN_MODULES \
    { MP_OBJ_NEW_QSTR(MP_QSTR_machine), (mp_obj_t)&mp_module_machine }, \
    { MP_OBJ_NEW_QSTR(MP_QSTR__onewire), (mp_obj_t)&mp_module_onewire }, \
    { MP_OBJ_NEW_QSTR(MP_QSTR__rp2), (mp_obj_t)&mp_module_rp2 }, \
    { MP_ROM_QSTR(MP_QSTR_uos), MP_ROM_PTR(&mp_module_uos) }, \
    { MP_ROM_QSTR(MP_QSTR_utime), MP_ROM_PTR(&mp_module_utime) }, \
<<<<<<< HEAD
    MICROPY_PORT_LVGL_DEF \
    MICROPY_PORT_LODEPNG_DEF \

#if MICROPY_PY_LVGL
#ifndef MICROPY_INCLUDED_PY_MPSTATE_H
#define MICROPY_INCLUDED_PY_MPSTATE_H
#include "lib/lv_bindings/lvgl/src/misc/lv_gc.h"
#undef MICROPY_INCLUDED_PY_MPSTATE_H
#else
#include "lib/lv_bindings/lvgl/src/misc/lv_gc.h"
#endif
#else
#define LV_ROOTS
#endif
=======
    SOCKET_BUILTIN_MODULE \
    NETWORK_BUILTIN_MODULE \

#define MICROPY_PORT_NETWORK_INTERFACES \
    MICROPY_HW_NIC_NINAW10  \
>>>>>>> da4b38e7

#ifndef MICROPY_BOARD_ROOT_POINTERS
#define MICROPY_BOARD_ROOT_POINTERS
#endif

#define MICROPY_PORT_ROOT_POINTERS \
    LV_ROOTS \
    void *mp_lv_user_data; \
    const char *readline_hist[8]; \
    void *machine_pin_irq_obj[30]; \
    void *rp2_pio_irq_obj[2]; \
    void *rp2_state_machine_irq_obj[8]; \
    void *rp2_uart_rx_buffer[2]; \
    void *rp2_uart_tx_buffer[2]; \
    void *machine_i2s_obj[2]; \
    NETWORK_ROOT_POINTERS \
    MICROPY_BOARD_ROOT_POINTERS \
    MICROPY_PORT_ROOT_POINTER_NINAW10 \
    MICROPY_PORT_ROOT_POINTER_BLUETOOTH \
        MICROPY_PORT_ROOT_POINTER_BLUETOOTH_NIMBLE \

#define MP_STATE_PORT MP_STATE_VM

// Miscellaneous settings

// TODO need to look and see if these could/should be spinlock/mutex
#define MICROPY_BEGIN_ATOMIC_SECTION()     save_and_disable_interrupts()
#define MICROPY_END_ATOMIC_SECTION(state)  restore_interrupts(state)

#if MICROPY_HW_ENABLE_USBDEV
#define MICROPY_HW_USBDEV_TASK_HOOK extern void tud_task(void); tud_task();
#define MICROPY_VM_HOOK_COUNT (10)
#define MICROPY_VM_HOOK_INIT static uint vm_hook_divisor = MICROPY_VM_HOOK_COUNT;
#define MICROPY_VM_HOOK_POLL if (--vm_hook_divisor == 0) { \
        vm_hook_divisor = MICROPY_VM_HOOK_COUNT; \
        MICROPY_HW_USBDEV_TASK_HOOK \
}
#define MICROPY_VM_HOOK_LOOP MICROPY_VM_HOOK_POLL
#define MICROPY_VM_HOOK_RETURN MICROPY_VM_HOOK_POLL
#else
#define MICROPY_HW_USBDEV_TASK_HOOK
#endif

#define MICROPY_EVENT_POLL_HOOK \
    do { \
        extern void mp_handle_pending(bool); \
        mp_handle_pending(true); \
        best_effort_wfe_or_timeout(make_timeout_time_ms(1)); \
        MICROPY_HW_USBDEV_TASK_HOOK \
    } while (0);

#define MICROPY_MAKE_POINTER_CALLABLE(p) ((void *)((mp_uint_t)(p) | 1))

#define MP_SSIZE_MAX (0x7fffffff)
typedef intptr_t mp_int_t; // must be pointer size
typedef uintptr_t mp_uint_t; // must be pointer size
typedef intptr_t mp_off_t;

// We need to provide a declaration/definition of alloca()
#include <alloca.h>

#define BINARY_INFO_TAG_MICROPYTHON BINARY_INFO_MAKE_TAG('M', 'P')
#define BINARY_INFO_ID_MP_FROZEN 0x4a99d719
#define MICROPY_FROZEN_LIST_ITEM(name, file) bi_decl(bi_string(BINARY_INFO_TAG_MICROPYTHON, BINARY_INFO_ID_MP_FROZEN, name))

extern uint32_t rosc_random_u32(void);<|MERGE_RESOLUTION|>--- conflicted
+++ resolved
@@ -194,9 +194,10 @@
     { MP_OBJ_NEW_QSTR(MP_QSTR__rp2), (mp_obj_t)&mp_module_rp2 }, \
     { MP_ROM_QSTR(MP_QSTR_uos), MP_ROM_PTR(&mp_module_uos) }, \
     { MP_ROM_QSTR(MP_QSTR_utime), MP_ROM_PTR(&mp_module_utime) }, \
-<<<<<<< HEAD
     MICROPY_PORT_LVGL_DEF \
     MICROPY_PORT_LODEPNG_DEF \
+    SOCKET_BUILTIN_MODULE \
+    NETWORK_BUILTIN_MODULE \
 
 #if MICROPY_PY_LVGL
 #ifndef MICROPY_INCLUDED_PY_MPSTATE_H
@@ -209,13 +210,9 @@
 #else
 #define LV_ROOTS
 #endif
-=======
-    SOCKET_BUILTIN_MODULE \
-    NETWORK_BUILTIN_MODULE \
 
 #define MICROPY_PORT_NETWORK_INTERFACES \
     MICROPY_HW_NIC_NINAW10  \
->>>>>>> da4b38e7
 
 #ifndef MICROPY_BOARD_ROOT_POINTERS
 #define MICROPY_BOARD_ROOT_POINTERS
