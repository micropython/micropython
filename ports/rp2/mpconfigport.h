--- conflicted
+++ resolved
@@ -131,47 +131,6 @@
 // Use VfsLfs2's types for fileio/textio
 #define mp_type_fileio mp_type_vfs_lfs2_fileio
 #define mp_type_textio mp_type_vfs_lfs2_textio
-<<<<<<< HEAD
-
-// Use VFS's functions for import stat and builtin open
-#define mp_import_stat mp_vfs_import_stat
-#define mp_builtin_open_obj mp_vfs_open_obj
-
-// Hooks to add builtins
-
-#define MICROPY_PORT_BUILTINS \
-    { MP_ROM_QSTR(MP_QSTR_open), MP_ROM_PTR(&mp_builtin_open_obj) },
-
-extern const struct _mp_obj_module_t mp_module_machine;
-extern const struct _mp_obj_module_t mp_module_network;
-extern const struct _mp_obj_module_t mp_module_onewire;
-extern const struct _mp_obj_module_t mp_module_rp2;
-extern const struct _mp_obj_module_t mp_module_uos;
-extern const struct _mp_obj_module_t mp_module_usocket;
-extern const struct _mp_obj_module_t mp_module_utime;
-extern const struct _mp_obj_module_t mp_module_lvgl;
-extern const struct _mp_obj_module_t mp_module_lodepng;
-
-#if MICROPY_PY_LVGL
-#define MICROPY_PORT_LVGL_DEF \
-    { MP_OBJ_NEW_QSTR(MP_QSTR_lvgl), (mp_obj_t)&mp_module_lvgl },
-
-#else
-#define MICROPY_PORT_LVGL_DEF
-#endif
-
-#if MICROPY_PY_LODEPNG
-#define MICROPY_PORT_LODEPNG_DEF { MP_OBJ_NEW_QSTR(MP_QSTR_lodepng), (mp_obj_t)&mp_module_lodepng },
-#else
-#define MICROPY_PORT_LODEPNG_DEF
-#endif
-
-#if MICROPY_PY_USOCKET
-#define SOCKET_BUILTIN_MODULE               { MP_ROM_QSTR(MP_QSTR_usocket), MP_ROM_PTR(&mp_module_usocket) },
-#else
-#define SOCKET_BUILTIN_MODULE
-=======
->>>>>>> 9b486340
 #endif
 
 #if MICROPY_PY_NETWORK
@@ -208,18 +167,6 @@
 #define MICROPY_PORT_ROOT_POINTER_NINAW10
 #endif
 
-<<<<<<< HEAD
-#define MICROPY_PORT_BUILTIN_MODULES \
-    { MP_OBJ_NEW_QSTR(MP_QSTR_machine), (mp_obj_t)&mp_module_machine }, \
-    { MP_OBJ_NEW_QSTR(MP_QSTR__onewire), (mp_obj_t)&mp_module_onewire }, \
-    { MP_OBJ_NEW_QSTR(MP_QSTR__rp2), (mp_obj_t)&mp_module_rp2 }, \
-    { MP_ROM_QSTR(MP_QSTR_uos), MP_ROM_PTR(&mp_module_uos) }, \
-    { MP_ROM_QSTR(MP_QSTR_utime), MP_ROM_PTR(&mp_module_utime) }, \
-    MICROPY_PORT_LVGL_DEF \
-    MICROPY_PORT_LODEPNG_DEF \
-    SOCKET_BUILTIN_MODULE \
-    NETWORK_BUILTIN_MODULE \
-=======
 #if MICROPY_PY_NETWORK_WIZNET5K
 #if MICROPY_PY_LWIP
 extern const struct _mp_obj_type_t mod_network_nic_type_wiznet5k;
@@ -234,7 +181,6 @@
 #ifndef MICROPY_BOARD_NETWORK_INTERFACES
 #define MICROPY_BOARD_NETWORK_INTERFACES
 #endif
->>>>>>> 9b486340
 
 #if MICROPY_PY_LVGL
 #ifndef MICROPY_INCLUDED_PY_MPSTATE_H
