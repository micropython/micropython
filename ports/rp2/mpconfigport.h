/*
 * This file is part of the MicroPython project, http://micropython.org/
 *
 * The MIT License (MIT)
 *
 * Copyright (c) 2020-2021 Damien P. George
 *
 * Permission is hereby granted, free of charge, to any person obtaining a copy
 * of this software and associated documentation files (the "Software"), to deal
 * in the Software without restriction, including without limitation the rights
 * to use, copy, modify, merge, publish, distribute, sublicense, and/or sell
 * copies of the Software, and to permit persons to whom the Software is
 * furnished to do so, subject to the following conditions:
 *
 * The above copyright notice and this permission notice shall be included in
 * all copies or substantial portions of the Software.
 *
 * THE SOFTWARE IS PROVIDED "AS IS", WITHOUT WARRANTY OF ANY KIND, EXPRESS OR
 * IMPLIED, INCLUDING BUT NOT LIMITED TO THE WARRANTIES OF MERCHANTABILITY,
 * FITNESS FOR A PARTICULAR PURPOSE AND NONINFRINGEMENT. IN NO EVENT SHALL THE
 * AUTHORS OR COPYRIGHT HOLDERS BE LIABLE FOR ANY CLAIM, DAMAGES OR OTHER
 * LIABILITY, WHETHER IN AN ACTION OF CONTRACT, TORT OR OTHERWISE, ARISING FROM,
 * OUT OF OR IN CONNECTION WITH THE SOFTWARE OR THE USE OR OTHER DEALINGS IN
 * THE SOFTWARE.
 */

// Options controlling how MicroPython is built, overriding defaults in py/mpconfig.h

#include <stdint.h>
#include "hardware/spi.h"
#include "hardware/sync.h"
#include "pico/binary_info.h"

#include "mpconfigboard.h"

// Board and hardware specific configuration
#define MICROPY_HW_MCU_NAME                     "RP2040"
#define MICROPY_HW_ENABLE_UART_REPL             (0) // useful if there is no USB
#define MICROPY_HW_ENABLE_USBDEV                (1)

#ifndef MICROPY_CONFIG_ROM_LEVEL
#define MICROPY_CONFIG_ROM_LEVEL                (MICROPY_CONFIG_ROM_LEVEL_EXTRA_FEATURES)
#endif

// Memory allocation policies
#define MICROPY_GC_STACK_ENTRY_TYPE             uint16_t
#define MICROPY_ALLOC_PATH_MAX                  (128)
#define MICROPY_QSTR_BYTES_IN_HASH              (1)

// MicroPython emitters
#define MICROPY_PERSISTENT_CODE_LOAD            (1)
#define MICROPY_EMIT_THUMB                      (1)
#define MICROPY_EMIT_THUMB_ARMV7M               (0)
#define MICROPY_EMIT_INLINE_THUMB               (1)
#define MICROPY_EMIT_INLINE_THUMB_FLOAT         (0)
#define MICROPY_EMIT_INLINE_THUMB_ARMV7M        (0)

// Optimisations
#define MICROPY_OPT_COMPUTED_GOTO               (1)

// Features currently overriden for rp2, planned to be brought in line with
// other ports
#define MICROPY_PY_BUILTINS_EXECFILE            (0)
#define MICROPY_PY_BUILTINS_NOTIMPLEMENTED      (0)
#define MICROPY_REPL_EMACS_KEYS                 (0)

// Python internal features
#define MICROPY_READER_VFS                      (1)
#define MICROPY_ENABLE_GC                       (1)
#define MICROPY_ENABLE_EMERGENCY_EXCEPTION_BUF  (1)
#define MICROPY_LONGINT_IMPL                    (MICROPY_LONGINT_IMPL_MPZ)
#define MICROPY_FLOAT_IMPL                      (MICROPY_FLOAT_IMPL_FLOAT)
#define MICROPY_SCHEDULER_DEPTH                 (8)

// Fine control over Python builtins, classes, modules, etc
#define MICROPY_PY_BUILTINS_HELP_TEXT           rp2_help_text
#define MICROPY_PY_SYS_PLATFORM                 "rp2"
<<<<<<< HEAD
#define MICROPY_PY_THREAD                       (1)
=======
#define MICROPY_PY_UERRNO                       (1)
//#define MICROPY_PY_THREAD                       (1)
#define MICROPY_PY_THREAD                       (0)
>>>>>>> c2bfc018
#define MICROPY_PY_THREAD_GIL                   (0)

#define MICROPY_PY_NETWORK                      (1)
#define MICROPY_PY_USOCKET                      (1)
// Extended modules
#define MICROPY_EPOCH_IS_1970                   (1)
#define MICROPY_PY_URE_MATCH_GROUPS             (1)
#define MICROPY_PY_URE_MATCH_SPAN_START_END     (1)
#define MICROPY_PY_UTIME_MP_HAL                 (1)
#define MICROPY_PY_URANDOM_SEED_INIT_FUNC       (rosc_random_u32())
#define MICROPY_PY_MACHINE                      (1)
#define MICROPY_PY_MACHINE_PIN_MAKE_NEW         mp_pin_make_new
#define MICROPY_PY_MACHINE_PULSE                (1)
#define MICROPY_PY_MACHINE_PWM                  (1)
#define MICROPY_PY_MACHINE_PWM_DUTY_U16_NS      (1)
#define MICROPY_PY_MACHINE_PWM_INCLUDEFILE      "ports/rp2/machine_pwm.c"
#define MICROPY_PY_MACHINE_I2C                  (1)
#define MICROPY_PY_MACHINE_SOFTI2C              (1)
#define MICROPY_PY_MACHINE_SPI                  (1)
#define MICROPY_PY_MACHINE_SPI_MSB              (SPI_MSB_FIRST)
#define MICROPY_PY_MACHINE_SPI_LSB              (SPI_LSB_FIRST)
#define MICROPY_PY_MACHINE_SOFTSPI              (1)
#define MICROPY_PY_ONEWIRE                      (1)
#define MICROPY_VFS                             (1)
#define MICROPY_VFS_LFS2                        (1)
#define MICROPY_VFS_FAT                         (1)

// fatfs configuration
#define MICROPY_FATFS_ENABLE_LFN                (1)
#define MICROPY_FATFS_LFN_CODE_PAGE             437 /* 1=SFN/ANSI 437=LFN/U.S.(OEM) */
#define MICROPY_FATFS_RPATH                     (2)

// Use VfsLfs2's types for fileio/textio
#define mp_type_fileio mp_type_vfs_lfs2_fileio
#define mp_type_textio mp_type_vfs_lfs2_textio

// Use VFS's functions for import stat and builtin open
#define mp_import_stat mp_vfs_import_stat
#define mp_builtin_open_obj mp_vfs_open_obj

// Hooks to add builtins

#define MICROPY_PORT_BUILTINS \
    { MP_ROM_QSTR(MP_QSTR_open), MP_ROM_PTR(&mp_builtin_open_obj) },

extern const struct _mp_obj_module_t mp_module_machine;
extern const struct _mp_obj_module_t mp_module_network;
extern const struct _mp_obj_module_t mp_module_onewire;
extern const struct _mp_obj_module_t mp_module_rp2;
extern const struct _mp_obj_module_t mp_module_uos;
extern const struct _mp_obj_module_t mp_module_usocket;
extern const struct _mp_obj_module_t mp_module_utime;

#if MICROPY_PY_USOCKET
#define SOCKET_BUILTIN_MODULE               { MP_ROM_QSTR(MP_QSTR_usocket), MP_ROM_PTR(&mp_module_usocket) },
#else
#define SOCKET_BUILTIN_MODULE
#endif
#if MICROPY_PY_NETWORK
#define NETWORK_BUILTIN_MODULE              { MP_ROM_QSTR(MP_QSTR_network), MP_ROM_PTR(&mp_module_network) },
#define NETWORK_ROOT_POINTERS               mp_obj_list_t mod_network_nic_list;
#else
#define NETWORK_BUILTIN_MODULE
#define NETWORK_ROOT_POINTERS
#endif

#if MICROPY_PY_WIZNET5K
extern const struct _mod_network_nic_type_t mod_network_nic_type_wiznet5k;
#define MICROPY_HW_NIC_WIZNET5K             { MP_ROM_QSTR(MP_QSTR_WIZNET5K), MP_ROM_PTR(&mod_network_nic_type_wiznet5k) },
#else
#define MICROPY_HW_NIC_WIZNET5K
#endif


#if MICROPY_PY_BLUETOOTH
#define MICROPY_PORT_ROOT_POINTER_BLUETOOTH struct _machine_uart_obj_t *mp_bthci_uart;
#else
#define MICROPY_PORT_ROOT_POINTER_BLUETOOTH
#endif

#if MICROPY_BLUETOOTH_NIMBLE
struct _mp_bluetooth_nimble_root_pointers_t;
struct _mp_bluetooth_nimble_malloc_t;
#define MICROPY_PORT_ROOT_POINTER_BLUETOOTH_NIMBLE struct _mp_bluetooth_nimble_malloc_t *bluetooth_nimble_memory; struct _mp_bluetooth_nimble_root_pointers_t *bluetooth_nimble_root_pointers;
#else
#define MICROPY_PORT_ROOT_POINTER_BLUETOOTH_NIMBLE
#endif

#define MICROPY_PORT_BUILTIN_MODULES \
    { MP_OBJ_NEW_QSTR(MP_QSTR_machine), (mp_obj_t)&mp_module_machine }, \
    { MP_OBJ_NEW_QSTR(MP_QSTR__onewire), (mp_obj_t)&mp_module_onewire }, \
    { MP_OBJ_NEW_QSTR(MP_QSTR__rp2), (mp_obj_t)&mp_module_rp2 }, \
    { MP_ROM_QSTR(MP_QSTR_uos), MP_ROM_PTR(&mp_module_uos) }, \
    { MP_ROM_QSTR(MP_QSTR_utime), MP_ROM_PTR(&mp_module_utime) }, \
    SOCKET_BUILTIN_MODULE \
    NETWORK_BUILTIN_MODULE \

#ifndef MICROPY_BOARD_ROOT_POINTERS
#define MICROPY_BOARD_ROOT_POINTERS
#endif

#define MICROPY_PORT_NETWORK_INTERFACES \
    MICROPY_HW_NIC_WIZNET5K \

#define MICROPY_PORT_ROOT_POINTERS \
    const char *readline_hist[8]; \
    void *machine_pin_irq_obj[30]; \
    void *rp2_pio_irq_obj[2]; \
    void *rp2_state_machine_irq_obj[8]; \
    void *rp2_uart_rx_buffer[2]; \
    void *rp2_uart_tx_buffer[2]; \
    NETWORK_ROOT_POINTERS \
    MICROPY_BOARD_ROOT_POINTERS \
    MICROPY_PORT_ROOT_POINTER_BLUETOOTH \
        MICROPY_PORT_ROOT_POINTER_BLUETOOTH_NIMBLE \

#define MP_STATE_PORT MP_STATE_VM

// Miscellaneous settings

// TODO need to look and see if these could/should be spinlock/mutex
#define MICROPY_BEGIN_ATOMIC_SECTION()     save_and_disable_interrupts()
#define MICROPY_END_ATOMIC_SECTION(state)  restore_interrupts(state)

#if MICROPY_HW_ENABLE_USBDEV
#define MICROPY_HW_USBDEV_TASK_HOOK extern void tud_task(void); tud_task();
#define MICROPY_VM_HOOK_COUNT (10)
#define MICROPY_VM_HOOK_INIT static uint vm_hook_divisor = MICROPY_VM_HOOK_COUNT;
#define MICROPY_VM_HOOK_POLL if (--vm_hook_divisor == 0) { \
        vm_hook_divisor = MICROPY_VM_HOOK_COUNT; \
        MICROPY_HW_USBDEV_TASK_HOOK \
}
#define MICROPY_VM_HOOK_LOOP MICROPY_VM_HOOK_POLL
#define MICROPY_VM_HOOK_RETURN MICROPY_VM_HOOK_POLL
#else
#define MICROPY_HW_USBDEV_TASK_HOOK
#endif


#define MICROPY_EVENT_POLL_HOOK \
    do { \
        extern void mp_handle_pending(bool); \
        mp_handle_pending(true); \
        best_effort_wfe_or_timeout(make_timeout_time_ms(1)); \
        MICROPY_HW_USBDEV_TASK_HOOK \
    } while (0);

#define MICROPY_THREAD_YIELD()
#define MICROPY_MAKE_POINTER_CALLABLE(p) ((void *)((mp_uint_t)(p) | 1))

#define MP_SSIZE_MAX (0x7fffffff)
typedef intptr_t mp_int_t; // must be pointer size
typedef uintptr_t mp_uint_t; // must be pointer size
typedef intptr_t mp_off_t;

// We need to provide a declaration/definition of alloca()
#include <alloca.h>

#define BINARY_INFO_TAG_MICROPYTHON BINARY_INFO_MAKE_TAG('M', 'P')
#define BINARY_INFO_ID_MP_FROZEN 0x4a99d719
#define MICROPY_FROZEN_LIST_ITEM(name, file) bi_decl(bi_string(BINARY_INFO_TAG_MICROPYTHON, BINARY_INFO_ID_MP_FROZEN, name))

extern uint32_t rosc_random_u32(void);<|MERGE_RESOLUTION|>--- conflicted
+++ resolved
@@ -75,13 +75,8 @@
 // Fine control over Python builtins, classes, modules, etc
 #define MICROPY_PY_BUILTINS_HELP_TEXT           rp2_help_text
 #define MICROPY_PY_SYS_PLATFORM                 "rp2"
-<<<<<<< HEAD
+#define MICROPY_PY_UERRNO                       (1)
 #define MICROPY_PY_THREAD                       (1)
-=======
-#define MICROPY_PY_UERRNO                       (1)
-//#define MICROPY_PY_THREAD                       (1)
-#define MICROPY_PY_THREAD                       (0)
->>>>>>> c2bfc018
 #define MICROPY_PY_THREAD_GIL                   (0)
 
 #define MICROPY_PY_NETWORK                      (1)
