/*
 * This file is part of the MicroPython project, http://micropython.org/
 *
 * The MIT License (MIT)
 *
 * Copyright (c) 2014 Damien P. George
 *
 * Permission is hereby granted, free of charge, to any person obtaining a copy
 * of this software and associated documentation files (the "Software"), to deal
 * in the Software without restriction, including without limitation the rights
 * to use, copy, modify, merge, publish, distribute, sublicense, and/or sell
 * copies of the Software, and to permit persons to whom the Software is
 * furnished to do so, subject to the following conditions:
 *
 * The above copyright notice and this permission notice shall be included in
 * all copies or substantial portions of the Software.
 *
 * THE SOFTWARE IS PROVIDED "AS IS", WITHOUT WARRANTY OF ANY KIND, EXPRESS OR
 * IMPLIED, INCLUDING BUT NOT LIMITED TO THE WARRANTIES OF MERCHANTABILITY,
 * FITNESS FOR A PARTICULAR PURPOSE AND NONINFRINGEMENT. IN NO EVENT SHALL THE
 * AUTHORS OR COPYRIGHT HOLDERS BE LIABLE FOR ANY CLAIM, DAMAGES OR OTHER
 * LIABILITY, WHETHER IN AN ACTION OF CONTRACT, TORT OR OTHERWISE, ARISING FROM,
 * OUT OF OR IN CONNECTION WITH THE SOFTWARE OR THE USE OR OTHER DEALINGS IN
 * THE SOFTWARE.
 */

#include <stdio.h>
#include <string.h>

#include "py/compile.h"
#include "py/runtime.h"
#include "py/stackctrl.h"
#include "py/mperrno.h"
#include "py/mphal.h"
#include "py/gc.h"

// This needs to be defined before any ESP SDK headers are included
#define USE_US_TIMER 1

#include "extmod/misc.h"
#include "lib/mp-readline/readline.h"
#include "lib/utils/pyexec.h"
#include "gccollect.h"
#include "user_interface.h"

STATIC char heap[38 * 1024];

STATIC void mp_reset(void) {
    mp_stack_set_top((void*)0x40000000);
    mp_stack_set_limit(8192);
    mp_hal_init();
    gc_init(heap, heap + sizeof(heap));
    mp_init();
    mp_obj_list_init(mp_sys_path, 0);
    mp_obj_list_append(mp_sys_path, MP_OBJ_NEW_QSTR(MP_QSTR_)); // current dir (or base dir of the script)
    mp_obj_list_append(mp_sys_path, MP_OBJ_NEW_QSTR(MP_QSTR__slash_lib));
    mp_obj_list_append(mp_sys_path, MP_OBJ_NEW_QSTR(MP_QSTR__slash_));
    mp_obj_list_init(mp_sys_argv, 0);
    #if MICROPY_EMIT_XTENSA || MICROPY_EMIT_INLINE_XTENSA
    extern void esp_native_code_init(void);
    esp_native_code_init();
    #endif
    pin_init0();
    readline_init0();
    dupterm_task_init();

    // Activate UART(0) on dupterm slot 1 for the REPL
    {
        mp_obj_t args[2];
        args[0] = MP_OBJ_NEW_SMALL_INT(0);
        args[1] = MP_OBJ_NEW_SMALL_INT(115200);
        args[0] = pyb_uart_type.make_new(&pyb_uart_type, 2, 0, args);
        args[1] = MP_OBJ_NEW_SMALL_INT(1);
        extern mp_obj_t os_dupterm(size_t n_args, const mp_obj_t *args);
        os_dupterm(2, args);
    }

    #if MICROPY_MODULE_FROZEN
    pyexec_frozen_module("_boot.py");
    pyexec_file("boot.py");
    if (pyexec_mode_kind == PYEXEC_MODE_FRIENDLY_REPL) {
        pyexec_file("main.py");
    }
<<<<<<< HEAD
#endif

    // Check if there are any dupterm objects registered and if not then
    // activate UART(0), or else there will never be any chance to get a REPL
    size_t idx;
    for (idx = 0; idx < MICROPY_PY_OS_DUPTERM; ++idx) {
        if (MP_STATE_VM(dupterm_objs[idx]) != MP_OBJ_NULL) {
            break;
        }
    }
    if (idx == MICROPY_PY_OS_DUPTERM) {
        mp_obj_t args[2];
        args[0] = MP_OBJ_NEW_SMALL_INT(0);
        args[1] = MP_OBJ_NEW_SMALL_INT(115200);
        args[0] = pyb_uart_type.make_new(&pyb_uart_type, 2, 0, args);
        args[1] = MP_OBJ_NEW_SMALL_INT(1);
        extern mp_obj_t os_dupterm(size_t n_args, const mp_obj_t *args);
        os_dupterm(2, args);
        mp_hal_stdout_tx_str("Activated UART(0) for REPL\r\n");
    }
=======
    #endif
>>>>>>> eb446ec2
}

void soft_reset(void) {
    gc_sweep_all();
    mp_hal_stdout_tx_str("PYB: soft reboot\r\n");
    mp_hal_delay_us(10000); // allow UART to flush output
    mp_reset();
    #if MICROPY_REPL_EVENT_DRIVEN
    pyexec_event_repl_init();
    #endif
}

void init_done(void) {
    // Configure sleep, and put the radio to sleep if no interfaces are active
    wifi_fpm_set_sleep_type(MODEM_SLEEP_T);
    if (wifi_get_opmode() == NULL_MODE) {
        wifi_fpm_open();
        wifi_fpm_do_sleep(0xfffffff);
    }

    #if MICROPY_REPL_EVENT_DRIVEN
    uart_task_init();
    #endif
    mp_reset();
    mp_hal_stdout_tx_str("\r\n");
    #if MICROPY_REPL_EVENT_DRIVEN
    pyexec_event_repl_init();
    #endif

    #if !MICROPY_REPL_EVENT_DRIVEN
soft_reset:
    for (;;) {
        if (pyexec_mode_kind == PYEXEC_MODE_RAW_REPL) {
            if (pyexec_raw_repl() != 0) {
                break;
            }
        } else {
            if (pyexec_friendly_repl() != 0) {
                break;
            }
        }
    }
    soft_reset();
    goto soft_reset;
    #endif
}

void user_init(void) {
    system_timer_reinit();
    system_init_done_cb(init_done);
}

#if !MICROPY_VFS
mp_lexer_t *mp_lexer_new_from_file(const char *filename) {
    mp_raise_OSError(MP_ENOENT);
}

mp_import_stat_t mp_import_stat(const char *path) {
    (void)path;
    return MP_IMPORT_STAT_NO_EXIST;
}

mp_obj_t mp_builtin_open(size_t n_args, const mp_obj_t *args, mp_map_t *kwargs) {
    return mp_const_none;
}
MP_DEFINE_CONST_FUN_OBJ_KW(mp_builtin_open_obj, 1, mp_builtin_open);

#endif

void MP_FASTCODE(nlr_jump_fail)(void *val) {
    printf("NLR jump failed\n");
    for (;;) {
    }
}

//void __assert(const char *file, int line, const char *func, const char *expr) {
void __assert(const char *file, int line, const char *expr) {
    printf("Assertion '%s' failed, at file %s:%d\n", expr, file, line);
    for (;;) {
    }
}

#if !MICROPY_DEBUG_PRINTERS
// With MICROPY_DEBUG_PRINTERS disabled DEBUG_printf is not defined but it
// is still needed by esp-open-lwip for debugging output, so define it here.
#include <stdarg.h>
int mp_vprintf(const mp_print_t *print, const char *fmt, va_list args);
int DEBUG_printf(const char *fmt, ...) {
    va_list ap;
    va_start(ap, fmt);
    int ret = mp_vprintf(MICROPY_DEBUG_PRINTER, fmt, ap);
    va_end(ap);
    return ret;
}
#endif<|MERGE_RESOLUTION|>--- conflicted
+++ resolved
@@ -81,30 +81,7 @@
     if (pyexec_mode_kind == PYEXEC_MODE_FRIENDLY_REPL) {
         pyexec_file("main.py");
     }
-<<<<<<< HEAD
-#endif
-
-    // Check if there are any dupterm objects registered and if not then
-    // activate UART(0), or else there will never be any chance to get a REPL
-    size_t idx;
-    for (idx = 0; idx < MICROPY_PY_OS_DUPTERM; ++idx) {
-        if (MP_STATE_VM(dupterm_objs[idx]) != MP_OBJ_NULL) {
-            break;
-        }
-    }
-    if (idx == MICROPY_PY_OS_DUPTERM) {
-        mp_obj_t args[2];
-        args[0] = MP_OBJ_NEW_SMALL_INT(0);
-        args[1] = MP_OBJ_NEW_SMALL_INT(115200);
-        args[0] = pyb_uart_type.make_new(&pyb_uart_type, 2, 0, args);
-        args[1] = MP_OBJ_NEW_SMALL_INT(1);
-        extern mp_obj_t os_dupterm(size_t n_args, const mp_obj_t *args);
-        os_dupterm(2, args);
-        mp_hal_stdout_tx_str("Activated UART(0) for REPL\r\n");
-    }
-=======
     #endif
->>>>>>> eb446ec2
 }
 
 void soft_reset(void) {
