/*
 * This file is part of the MicroPython project, http://micropython.org/
 *
 * The MIT License (MIT)
 *
 * Copyright (c) 2014 Damien P. George
 * Copyright (c) 2015-2016 Paul Sokolovsky
 *
 * Permission is hereby granted, free of charge, to any person obtaining a copy
 * of this software and associated documentation files (the "Software"), to deal
 * in the Software without restriction, including without limitation the rights
 * to use, copy, modify, merge, publish, distribute, sublicense, and/or sell
 * copies of the Software, and to permit persons to whom the Software is
 * furnished to do so, subject to the following conditions:
 *
 * The above copyright notice and this permission notice shall be included in
 * all copies or substantial portions of the Software.
 *
 * THE SOFTWARE IS PROVIDED "AS IS", WITHOUT WARRANTY OF ANY KIND, EXPRESS OR
 * IMPLIED, INCLUDING BUT NOT LIMITED TO THE WARRANTIES OF MERCHANTABILITY,
 * FITNESS FOR A PARTICULAR PURPOSE AND NONINFRINGEMENT. IN NO EVENT SHALL THE
 * AUTHORS OR COPYRIGHT HOLDERS BE LIABLE FOR ANY CLAIM, DAMAGES OR OTHER
 * LIABILITY, WHETHER IN AN ACTION OF CONTRACT, TORT OR OTHERWISE, ARISING FROM,
 * OUT OF OR IN CONNECTION WITH THE SOFTWARE OR THE USE OR OTHER DEALINGS IN
 * THE SOFTWARE.
 */

#include <stdio.h>
#include <string.h>

#include "py/builtin.h"
#include "py/compile.h"
#include "py/runtime.h"
#include "py/stackctrl.h"
#include "py/mperrno.h"
#include "py/mphal.h"
#include "py/gc.h"

#include "extmod/misc.h"
#include "extmod/modmachine.h"
#include "shared/readline/readline.h"
#include "shared/runtime/pyexec.h"
#include "gccollect.h"
#include "user_interface.h"

#if MICROPY_PY_ESPNOW
#include "modespnow.h"
#endif

<<<<<<< HEAD
STATIC char heap[45 * 1024];
=======
static char heap[38 * 1024];
>>>>>>> a61c446c

static void mp_reset(void) {
    mp_stack_set_top((void *)0x40000000);
    mp_stack_set_limit(8192);
    mp_hal_init();
    gc_init(heap, heap + sizeof(heap));
    mp_init();
    mp_obj_list_append(mp_sys_path, MP_OBJ_NEW_QSTR(MP_QSTR__slash_lib));
    mp_obj_list_append(mp_sys_path, MP_OBJ_NEW_QSTR(MP_QSTR__slash_));
    #if MICROPY_EMIT_XTENSA || MICROPY_EMIT_INLINE_XTENSA
    extern void esp_native_code_init(void);
    esp_native_code_init();
    #endif
    pin_init0();
    readline_init0();

    // Activate UART(0) on dupterm slot 1 for the REPL
    {
        mp_obj_t args[2];
        args[0] = MP_OBJ_NEW_SMALL_INT(0);
        args[1] = MP_OBJ_NEW_SMALL_INT(115200);
        args[0] = MP_OBJ_TYPE_GET_SLOT(&machine_uart_type, make_new)(&machine_uart_type, 2, 0, args);
        args[1] = MP_OBJ_NEW_SMALL_INT(1);
        mp_os_dupterm_obj.fun.var(2, args);
    }

    #if MICROPY_PY_ESPNOW
    espnow_deinit(mp_const_none);
    #endif

    #if MICROPY_MODULE_FROZEN
    #ifdef MICROPY_DFM
    scan_dynamic_frozen(NULL, NULL);
    #endif
    pyexec_frozen_module("_boot.py", false);
    int ret = pyexec_file_if_exists("boot.py");
    if (pyexec_mode_kind == PYEXEC_MODE_FRIENDLY_REPL && ret != 0) {
        pyexec_file_if_exists("main.py");
    }
    #endif
}

void soft_reset(void) {
    gc_sweep_all();
    mp_hal_stdout_tx_str("MPY: soft reboot\r\n");
    mp_hal_delay_us(10000); // allow UART to flush output
    mp_reset();
    #if MICROPY_REPL_EVENT_DRIVEN
    pyexec_event_repl_init();
    #endif
}

void init_done(void) {
    // Configure sleep, and put the radio to sleep if no interfaces are active
    wifi_fpm_set_sleep_type(MODEM_SLEEP_T);
    if (wifi_get_opmode() == NULL_MODE) {
        wifi_fpm_open();
        wifi_fpm_do_sleep(0xfffffff);
    }

    #if MICROPY_REPL_EVENT_DRIVEN
    uart_task_init();
    #endif
    mp_reset();
    mp_hal_stdout_tx_str("\r\n");
    #if MICROPY_REPL_EVENT_DRIVEN
    pyexec_event_repl_init();
    #endif

    #if !MICROPY_REPL_EVENT_DRIVEN
soft_reset:
    for (;;) {
        if (pyexec_mode_kind == PYEXEC_MODE_RAW_REPL) {
            if (pyexec_raw_repl() != 0) {
                break;
            }
        } else {
            if (pyexec_friendly_repl() != 0) {
                break;
            }
        }
    }
    soft_reset();
    goto soft_reset;
    #endif
}

void user_init(void) {
    system_timer_reinit();
    system_init_done_cb(init_done);
}

#if !MICROPY_VFS
mp_lexer_t *mp_lexer_new_from_file(qstr filename) {
    mp_raise_OSError(MP_ENOENT);
}

mp_import_stat_t mp_import_stat(const char *path) {
    (void)path;
    return MP_IMPORT_STAT_NO_EXIST;
}

mp_obj_t mp_builtin_open(size_t n_args, const mp_obj_t *args, mp_map_t *kwargs) {
    return mp_const_none;
}
MP_DEFINE_CONST_FUN_OBJ_KW(mp_builtin_open_obj, 1, mp_builtin_open);

#endif

void MP_FASTCODE(nlr_jump_fail)(void *val) {
    printf("NLR jump failed\n");
    for (;;) {
    }
}

// void __assert(const char *file, int line, const char *func, const char *expr) {
void __assert(const char *file, int line, const char *expr) {
    printf("Assertion '%s' failed, at file %s:%d\n", expr, file, line);
    for (;;) {
    }
}

#if !MICROPY_DEBUG_PRINTERS
// With MICROPY_DEBUG_PRINTERS disabled DEBUG_printf is not defined but it
// is still needed by esp-open-lwip for debugging output, so define it here.
#include <stdarg.h>
int mp_vprintf(const mp_print_t *print, const char *fmt, va_list args);
int DEBUG_printf(const char *fmt, ...) {
    va_list ap;
    va_start(ap, fmt);
    int ret = mp_vprintf(MICROPY_DEBUG_PRINTER, fmt, ap);
    va_end(ap);
    return ret;
}
#endif<|MERGE_RESOLUTION|>--- conflicted
+++ resolved
@@ -47,11 +47,7 @@
 #include "modespnow.h"
 #endif
 
-<<<<<<< HEAD
-STATIC char heap[45 * 1024];
-=======
-static char heap[38 * 1024];
->>>>>>> a61c446c
+static char heap[45 * 1024];
 
 static void mp_reset(void) {
     mp_stack_set_top((void *)0x40000000);
