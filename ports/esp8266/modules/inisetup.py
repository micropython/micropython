import uos
import network
from flashbdev import bdev

def wifi():
    import ubinascii
    ap_if = network.WLAN(network.AP_IF)
    essid = b"MicroPython-%s" % ubinascii.hexlify(ap_if.config("mac")[-3:])
    ap_if.config(essid=essid, authmode=network.AUTH_WPA_WPA2_PSK, password=b"micropythoN")

def check_bootsec():
    buf = bytearray(bdev.SEC_SIZE)
    bdev.readblocks(0, buf)
    empty = True
    for b in buf:
        if b != 0xff:
            empty = False
            break
    if empty:
        return True
    fs_corrupted()

def fs_corrupted():
    import time
    while 1:
        print("""\
The FAT filesystem starting at sector %d with size %d sectors appears to
be corrupted. If you had important data there, you may want to make a flash
snapshot to try to recover it. Otherwise, perform factory reprogramming
of MicroPython firmware (completely erase flash, followed by firmware
programming).
""" % (bdev.START_SEC, bdev.blocks))
        time.sleep(3)

def setup():
    check_bootsec()
    print("Performing initial setup")
    wifi()
    uos.VfsFat.mkfs(bdev)
    vfs = uos.VfsFat(bdev)
    uos.mount(vfs, '/')
    with open("boot.py", "w") as f:
        f.write("""\
# This file is executed on every boot (including wake-boot from deepsleep)
#import esp
#esp.osdebug(None)
import uos, machine
<<<<<<< HEAD
uos.dupterm(machine.UART(0, 115200), 1)
=======
#uos.dupterm(None, 1) # disable REPL on UART(0)
>>>>>>> eb446ec2
import gc
#import webrepl
#webrepl.start()
gc.collect()
""")
    return vfs<|MERGE_RESOLUTION|>--- conflicted
+++ resolved
@@ -45,11 +45,7 @@
 #import esp
 #esp.osdebug(None)
 import uos, machine
-<<<<<<< HEAD
-uos.dupterm(machine.UART(0, 115200), 1)
-=======
 #uos.dupterm(None, 1) # disable REPL on UART(0)
->>>>>>> eb446ec2
 import gc
 #import webrepl
 #webrepl.start()
