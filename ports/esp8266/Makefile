# Select the board to build for: if not given on the command line,
# then default to GENERIC.
BOARD ?= GENERIC

# If the build directory is not given, make it reflect the board name.
BUILD ?= build-$(BOARD)

BOARD_DIR ?= boards/$(BOARD)
ifeq ($(wildcard $(BOARD_DIR)/.),)
$(error Invalid BOARD specified: $(BOARD_DIR))
endif

include ../../py/mkenv.mk

# Optional
-include $(BOARD_DIR)/mpconfigboard.mk

# qstr definitions (must come before including py.mk)
QSTR_DEFS = qstrdefsport.h #$(BUILD)/pins_qstr.h
QSTR_GLOBAL_DEPENDENCIES = $(BOARD_DIR)/mpconfigboard.h

MICROPY_PY_USSL = 1
MICROPY_SSL_AXTLS = 1
AXTLS_DEFS_EXTRA = -Dabort=abort_ -DRT_MAX_PLAIN_LENGTH=1024 -DRT_EXTRA=4096
<<<<<<< HEAD
MICROPY_FATFS ?= 1
=======
>>>>>>> 973f6878
MICROPY_PY_BTREE ?= 1
BTREE_DEFS_EXTRA = -DDEFPSIZE=1024 -DMINCACHE=3

FROZEN_MANIFEST ?= boards/manifest.py
FROZEN_DIR ?=
FROZEN_MPY_DIR ?=

# include py core make definitions
include $(TOP)/py/py.mk

GIT_SUBMODULES = lib/axtls lib/berkeley-db-1.xx

FWBIN = $(BUILD)/firmware-combined.bin
PORT ?= /dev/ttyACM0
BAUD ?= 115200
FLASH_MODE ?= qio
FLASH_SIZE ?= detect
CROSS_COMPILE = xtensa-lx106-elf-
ESP_SDK = $(shell $(CC) -print-sysroot)/usr

INC += -I.
INC += -I$(TOP)
INC += -I$(BUILD)
INC += -I$(ESP_SDK)/include

# UART for "os" messages. 0 is normal UART as used by MicroPython REPL,
# 1 is debug UART (tx only), -1 to disable.
UART_OS = 0

CFLAGS_XTENSA = -fsingle-precision-constant -Wdouble-promotion \
	-D__ets__ -DICACHE_FLASH \
	-fno-inline-functions \
	-Wl,-EL -mlongcalls -mtext-section-literals -mforce-l32 \
	-DLWIP_OPEN_SRC

CFLAGS = $(INC) -Wall -Wpointer-arith -Werror -std=gnu99 -nostdlib -DUART_OS=$(UART_OS) \
	$(CFLAGS_XTENSA) $(CFLAGS_MOD) $(COPT) $(CFLAGS_EXTRA) -I$(BOARD_DIR)

LD_FILES ?= boards/esp8266.ld
LDFLAGS = -nostdlib -T $(LD_FILES) -Map=$(@:.elf=.map) --cref
LIBS = -L$(ESP_SDK)/lib -lmain -ljson -llwip_open -lpp -lnet80211 -lwpa -lphy -lnet80211 $(LDFLAGS_MOD)

LIBGCC_FILE_NAME = $(shell $(CC) $(CFLAGS) -print-libgcc-file-name)
LIBS += -L$(dir $(LIBGCC_FILE_NAME)) -lgcc

# Debugging/Optimization
ifeq ($(DEBUG), 1)
CFLAGS += -g
COPT = -O0
else
CFLAGS += -fdata-sections -ffunction-sections
COPT += -Os -DNDEBUG
LDFLAGS += --gc-sections
endif

# Options for mpy-cross
MPY_CROSS_FLAGS += -march=xtensa

SRC_C = \
	strtoll.c \
	main.c \
	help.c \
	esp_mphal.c \
	esp_init_data.c \
	gccollect.c \
	lexerstr32.c \
	uart.c \
	esppwm.c \
	espneopixel.c \
	espapa102.c \
	intr.c \
	modpyb.c \
	modmachine.c \
	machine_pin.c \
	machine_pwm.c \
	machine_rtc.c \
	machine_adc.c \
	machine_uart.c \
	machine_wdt.c \
	machine_hspi.c \
	modesp.c \
	modnetwork.c \
	modutime.c \
	moduos.c \
	ets_alt_task.c \
	fatfs_port.c \
	posix_helpers.c \
	hspi.c \
	$(wildcard $(BOARD_DIR)/*.c) \
	$(SRC_MOD)

EXTMOD_SRC_C = $(addprefix extmod/,\
	modlwip.c \
	modonewire.c \
        )

LIB_SRC_C = $(addprefix lib/,\
	libc/string0.c \
	libm/math.c \
	libm/fmodf.c \
	libm/nearbyintf.c \
	libm/ef_sqrt.c \
	libm/kf_rem_pio2.c \
	libm/kf_sin.c \
	libm/kf_cos.c \
	libm/kf_tan.c \
	libm/ef_rem_pio2.c \
	libm/sf_sin.c \
	libm/sf_cos.c \
	libm/sf_tan.c \
	libm/sf_frexp.c \
	libm/sf_modf.c \
	libm/sf_ldexp.c \
	libm/asinfacosf.c \
	libm/atanf.c \
	libm/atan2f.c \
	mp-readline/readline.c \
	netutils/netutils.c \
	timeutils/timeutils.c \
	utils/pyexec.c \
	utils/interrupt_char.c \
	utils/sys_stdio_mphal.c \
	)

DRIVERS_SRC_C = $(addprefix drivers/,\
	bus/softspi.c \
	dht/dht.c \
        )

SRC_S = \
	gchelper.s \

OBJ =
OBJ += $(PY_O)
OBJ += $(addprefix $(BUILD)/, $(SRC_C:.c=.o))
OBJ += $(addprefix $(BUILD)/, $(SRC_S:.s=.o))
OBJ += $(addprefix $(BUILD)/, $(EXTMOD_SRC_C:.c=.o))
OBJ += $(addprefix $(BUILD)/, $(LIB_SRC_C:.c=.o))
OBJ += $(addprefix $(BUILD)/, $(DRIVERS_SRC_C:.c=.o))

# List of sources for qstr extraction
SRC_QSTR += $(SRC_C) $(EXTMOD_SRC_C) $(LIB_SRC_C) $(DRIVERS_SRC_C)
# Append any auto-generated sources that are needed by sources listed in SRC_QSTR
SRC_QSTR_AUTO_DEPS +=

all: $(FWBIN)

CONFVARS_FILE = $(BUILD)/confvars

ifeq ($(wildcard $(CONFVARS_FILE)),)
$(shell $(MKDIR) -p $(BUILD))
$(shell echo $(FROZEN_MANIFEST) $(UART_OS) > $(CONFVARS_FILE))
else ifneq ($(shell cat $(CONFVARS_FILE)), $(FROZEN_MANIFEST) $(UART_OS))
$(shell echo $(FROZEN_MANIFEST) $(UART_OS) > $(CONFVARS_FILE))
endif

$(BUILD)/uart.o: $(CONFVARS_FILE)

FROZEN_EXTRA_DEPS = $(CONFVARS_FILE)

ifneq ($(FROZEN_MANIFEST)$(FROZEN_MPY_DIR),)
CFLAGS += -DMICROPY_MODULE_FROZEN_MPY
CFLAGS += -DMICROPY_QSTR_EXTRA_POOL=mp_qstr_frozen_const_pool
endif

ifneq ($(FROZEN_MANIFEST)$(FROZEN_DIR),)
CFLAGS += -DMICROPY_MODULE_FROZEN_STR
endif

.PHONY: deploy

deploy: $(BUILD)/firmware-combined.bin
	$(ECHO) "Writing $< to the board"
	$(Q)esptool.py --port $(PORT) --baud $(BAUD) write_flash --verify --flash_size=$(FLASH_SIZE) --flash_mode=$(FLASH_MODE) 0 $<

erase:
	$(ECHO) "Erase flash"
	$(Q)esptool.py --port $(PORT) --baud $(BAUD) erase_flash

reset:
	echo -e "\r\nimport machine; machine.reset()\r\n" >$(PORT)

$(FWBIN): $(BUILD)/firmware.elf
	$(ECHO) "Create $@"
	$(Q)esptool.py elf2image $^
	$(Q)$(PYTHON) makeimg.py $(BUILD)/firmware.elf-0x00000.bin $(BUILD)/firmware.elf-0x[0-5][1-f]000.bin $@

$(BUILD)/firmware.elf: $(OBJ)
	$(ECHO) "LINK $@"
	$(Q)$(LD) $(LDFLAGS) -o $@ $^ $(LIBS)
	$(Q)$(SIZE) $@

ota:
	rm -f $(BUILD)/firmware.elf $(BUILD)/firmware.elf*.bin
	$(MAKE) LD_FILES=boards/esp8266_ota.ld FWBIN=$(BUILD)/firmware-ota.bin

include $(TOP)/py/mkrules.mk

clean-modules:
	git clean -f -d modules
	rm -f $(BUILD)/frozen*.c<|MERGE_RESOLUTION|>--- conflicted
+++ resolved
@@ -22,10 +22,6 @@
 MICROPY_PY_USSL = 1
 MICROPY_SSL_AXTLS = 1
 AXTLS_DEFS_EXTRA = -Dabort=abort_ -DRT_MAX_PLAIN_LENGTH=1024 -DRT_EXTRA=4096
-<<<<<<< HEAD
-MICROPY_FATFS ?= 1
-=======
->>>>>>> 973f6878
 MICROPY_PY_BTREE ?= 1
 BTREE_DEFS_EXTRA = -DDEFPSIZE=1024 -DMINCACHE=3
 
