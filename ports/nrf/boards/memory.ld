--- conflicted
+++ resolved
@@ -1,12 +1,4 @@
 
-<<<<<<< HEAD
-/* Flash layout: softdevice     | application     | filesystem */
-/* RAM layout:   softdevice RAM | application RAM */
-
-_ram_start     = DEFINED(_ram_start) ? _ram_start : 0x20000000;
-_flash_start   = DEFINED(_flash_start) ? _flash_start : 0;
-_sd_size       = DEFINED(_sd_size) ? _sd_size : _flash_start;
-=======
 /* Flash layout: bootloader_head | softdevice     | application     | filesystem    | bootloader_tail */
 /* RAM layout:   bootloader RAM  | softdevice RAM  | application RAM */
 _bootloader_head_size = DEFINED(_bootloader_head_size) ? _bootloader_head_size : 0;
@@ -15,20 +7,14 @@
 _head_size     = DEFINED(_sd_size) ? _sd_size : _bootloader_head_size;
 _head_ram      = DEFINED(_sd_ram)  ? _sd_ram : _bootloader_head_ram_size;
 _sd_size       = DEFINED(_sd_size) ? _sd_size : 0;
->>>>>>> 78b23c3a
 _sd_ram        = DEFINED(_sd_ram)  ? _sd_ram : 0;
 _fs_size       = DEFINED(_fs_size) ? _fs_size : 64K; /* TODO: set to 0 if not using the filesystem */
 _app_size      = _flash_size - _head_size - _fs_size  - _bootloader_tail_size;
 _app_start     = _head_size;
 _fs_start      = _head_size + _app_size;
 _fs_end        = _fs_start + _fs_size;
-<<<<<<< HEAD
-_app_ram_start = _ram_start + _sd_ram;
-_app_ram_size  = _ram_size - _sd_ram;
-=======
 _app_ram_start = 0x20000000 + _head_ram;
 _app_ram_size  = _ram_size - _head_ram;
->>>>>>> 78b23c3a
 _heap_start    = _ebss;
 _heap_end      = _ram_end - _stack_size;
 _heap_size     = _heap_end - _heap_start;
