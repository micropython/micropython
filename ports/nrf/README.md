--- conflicted
+++ resolved
@@ -119,28 +119,6 @@
 
 ## Target Boards and Make Flags
 
-<<<<<<< HEAD
-Target Board (BOARD) | Bluetooth Stack (SD)    | Bluetooth Support      | Flash Util
----------------------|-------------------------|------------------------|-------------------------------
-microbit             | s110                    | Peripheral             | [PyOCD](#pyocdopenocd-targets)
-pca10000             | s110                    | Peripheral             | [Segger](#segger-targets)
-pca10001             | s110                    | Peripheral             | [Segger](#segger-targets)
-pca10028             | s110                    | Peripheral             | [Segger](#segger-targets)
-pca10031             | s110                    | Peripheral             | [Segger](#segger-targets)
-wt51822_s4at         | s110                    | Peripheral             | Manual, see [datasheet](https://4tronix.co.uk/picobot2/WT51822-S4AT.pdf) for pinout
-pca10040             | s132                    | Peripheral and Central | [Segger](#segger-targets)
-feather52            | s132                    | Peripheral and Central | Manual, SWDIO and SWCLK solder points on the bottom side of the board
-arduino_primo        | s132                    | Peripheral and Central | [PyOCD](#pyocdopenocd-targets)
-ibk_blyst_nano       | s132                    | Peripheral and Central | [IDAP](#idap-midap-link-targets)
-idk_blyst_nano       | s132                    | Peripheral and Central | [IDAP](#idap-midap-link-targets)
-blueio_tag_evim      | s132                    | Peripheral and Central | [IDAP](#idap-midap-link-targets)
-evk_nina_b1          | s132                    | Peripheral and Central | [Segger](#segger-targets)
-pca10056             | s140                    | Peripheral and Central | [Segger](#segger-targets)
-pca10059             | s140                    | Peripheral and Central | Manual, SWDIO and SWCLK solder points on the sides.
-particle_xenon       | s140                    | Peripheral and Central | [Black Magic Probe](#black-magic-probe-targets)
-pca10090             | None (bsdlib.a)         | None (LTE/GNSS)        | [Segger](#segger-targets)
-actinius_icarus      | None (bsdlib.a)         | None (LTE/GNSS)        | [Segger](#segger-targets)
-=======
 Target Board (BOARD) | Bluetooth Stack (SD)    | Bluetooth Support      | Bootloader     | Default Flash Util
 ---------------------|-------------------------|------------------------|----------------|-------------------
 microbit             | s110                    | Peripheral             |                | [PyOCD](#pyocdopenocd-targets)
@@ -162,7 +140,6 @@
 nrf52840-mdk-usb-dongle | s140                 | Peripheral and Central | OpenBootloader | [nrfutil](#nrfutil-targets)
 pca10090             | None (bsdlib.a)         | None (LTE/GNSS)        |                | [Segger](#segger-targets)
 actinius_icarus      | None (bsdlib.a)         | None (LTE/GNSS)        |                | [Segger](#segger-targets)
->>>>>>> 78b23c3a
 
 ## IDAP-M/IDAP-Link Targets
 
