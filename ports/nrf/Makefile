# Select the board to build for.
ifeq ($(BOARD),)
  $(info You must provide a BOARD parameter with 'BOARD=')
  $(info Possible values are:)
  $(info $(sort $(subst /.,,$(subst boards/,,$(wildcard boards/*/.)))))
  $(error BOARD not defined)
else
  ifeq ($(wildcard boards/$(BOARD)/.),)
    $(error Invalid BOARD specified)
  endif
endif

CLI_SD := $(SD)

include boards/$(BOARD)/mpconfigboard.mk

SD_LOWER = $(shell echo $(SD) | tr '[:upper:]' '[:lower:]')

# Build directory with SD if it's different from the default.
BUILD ?= $(if $(CLI_SD),build-$(BOARD)-$(SD_LOWER),build-$(BOARD))

include ../../py/mkenv.mk
-include mpconfigport.mk

ifneq ($(SD), )
	include bluetooth/bluetooth_common.mk
endif

FROZEN_MPY_DIR = freeze

# include py core make definitions
include ../../py/py.mk

ifneq ($(MCU_SUB_VARIANT),nrf52840)
USB = FALSE
endif

include $(TOP)/supervisor/supervisor.mk

FATFS_DIR = lib/oofatfs

CROSS_COMPILE = arm-none-eabi-

INC += -I.
INC += -I../..
INC += -I$(BUILD)
INC += -I$(BUILD)/genhdr
INC += -I./../../lib/cmsis/inc
INC += -I./boards/$(BOARD)
INC += -I./modules/ubluepy
INC += -I./modules/ble
INC += -I./nrfx
INC += -I./nrfx/hal
INC += -I./nrfx/mdk
INC += -I./nrfx/drivers/include
INC += -I./bluetooth
INC += -I./peripherals
INC += -I../../lib/mp-readline
INC += -I../../lib/tinyusb/src
INC += -I../../supervisor/shared/usb

NRF_DEFINES += -DCONFIG_GPIO_AS_PINRESET

CFLAGS += -mthumb -mabi=aapcs -fsingle-precision-constant -Wdouble-promotion
CFLAGS += -mtune=cortex-m4 -mcpu=cortex-m4 -mfpu=fpv4-sp-d16 -mfloat-abi=hard
CFLAGS += $(INC) -Wall -Werror -ansi -std=gnu99 -nostdlib $(COPT) $(NRF_DEFINES) $(CFLAGS_MOD)
CFLAGS += -fno-strict-aliasing
CFLAGS += -fstack-usage -fno-builtin -fshort-enums
CFLAGS += -fdata-sections -ffunction-sections
CFLAGS += -D__START=main

LDFLAGS = $(CFLAGS)
LDFLAGS += -Xlinker -Map=$(@:.elf=.map)
LDFLAGS += -mthumb -mabi=aapcs -T $(LD_FILE) -L boards/
LDFLAGS += -Wl,--gc-sections

# TinyUSB defines
CFLAGS += -DCFG_TUSB_MCU=OPT_MCU_NRF5X -DCFG_TUD_CDC_RX_BUFSIZE=1024 -DCFG_TUD_CDC_TX_BUFSIZE=1024 -DCFG_TUD_MSC_BUFSIZE=4096 -DCFG_TUD_MIDI_RX_BUFSIZE=128 -DCFG_TUD_MIDI_TX_BUFSIZE=128

#Debugging/Optimization
ifeq ($(DEBUG), 1)
  #ASMFLAGS += -g -gtabs+
  CFLAGS += -O1 -ggdb
  LDFLAGS += -O1
  # You may want to enable these flags to make setting breakpoints easier.
  CFLAGS += -fno-inline -fno-ipa-sra
else
  CFLAGS += -Os -DNDEBUG
  LDFLAGS += -Os
endif

LIBM_FILE_NAME   = $(shell $(CC) $(CFLAGS) -print-file-name=libm.a)
LIBC_FILE_NAME   = $(shell $(CC) $(CFLAGS) -print-file-name=libc.a)
LIBGCC_FILE_NAME = $(shell $(CC) $(CFLAGS) -print-libgcc-file-name)

LIBS := -L $(dir $(LIBM_FILE_NAME)) -lm
LIBS += -L $(dir $(LIBC_FILE_NAME)) -lc
LIBS += -L $(dir $(LIBGCC_FILE_NAME)) -lgcc

SRC_NRFX = $(addprefix nrfx/,\
	drivers/src/nrfx_power.c \
	drivers/src/nrfx_spim.c \
	drivers/src/nrfx_timer.c \
	drivers/src/nrfx_twim.c \
	drivers/src/nrfx_uarte.c \
	drivers/src/nrfx_gpiote.c \
	)

ifdef EXTERNAL_FLASH_DEVICES
	ifeq ($(QSPI_FLASH_FILESYSTEM),1)
		SRC_NRFX += nrfx/drivers/src/nrfx_qspi.c
	endif
endif


SRC_C += \
	background.c \
	fatfs_port.c \
	mphalport.c \
	tick.c \
	boards/$(BOARD)/board.c \
	boards/$(BOARD)/pins.c \
	device/$(MCU_VARIANT)/startup_$(MCU_SUB_VARIANT).c \
	bluetooth/ble_drv.c \
	bluetooth/ble_uart.c \
	lib/libc/string0.c \
	lib/mp-readline/readline.c \
	lib/oofatfs/ff.c \
	lib/oofatfs/option/ccsbcs.c \
	lib/timeutils/timeutils.c \
	lib/utils/buffer_helper.c \
	lib/utils/context_manager_helpers.c \
	lib/utils/interrupt_char.c \
	lib/utils/pyexec.c \
	lib/utils/stdout_helpers.c \
	lib/utils/sys_stdio_mphal.c \
	nrfx/hal/nrf_nvmc.c \
	nrfx/mdk/system_$(MCU_SUB_VARIANT).c \
	peripherals/nrf/cache.c \
	peripherals/nrf/clocks.c \
	peripherals/nrf/$(MCU_CHIP)/pins.c \
	peripherals/nrf/$(MCU_CHIP)/power.c \
	peripherals/nrf/timers.c \
	sd_mutex.c \
	supervisor/shared/memory.c


SRC_COMMON_HAL += \
	analogio/AnalogIn.c \
	analogio/AnalogOut.c \
	analogio/__init__.c \
	board/__init__.c \
	busio/I2C.c \
	busio/SPI.c \
	busio/UART.c \
	busio/__init__.c\
	digitalio/DigitalInOut.c \
	digitalio/__init__.c \
	displayio/ParallelBus.c \
	microcontroller/Pin.c \
	microcontroller/Processor.c \
	microcontroller/__init__.c \
	neopixel_write/__init__.c \
	os/__init__.c \
	pulseio/PWMOut.c \
	pulseio/PulseIn.c \
	pulseio/PulseOut.c \
	pulseio/__init__.c \
	supervisor/Runtime.c \
	supervisor/__init__.c \
	time/__init__.c \

ifneq ($(SD), )
SRC_COMMON_HAL += \
	bleio/__init__.c \
	bleio/Adapter.c \
	bleio/Broadcaster.c \
	bleio/Characteristic.c \
	bleio/CharacteristicBuffer.c \
	bleio/Descriptor.c \
	bleio/Peripheral.c \
	bleio/Scanner.c \
	bleio/Service.c \
	bleio/UUID.c
endif

# These don't have corresponding files in each port but are still located in
# shared-bindings to make it clear what the contents of the modules are.
SRC_BINDINGS_ENUMS = \
	busio/OneWire.c \
	digitalio/Direction.c \
	digitalio/DriveMode.c \
	digitalio/Pull.c \
	microcontroller/RunMode.c \
	help.c \
	math/__init__.c \
	util.c

ifneq ($(SD), )
SRC_BINDINGS_ENUMS += \
	bleio/Address.c \
	bleio/AddressType.c \
	bleio/AdvertisementData.c \
	bleio/ScanEntry.c
endif

SRC_SHARED_MODULE = \
	os/__init__.c \
	random/__init__.c \
	struct/__init__.c \
	gamepad/__init__.c \
	gamepad/GamePad.c \
	bitbangio/__init__.c \
	bitbangio/I2C.c \
	bitbangio/OneWire.c \
	bitbangio/SPI.c \
	busio/OneWire.c \
<<<<<<< HEAD
	storage/__init__.c 
	

ifndef EXCLUDE_PIXELBUF
       SRC_SHARED_MODULE += _pixelbuf/__init__.c \
       _pixelbuf/PixelBuf.c
endif
=======
	displayio/__init__.c \
	displayio/Bitmap.c \
	displayio/ColorConverter.c \
	displayio/Display.c \
	displayio/FourWire.c \
	displayio/Group.c \
	displayio/OnDiskBitmap.c \
	displayio/Palette.c \
	displayio/Shape.c \
	displayio/Sprite.c \
	storage/__init__.c
>>>>>>> f46ec025

#	uheap/__init__.c \
	ustack/__init__.c

# USB source files for nrf52840
ifeq ($(MCU_SUB_VARIANT),nrf52840)

SRC_C += \
	lib/tinyusb/src/portable/nordic/nrf5x/dcd_nrf5x.c \
	lib/tinyusb/src/portable/nordic/nrf5x/hal_nrf5x.c

SRC_SHARED_MODULE += \
	usb_hid/__init__.c \
	usb_hid/Device.c \

endif

SRC_COMMON_HAL_EXPANDED = $(addprefix shared-bindings/, $(SRC_COMMON_HAL)) \
                          $(addprefix shared-bindings/, $(SRC_BINDINGS_ENUMS)) \
                          $(addprefix common-hal/, $(SRC_COMMON_HAL))

SRC_SHARED_MODULE_EXPANDED = $(addprefix shared-bindings/, $(SRC_SHARED_MODULE)) \
                             $(addprefix shared-module/, $(SRC_SHARED_MODULE))

SRC_S = supervisor/cpu.s

FROZEN_MPY_PY_FILES := $(shell find -L $(FROZEN_MPY_DIR) -type f -name '*.py')
FROZEN_MPY_MPY_FILES := $(addprefix $(BUILD)/,$(FROZEN_MPY_PY_FILES:.py=.mpy))

OBJ += $(PY_O) $(SUPERVISOR_O) $(addprefix $(BUILD)/, $(SRC_C:.c=.o))
OBJ += $(addprefix $(BUILD)/, $(SRC_NRFX:.c=.o))
OBJ += $(addprefix $(BUILD)/, $(DRIVERS_SRC_C:.c=.o))
OBJ += $(addprefix $(BUILD)/, $(SRC_COMMON_HAL_EXPANDED:.c=.o))
OBJ += $(addprefix $(BUILD)/, $(SRC_SHARED_MODULE_EXPANDED:.c=.o))
OBJ += $(addprefix $(BUILD)/, $(SRC_S:.s=.o))

$(BUILD)/$(FATFS_DIR)/ff.o: COPT += -Os
$(filter $(PY_BUILD)/../extmod/vfs_fat_%.o, $(PY_O)): COPT += -Os

.phony: all flash sd binary hex

all: binary hex uf2

OUTPUT_FILENAME = firmware

## Create binary .bin file from the .out file
binary: $(BUILD)/$(OUTPUT_FILENAME).bin

$(BUILD)/$(OUTPUT_FILENAME).bin: $(BUILD)/$(OUTPUT_FILENAME).elf
	$(OBJCOPY) -O binary $< $@

## Create binary .hex file from the .out file
hex: $(BUILD)/$(OUTPUT_FILENAME).hex

$(BUILD)/$(OUTPUT_FILENAME).hex: $(BUILD)/$(OUTPUT_FILENAME).elf
	$(OBJCOPY) -O ihex $< $@

## Create uf2 file
uf2: $(BUILD)/$(OUTPUT_FILENAME).hex
	$(ECHO) "Create $(OUTPUT_FILENAME).uf2"
	$(PYTHON2) $(TOP)/tools/uf2/utils/uf2conv.py -f 0xADA52840 -c -o "$(BUILD)/$(OUTPUT_FILENAME).uf2" $^

#####################
# Flash with debugger
#####################
FLASHER ?=

ifeq ($(FLASHER),)

# Also update to bootloader settting to validate application and skip checksum ( app valid = 0x0001, crc = 0x0000 )
flash: $(BUILD)/$(OUTPUT_FILENAME).hex
	nrfjprog --program $< --sectorerase -f $(MCU_VARIANT)
	nrfjprog --erasepage $(BOOT_SETTING_ADDR) -f $(MCU_VARIANT)
	nrfjprog --memwr $(BOOT_SETTING_ADDR) --val 0x00000001 -f $(MCU_VARIANT)
	nrfjprog --reset -f $(MCU_VARIANT)

sd: $(BUILD)/$(OUTPUT_FILENAME).hex
	nrfjprog --eraseall -f $(MCU_VARIANT)
	nrfjprog --program $(SOFTDEV_HEX) -f $(MCU_VARIANT)
	nrfjprog --program $< --sectorerase -f $(MCU_VARIANT)
	nrfjprog --reset -f $(MCU_VARIANT)

else ifeq ($(FLASHER), pyocd)

flash: $(BUILD)/$(OUTPUT_FILENAME).hex
	pyocd-flashtool -t $(MCU_VARIANT) $< --sector_erase
	#pyocd-tool -t $(MCU_VARIANT) erase $(BOOT_SETTING_ADDR)
	pyocd-tool -t $(MCU_VARIANT) write32 $(BOOT_SETTING_ADDR) 0x00000001
	pyocd-tool -t $(MCU_VARIANT) reset

sd: $(BUILD)/$(OUTPUT_FILENAME).hex
	pyocd-flashtool -t $(MCU_VARIANT) --chip_erase
	pyocd-flashtool -t $(MCU_VARIANT) $(SOFTDEV_HEX)
	pyocd-flashtool -t $(MCU_VARIANT) $< --sector_erase
	pyocd-tool -t $(MCU_VARIANT) reset $(BOOT_SETTING_ADDR)

endif

#####################
# Flash with DFU
#####################
.phony: dfu-gen dfu-flash

NRFUTIL = adafruit-nrfutil

ifeq ($(MCU_SUB_VARIANT),nrf52840)
	DFU_TOUCH = --touch 1200
else
	DFU_TOUCH =
endif

check_defined = \
    $(strip $(foreach 1,$1, \
    $(call __check_defined,$1,$(strip $(value 2)))))
__check_defined = \
    $(if $(value $1),, \
    $(error Undefined make flag: $1$(if $2, ($2))))

## Flash with DFU serial
dfu-flash: $(BUILD)/dfu-package.zip
	@:$(call check_defined, SERIAL, example: SERIAL=/dev/ttyUSB0)
	$(NRFUTIL) --verbose dfu serial --package $^ -p $(SERIAL) -b 115200 --singlebank $(DFU_TOUCH)

## Create DFU package file
dfu-gen: $(BUILD)/dfu-package.zip

$(BUILD)/dfu-package.zip: $(BUILD)/$(OUTPUT_FILENAME).hex
	$(NRFUTIL) dfu genpkg --sd-req 0xFFFE --dev-type 0x0052 --application $^ $(BUILD)/dfu-package.zip

# You must have $^ here because it deduplicates entries in $(OBJ)
$(BUILD)/$(OUTPUT_FILENAME).elf: $(OBJ)
	$(ECHO) "LINK $@"
	$(Q)$(CC) $(LDFLAGS) -o $@ $^ -Wl,--start-group $(LIBS) -Wl,--end-group
	$(Q)$(SIZE) $@

# List of sources for qstr extraction
SRC_QSTR += $(SRC_C) $(SRC_SUPERVISOR) $(SRC_MOD) $(DRIVERS_SRC_C) $(SRC_COMMON_HAL_EXPANDED) $(SRC_SHARED_MODULE_EXPANDED)

# Append any auto-generated sources that are needed by sources listed in
# SRC_QSTR
SRC_QSTR_AUTO_DEPS +=

AF_FILE = $(MCU_VARIANT)_af.csv
PREFIX_FILE = boards/$(MCU_VARIANT)_prefix.c

ifneq ($(FROZEN_DIR),)
# To use frozen source modules, put your .py files in a subdirectory (eg scripts/)
# and then invoke make with FROZEN_DIR=scripts (be sure to build from scratch).
CFLAGS += -DMICROPY_MODULE_FROZEN_STR
endif

ifneq ($(FROZEN_MPY_DIR),)
# To use frozen bytecode, put your .py files in a subdirectory (eg frozen/) and
# then invoke make with FROZEN_MPY_DIR=frozen (be sure to build from scratch).
CFLAGS += -DMICROPY_QSTR_EXTRA_POOL=mp_qstr_frozen_const_pool
CFLAGS += -DMICROPY_MODULE_FROZEN_MPY
endif

include $(TOP)/py/mkrules.mk<|MERGE_RESOLUTION|>--- conflicted
+++ resolved
@@ -215,15 +215,6 @@
 	bitbangio/OneWire.c \
 	bitbangio/SPI.c \
 	busio/OneWire.c \
-<<<<<<< HEAD
-	storage/__init__.c 
-	
-
-ifndef EXCLUDE_PIXELBUF
-       SRC_SHARED_MODULE += _pixelbuf/__init__.c \
-       _pixelbuf/PixelBuf.c
-endif
-=======
 	displayio/__init__.c \
 	displayio/Bitmap.c \
 	displayio/ColorConverter.c \
@@ -235,7 +226,12 @@
 	displayio/Shape.c \
 	displayio/Sprite.c \
 	storage/__init__.c
->>>>>>> f46ec025
+
+
+ifndef EXCLUDE_PIXELBUF
+       SRC_SHARED_MODULE += _pixelbuf/__init__.c \
+       _pixelbuf/PixelBuf.c
+endif
 
 #	uheap/__init__.c \
 	ustack/__init__.c
