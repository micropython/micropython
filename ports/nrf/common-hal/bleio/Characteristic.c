/*
 * This file is part of the MicroPython project, http://micropython.org/
 *
 * The MIT License (MIT)
 *
 * Copyright (c) Dan Halbert for Adafruit Industries
 * Copyright (c) 2018 Artur Pacholec
 *
 * Permission is hereby granted, free of charge, to any person obtaining a copy
 * of this software and associated documentation files (the "Software"), to deal
 * in the Software without restriction, including without limitation the rights
 * to use, copy, modify, merge, publish, distribute, sublicense, and/or sell
 * copies of the Software, and to permit persons to whom the Software is
 * furnished to do so, subject to the following conditions:
 *
 * The above copyright notice and this permission notice shall be included in
 * all copies or substantial portions of the Software.
 *
 * THE SOFTWARE IS PROVIDED "AS IS", WITHOUT WARRANTY OF ANY KIND, EXPRESS OR
 * IMPLIED, INCLUDING BUT NOT LIMITED TO THE WARRANTIES OF MERCHANTABILITY,
 * FITNESS FOR A PARTICULAR PURPOSE AND NONINFRINGEMENT. IN NO EVENT SHALL THE
 * AUTHORS OR COPYRIGHT HOLDERS BE LIABLE FOR ANY CLAIM, DAMAGES OR OTHER
 * LIABILITY, WHETHER IN AN ACTION OF CONTRACT, TORT OR OTHERWISE, ARISING FROM,
 * OUT OF OR IN CONNECTION WITH THE SOFTWARE OR THE USE OR OTHER DEALINGS IN
 * THE SOFTWARE.
 */

#include "py/runtime.h"

#include "shared-bindings/bleio/__init__.h"
#include "shared-bindings/bleio/Characteristic.h"
#include "shared-bindings/bleio/Descriptor.h"
#include "shared-bindings/bleio/Service.h"

static volatile bleio_characteristic_obj_t *m_read_characteristic;

STATIC uint16_t characteristic_get_cccd(uint16_t cccd_handle, uint16_t conn_handle) {
    uint16_t cccd;
    ble_gatts_value_t value = {
        .p_value = (uint8_t*) &cccd,
        .len = 2,
    };

    const uint32_t err_code = sd_ble_gatts_value_get(conn_handle, cccd_handle, &value);

    if (err_code == BLE_ERROR_GATTS_SYS_ATTR_MISSING) {
        // CCCD is not set, so say that neither Notify nor Indicate is enabled.
        cccd = 0;
    } else if (err_code != NRF_SUCCESS) {
        mp_raise_OSError_msg_varg(translate("Failed to read CCCD value, err 0x%04x"), err_code);
    }

    return cccd;
}

STATIC void characteristic_on_gattc_read_rsp_evt(ble_evt_t *ble_evt, void *param) {
    switch (ble_evt->header.evt_id) {

        // More events may be handled later, so keep this as a switch.

        case BLE_GATTC_EVT_READ_RSP: {
            ble_gattc_evt_read_rsp_t *response = &ble_evt->evt.gattc_evt.params.read_rsp;
            if (m_read_characteristic) {
                m_read_characteristic->value = mp_obj_new_bytearray(response->len, response->data);
            }
            // Indicate to busy-wait loop that we've read the attribute value.
            m_read_characteristic = NULL;
            break;
        }

        default:
            // For debugging.
            // mp_printf(&mp_plat_print, "Unhandled characteristic event: 0x%04x\n", ble_evt->header.evt_id);
            break;
    }
}

STATIC void characteristic_gatts_notify_indicate(uint16_t handle, uint16_t conn_handle, mp_buffer_info_t *bufinfo, uint16_t hvx_type) {
    uint16_t hvx_len = bufinfo->len;

    ble_gatts_hvx_params_t hvx_params = {
        .handle = handle,
        .type = hvx_type,
        .offset = 0,
        .p_len = &hvx_len,
        .p_data = bufinfo->buf,
    };

    while (1) {
        const uint32_t err_code = sd_ble_gatts_hvx(conn_handle, &hvx_params);
        if (err_code == NRF_SUCCESS) {
            break;
        }
        // TX buffer is full
        // We could wait for an event indicating the write is complete, but just retrying is easier.
        if (err_code == NRF_ERROR_RESOURCES) {
            RUN_BACKGROUND_TASKS;
            continue;
        }

        // Some real error has occurred.
        mp_raise_OSError_msg_varg(translate("Failed to notify or indicate attribute value, err 0x%04x"), err_code);
    }
}

STATIC void characteristic_gattc_read(bleio_characteristic_obj_t *characteristic) {
    const uint16_t conn_handle = common_hal_bleio_device_get_conn_handle(characteristic->service->device);
    common_hal_bleio_check_connected(conn_handle);

    // Set to NULL in event loop after event.
    m_read_characteristic = characteristic;

    ble_drv_add_event_handler(characteristic_on_gattc_read_rsp_evt, characteristic);

    const uint32_t err_code = sd_ble_gattc_read(conn_handle, characteristic->handle, 0);
    if (err_code != NRF_SUCCESS) {
        mp_raise_OSError_msg_varg(translate("Failed to read attribute value, err 0x%04x"), err_code);
    }

    while (m_read_characteristic != NULL) {
        RUN_BACKGROUND_TASKS;
    }
<<<<<<< HEAD
}

STATIC void gattc_write(bleio_characteristic_obj_t *characteristic, mp_buffer_info_t *bufinfo) {
    const uint16_t conn_handle = common_hal_bleio_device_get_conn_handle(characteristic->service->device);
    check_connected(conn_handle);

    ble_gattc_write_params_t write_params = {
        .write_op = characteristic->props.write_no_response ? BLE_GATT_OP_WRITE_CMD : BLE_GATT_OP_WRITE_REQ,
        .handle = characteristic->handle,
        .p_value = bufinfo->buf,
        .len = bufinfo->len,
    };

    while (1) {
        uint32_t err_code = sd_ble_gattc_write(conn_handle, &write_params);
        if (err_code == NRF_SUCCESS) {
            break;
        }

        // Write with response will return NRF_ERROR_BUSY if the response has not been received.
        // Write without reponse will return NRF_ERROR_RESOURCES if too many writes are pending.
        if (err_code == NRF_ERROR_BUSY || err_code == NRF_ERROR_RESOURCES) {
            // We could wait for an event indicating the write is complete, but just retrying is easier.
            RUN_BACKGROUND_TASKS;
            continue;
        }

        // Some real error occurred.
        mp_raise_OSError_msg_varg(translate("Failed to write attribute value, err 0x%04x"), err_code);
    }
=======
>>>>>>> 6b54e674

    ble_drv_remove_event_handler(characteristic_on_gattc_read_rsp_evt, characteristic);
}

void common_hal_bleio_characteristic_construct(bleio_characteristic_obj_t *self, bleio_uuid_obj_t *uuid, bleio_characteristic_properties_t props, bleio_attribute_security_mode_t read_perm, bleio_attribute_security_mode_t write_perm, mp_int_t max_length, bool fixed_length, mp_obj_list_t *descriptor_list) {
    self->service = MP_OBJ_NULL;
    self->uuid = uuid;
    self->value = mp_const_empty_bytes;
    self->handle = BLE_GATT_HANDLE_INVALID;
    self->props = props;
    self->read_perm = read_perm;
    self->write_perm = write_perm;
    self->descriptor_list = descriptor_list;

    const mp_int_t max_length_max = fixed_length ? BLE_GATTS_FIX_ATTR_LEN_MAX : BLE_GATTS_VAR_ATTR_LEN_MAX;
    if (max_length < 0 || max_length > max_length_max) {
        mp_raise_ValueError_varg(translate("max_length must be 0-%d when fixed_length is %s"),
                                 max_length_max, fixed_length ? "True" : "False");
    }
    self->max_length = max_length;
    self->fixed_length = fixed_length;

    for (size_t descriptor_idx = 0; descriptor_idx < descriptor_list->len; ++descriptor_idx) {
        bleio_descriptor_obj_t *descriptor =
            MP_OBJ_TO_PTR(descriptor_list->items[descriptor_idx]);
        descriptor->characteristic = self;
    }
}

mp_obj_list_t *common_hal_bleio_characteristic_get_descriptor_list(bleio_characteristic_obj_t *self) {
    return self->descriptor_list;
}

bleio_service_obj_t *common_hal_bleio_characteristic_get_service(bleio_characteristic_obj_t *self) {
    return self->service;
}

mp_obj_t common_hal_bleio_characteristic_get_value(bleio_characteristic_obj_t *self) {
    // Do GATT operations only if this characteristic has been added to a registered service.
    if (self->handle != BLE_GATT_HANDLE_INVALID) {
        uint16_t conn_handle = common_hal_bleio_device_get_conn_handle(self->service->device);
        if (common_hal_bleio_service_get_is_remote(self->service)) {
            // self->value is set by evt handler.
            characteristic_gattc_read(self);
        } else {
            self->value = common_hal_bleio_gatts_read(self->handle, conn_handle);
        }
    }

    return self->value;
}

void common_hal_bleio_characteristic_set_value(bleio_characteristic_obj_t *self, mp_buffer_info_t *bufinfo) {
    // Do GATT operations only if this characteristic has been added to a registered service.
    if (self->handle != BLE_GATT_HANDLE_INVALID) {
        uint16_t conn_handle = common_hal_bleio_device_get_conn_handle(self->service->device);

        if (common_hal_bleio_service_get_is_remote(self->service)) {
            // Last argument is true if write-no-reponse desired.
            common_hal_bleio_gattc_write(self->handle, conn_handle, bufinfo,
                                         (self->props & CHAR_PROP_WRITE_NO_RESPONSE));
        } else {
            if (self->fixed_length && bufinfo->len != self->max_length) {
                mp_raise_ValueError(translate("Value length  required fixed length"));
            }
            if (bufinfo->len > self->max_length) {
                mp_raise_ValueError(translate("Value length > max_length"));
            }

            bool sent = false;
            uint16_t cccd = 0;

            const bool notify = self->props & CHAR_PROP_NOTIFY;
            const bool indicate = self->props & CHAR_PROP_INDICATE;
            if (notify | indicate) {
                cccd = characteristic_get_cccd(self->cccd_handle, conn_handle);
            }

            // It's possible that both notify and indicate are set.
            if (notify && (cccd & BLE_GATT_HVX_NOTIFICATION)) {
                characteristic_gatts_notify_indicate(self->handle, conn_handle, bufinfo, BLE_GATT_HVX_NOTIFICATION);
                sent = true;
            }
            if (indicate && (cccd & BLE_GATT_HVX_INDICATION)) {
                characteristic_gatts_notify_indicate(self->handle, conn_handle, bufinfo, BLE_GATT_HVX_INDICATION);
                sent = true;
            }

            if (!sent) {
                common_hal_bleio_gatts_write(self->handle, conn_handle, bufinfo);
            }
        }
    }

    self->value = mp_obj_new_bytes(bufinfo->buf, bufinfo->len);
}

bleio_uuid_obj_t *common_hal_bleio_characteristic_get_uuid(bleio_characteristic_obj_t *self) {
    return self->uuid;
}

bleio_characteristic_properties_t common_hal_bleio_characteristic_get_properties(bleio_characteristic_obj_t *self) {
    return self->props;
}

void common_hal_bleio_characteristic_set_cccd(bleio_characteristic_obj_t *self, bool notify, bool indicate) {
    if (self->cccd_handle == BLE_GATT_HANDLE_INVALID) {
        mp_raise_ValueError(translate("No CCCD for this Characteristic"));
    }

    if (!common_hal_bleio_service_get_is_remote(self->service)) {
        mp_raise_ValueError(translate("Can't set CCCD on local Characteristic"));
    }

    const uint16_t conn_handle = common_hal_bleio_device_get_conn_handle(self->service->device);
    common_hal_bleio_check_connected(conn_handle);

    uint16_t cccd_value =
        (notify ? BLE_GATT_HVX_NOTIFICATION : 0) |
        (indicate ? BLE_GATT_HVX_INDICATION : 0);

    ble_gattc_write_params_t write_params = {
        .write_op = BLE_GATT_OP_WRITE_REQ,
        .handle = self->cccd_handle,
        .p_value = (uint8_t *) &cccd_value,
        .len = 2,
    };

    while (1) {
        uint32_t err_code = sd_ble_gattc_write(conn_handle, &write_params);
        if (err_code == NRF_SUCCESS) {
            break;
        }

        // Write with response will return NRF_ERROR_BUSY if the response has not been received.
        // Write without reponse will return NRF_ERROR_RESOURCES if too many writes are pending.
        if (err_code == NRF_ERROR_BUSY || err_code == NRF_ERROR_RESOURCES) {
            // We could wait for an event indicating the write is complete, but just retrying is easier.
            RUN_BACKGROUND_TASKS;
            continue;
        }

        // Some real error occurred.
        mp_raise_OSError_msg_varg(translate("Failed to write CCCD, err 0x%04x"), err_code);
    }

}<|MERGE_RESOLUTION|>--- conflicted
+++ resolved
@@ -120,39 +120,6 @@
     while (m_read_characteristic != NULL) {
         RUN_BACKGROUND_TASKS;
     }
-<<<<<<< HEAD
-}
-
-STATIC void gattc_write(bleio_characteristic_obj_t *characteristic, mp_buffer_info_t *bufinfo) {
-    const uint16_t conn_handle = common_hal_bleio_device_get_conn_handle(characteristic->service->device);
-    check_connected(conn_handle);
-
-    ble_gattc_write_params_t write_params = {
-        .write_op = characteristic->props.write_no_response ? BLE_GATT_OP_WRITE_CMD : BLE_GATT_OP_WRITE_REQ,
-        .handle = characteristic->handle,
-        .p_value = bufinfo->buf,
-        .len = bufinfo->len,
-    };
-
-    while (1) {
-        uint32_t err_code = sd_ble_gattc_write(conn_handle, &write_params);
-        if (err_code == NRF_SUCCESS) {
-            break;
-        }
-
-        // Write with response will return NRF_ERROR_BUSY if the response has not been received.
-        // Write without reponse will return NRF_ERROR_RESOURCES if too many writes are pending.
-        if (err_code == NRF_ERROR_BUSY || err_code == NRF_ERROR_RESOURCES) {
-            // We could wait for an event indicating the write is complete, but just retrying is easier.
-            RUN_BACKGROUND_TASKS;
-            continue;
-        }
-
-        // Some real error occurred.
-        mp_raise_OSError_msg_varg(translate("Failed to write attribute value, err 0x%04x"), err_code);
-    }
-=======
->>>>>>> 6b54e674
 
     ble_drv_remove_event_handler(characteristic_on_gattc_read_rsp_evt, characteristic);
 }
