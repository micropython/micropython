--- conflicted
+++ resolved
@@ -224,21 +224,6 @@
 
 include $(TOP)/py/mkrules.mk
 
-<<<<<<< HEAD
-ifeq ($(CHIP_FAMILY), MIMXRT1062)
-PYOCD_TARGET = mimxrt1060
-endif
-
-# Flash using pyocd
-PYOCD_OPTION ?=
-flash: $(BUILD)/firmware.hex
-	pyocd flash -t $(PYOCD_TARGET) $(PYOCD_OPTION) $<
-	pyocd reset -t $(PYOCD_TARGET)
-=======
-# Print out the value of a make variable.
-# https://stackoverflow.com/questions/16467718/how-to-print-out-a-variable-in-makefile
-print-%:
-	@echo $* = $($*)
 
 # Flash using jlink
 define jlink_script
@@ -255,5 +240,4 @@
 	@echo "$$jlink_script" > $(BUILD)/firmware.jlink
 	$(JLINKEXE) -device $(CHIP_FAMILY)xxx5A -if swd -JTAGConf -1,-1 -speed auto -CommandFile $(BUILD)/firmware.jlink
 
-flash: flash-jlink
->>>>>>> c5a05256
+flash: flash-jlink