# Select the board to build for: if not given on the command line,
# then default to PYBV10.
BOARD ?= PYBV10

# If the build directory is not given, make it reflect the board name.
BUILD ?= build-$(BOARD)

BOARD_DIR ?= boards/$(BOARD)
ifeq ($(wildcard $(BOARD_DIR)/.),)
$(error Invalid BOARD specified: $(BOARD_DIR))
endif

include ../../py/mkenv.mk
-include mpconfigport.mk
include $(BOARD_DIR)/mpconfigboard.mk

# Files that are generated and needed before the QSTR build.
QSTR_GENERATED_HEADERS = $(BUILD)/pins_qstr.h $(BUILD)/modstm_qstr.h

# qstr definitions (must come before including py.mk)
QSTR_DEFS += qstrdefsport.h $(QSTR_GENERATED_HEADERS)
QSTR_GLOBAL_DEPENDENCIES += mpconfigboard_common.h $(BOARD_DIR)/mpconfigboard.h $(QSTR_GENERATED_HEADERS)

# MicroPython feature configurations
MICROPY_ROM_TEXT_COMPRESSION ?= 1

# File containing description of content to be frozen into firmware.
FROZEN_MANIFEST ?= boards/manifest.py

# Location of mboot (or other bootloader) if the device has one.
# Used by machine.bootloader().
MBOOT_TEXT0_ADDR ?= 0x08000000

# include py core make definitions
include $(TOP)/py/py.mk

GIT_SUBMODULES += lib/libhydrogen lib/lwip lib/mbedtls lib/stm32lib

MCU_SERIES_UPPER = $(shell echo $(MCU_SERIES) | tr '[:lower:]' '[:upper:]')
CMSIS_MCU_LOWER = $(shell echo $(CMSIS_MCU) | tr '[:upper:]' '[:lower:]')

LD_DIR=boards
CMSIS_DIR=$(TOP)/lib/stm32lib/CMSIS/STM32$(MCU_SERIES_UPPER)xx/Include
HAL_DIR=lib/stm32lib/STM32$(MCU_SERIES_UPPER)xx_HAL_Driver
USBDEV_DIR=usbdev
#USBHOST_DIR=usbhost
DFU=$(TOP)/tools/dfu.py
MBOOT_PACK_DFU = mboot/mboot_pack_dfu.py
# may need to prefix dfu-util with sudo
USE_PYDFU ?= 1
PYDFU ?= $(TOP)/tools/pydfu.py
DFU_UTIL ?= dfu-util
BOOTLOADER_DFU_USB_VID ?= 0x0483
BOOTLOADER_DFU_USB_PID ?= 0xDF11
STFLASH ?= st-flash
OPENOCD ?= openocd
OPENOCD_CONFIG ?= boards/openocd_stm32f4.cfg
STARTUP_FILE ?= lib/stm32lib/CMSIS/STM32$(MCU_SERIES_UPPER)xx/Source/Templates/gcc/startup_$(CMSIS_MCU_LOWER).o
SYSTEM_FILE ?= lib/stm32lib/CMSIS/STM32$(MCU_SERIES_UPPER)xx/Source/Templates/system_stm32$(MCU_SERIES)xx.o

# Select the cross compile prefix
CROSS_COMPILE ?= arm-none-eabi-

INC += -I.
INC += -I$(TOP)
INC += -I$(BUILD)
INC += -I$(TOP)/lib/cmsis/inc
INC += -I$(CMSIS_DIR)/
INC += -I$(TOP)/$(HAL_DIR)/Inc
INC += -I$(USBDEV_DIR)/core/inc -I$(USBDEV_DIR)/class/inc
#INC += -I$(USBHOST_DIR)
INC += -Ilwip_inc

# Basic Cortex-M flags
CFLAGS_CORTEX_M = -mthumb

# Select hardware floating-point support
SUPPORTS_HARDWARE_FP_SINGLE = 0
SUPPORTS_HARDWARE_FP_DOUBLE = 0
ifeq ($(CMSIS_MCU),$(filter $(CMSIS_MCU),STM32F765xx STM32F767xx STM32F769xx STM32H743xx))
CFLAGS_CORTEX_M += -mfpu=fpv5-d16 -mfloat-abi=hard
SUPPORTS_HARDWARE_FP_SINGLE = 1
SUPPORTS_HARDWARE_FP_DOUBLE = 1
else
ifeq ($(MCU_SERIES),$(filter $(MCU_SERIES),f0 l0))
CFLAGS_CORTEX_M += -msoft-float
else
CFLAGS_CORTEX_M += -mfpu=fpv4-sp-d16 -mfloat-abi=hard
SUPPORTS_HARDWARE_FP_SINGLE = 1
endif
endif

# Options for particular MCU series
CFLAGS_MCU_f0 = $(CFLAGS_CORTEX_M) -mtune=cortex-m0 -mcpu=cortex-m0
CFLAGS_MCU_f4 = $(CFLAGS_CORTEX_M) -mtune=cortex-m4 -mcpu=cortex-m4
CFLAGS_MCU_f7 = $(CFLAGS_CORTEX_M) -mtune=cortex-m7 -mcpu=cortex-m7
CFLAGS_MCU_l0 = $(CFLAGS_CORTEX_M) -mtune=cortex-m0plus -mcpu=cortex-m0plus
CFLAGS_MCU_l4 = $(CFLAGS_CORTEX_M) -mtune=cortex-m4 -mcpu=cortex-m4
CFLAGS_MCU_h7 = $(CFLAGS_CORTEX_M) -mtune=cortex-m7 -mcpu=cortex-m7
CFLAGS_MCU_wb = $(CFLAGS_CORTEX_M) -mtune=cortex-m4 -mcpu=cortex-m4

<<<<<<< HEAD
CFLAGS += $(INC) -Wall -Wpointer-arith -Wno-error=format -Werror -Wdouble-promotion -Wfloat-conversion -std=gnu99 -nostdlib $(CFLAGS_MOD) $(CFLAGS_EXTRA)
CFLAGS += -D$(CMSIS_MCU)
=======
CFLAGS += $(INC) -Wall -Wpointer-arith -Werror -Wdouble-promotion -Wfloat-conversion -std=gnu99 -nostdlib $(CFLAGS_MOD) $(CFLAGS_EXTRA)
CFLAGS += -D$(CMSIS_MCU) -DUSE_FULL_LL_DRIVER
>>>>>>> 7c54b642
CFLAGS += $(CFLAGS_MCU_$(MCU_SERIES))
CFLAGS += $(COPT)
CFLAGS += -I$(BOARD_DIR)
CFLAGS += -DSTM32_HAL_H='<stm32$(MCU_SERIES)xx_hal.h>'
CFLAGS += -DMBOOT_VTOR=$(MBOOT_TEXT0_ADDR)
CFLAGS += -DMICROPY_HW_VTOR=$(TEXT0_ADDR)

# Configure for nan-boxing object model if requested
ifeq ($(NANBOX),1)
CFLAGS += -DMP_CONFIGFILE='"mpconfigport_nanbox.h"'
ifneq ($(MICROPY_FLOAT_IMPL),none)
MICROPY_FLOAT_IMPL = double
endif
endif

# Configure floating point support
ifeq ($(MICROPY_FLOAT_IMPL),double)
CFLAGS += -DMICROPY_FLOAT_IMPL=MICROPY_FLOAT_IMPL_DOUBLE
else
ifeq ($(MICROPY_FLOAT_IMPL),none)
CFLAGS += -DMICROPY_FLOAT_IMPL=MICROPY_FLOAT_IMPL_NONE
else
CFLAGS += -DMICROPY_FLOAT_IMPL=MICROPY_FLOAT_IMPL_FLOAT
CFLAGS += -fsingle-precision-constant
endif
endif

LDFLAGS = -nostdlib -L $(LD_DIR) $(addprefix -T,$(LD_FILES)) -Map=$(@:.elf=.map) --cref
LDFLAGS += --defsym=_estack_reserve=8
LIBS += "$(shell $(CC) $(CFLAGS) -print-libgcc-file-name)"

# Remove uncalled code from the final image.
CFLAGS += -fdata-sections -ffunction-sections
LDFLAGS += --gc-sections

# Debugging/Optimization
ifeq ($(DEBUG), 1)
CFLAGS += -g -DPENDSV_DEBUG
COPT = -Og
# Disable text compression in debug builds
MICROPY_ROM_TEXT_COMPRESSION = 0
else
COPT += -Os -DNDEBUG
endif

# Flags for optional C++ source code
CXXFLAGS += $(filter-out -Wmissing-prototypes -Wold-style-definition -std=gnu99,$(CFLAGS))
CXXFLAGS += $(CXXFLAGS_MOD)
ifneq ($(SRC_CXX)$(SRC_MOD_CXX),)
LIBSTDCPP_FILE_NAME = "$(shell $(CXX) $(CXXFLAGS) -print-file-name=libstdc++.a)"
LDFLAGS += -L"$(shell dirname $(LIBSTDCPP_FILE_NAME))"
endif

# Options for mpy-cross
MPY_CROSS_FLAGS += -march=armv7m

SHARED_SRC_C += $(addprefix shared/,\
	libc/string0.c \
	netutils/dhcpserver.c \
	netutils/netutils.c \
	netutils/trace.c \
	readline/readline.c \
	runtime/gchelper_native.c \
	runtime/interrupt_char.c \
	runtime/mpirq.c \
	runtime/pyexec.c \
	runtime/stdout_helpers.c \
	runtime/sys_stdio_mphal.c \
	timeutils/timeutils.c \
	)

ifeq ($(MICROPY_FLOAT_IMPL),double)
LIBM_SRC_C += $(addprefix lib/libm_dbl/,\
	__cos.c \
	__expo2.c \
	__fpclassify.c \
	__rem_pio2.c \
	__rem_pio2_large.c \
	__signbit.c \
	__sin.c \
	__tan.c \
	acos.c \
	acosh.c \
	asin.c \
	asinh.c \
	atan.c \
	atan2.c \
	atanh.c \
	ceil.c \
	cos.c \
	cosh.c \
	copysign.c \
	erf.c \
	exp.c \
	expm1.c \
	floor.c \
	fmod.c \
	frexp.c \
	ldexp.c \
	lgamma.c \
	log.c \
	log10.c \
	log1p.c \
	modf.c \
	nearbyint.c \
	pow.c \
	rint.c \
	round.c \
	scalbn.c \
	sin.c \
	sinh.c \
	tan.c \
	tanh.c \
	tgamma.c \
	trunc.c \
	)
ifeq ($(SUPPORTS_HARDWARE_FP_DOUBLE),1)
LIBM_SRC_C += lib/libm_dbl/thumb_vfp_sqrt.c
else
LIBM_SRC_C += lib/libm_dbl/sqrt.c
endif
else
LIBM_SRC_C += $(addprefix lib/libm/,\
	math.c \
	acoshf.c \
	asinfacosf.c \
	asinhf.c \
	atan2f.c \
	atanf.c \
	atanhf.c \
	ef_rem_pio2.c \
	erf_lgamma.c \
	fmodf.c \
	kf_cos.c \
	kf_rem_pio2.c \
	kf_sin.c \
	kf_tan.c \
	log1pf.c \
	nearbyintf.c \
	roundf.c \
	sf_cos.c \
	sf_erf.c \
	sf_frexp.c \
	sf_ldexp.c \
	sf_modf.c \
	sf_sin.c \
	sf_tan.c \
	wf_lgamma.c \
	wf_tgamma.c \
	)
ifeq ($(SUPPORTS_HARDWARE_FP_SINGLE),1)
LIBM_SRC_C += lib/libm/thumb_vfp_sqrtf.c
else
LIBM_SRC_C += lib/libm/ef_sqrt.c
endif
endif

LIBM_O = $(addprefix $(BUILD)/, $(LIBM_SRC_C:.c=.o))

# Too many warnings in libm_dbl, disable for now.
ifeq ($(MICROPY_FLOAT_IMPL),double)
$(LIBM_O): CFLAGS := $(filter-out -Wdouble-promotion -Wfloat-conversion, $(CFLAGS))
endif

EXTMOD_SRC_C += $(addprefix extmod/,\
	modonewire.c \
        )

DRIVERS_SRC_C += $(addprefix drivers/,\
	bus/softspi.c \
	bus/softqspi.c \
	memory/spiflash.c \
	dht/dht.c \
	)

SRC_C += \
	boardctrl.c \
	main.c \
	stm32_it.c \
	usbd_conf.c \
	usbd_desc.c \
	usbd_cdc_interface.c \
	usbd_hid_interface.c \
	usbd_msc_interface.c \
	mphalport.c \
	mpthreadport.c \
	irq.c \
	pendsv.c \
	systick.c  \
	softtimer.c  \
	powerctrl.c \
	powerctrlboot.c \
	rfcore.c \
	pybthread.c \
	factoryreset.c \
	timer.c \
	led.c \
	pin.c \
	pin_defs_stm32.c \
	pin_named_pins.c \
	bufhelper.c \
	dma.c \
	i2c.c \
	pyb_i2c.c \
	spi.c \
	pyb_spi.c \
	qspi.c \
	uart.c \
	can.c \
	fdcan.c \
	pyb_can.c \
	usb.c \
	wdt.c \
	eth.c \
	gccollect.c \
	help.c \
	machine_adc.c \
	machine_bitstream.c \
	machine_i2c.c \
	machine_i2s.c \
	machine_spi.c \
	machine_timer.c \
	machine_uart.c \
	modmachine.c \
	modpyb.c \
	modstm.c \
	moduos.c \
	modutime.c \
	modusocket.c \
	network_lan.c \
	modnetwork.c \
	extint.c \
	usrsw.c \
	rng.c \
	rtc.c \
	flash.c \
	flashbdev.c \
	spibdev.c \
	storage.c \
	sdcard.c \
	sdram.c \
	fatfs_port.c \
	lcd.c \
	accel.c \
	servo.c \
	dac.c \
	adc.c \
	$(wildcard $(BOARD_DIR)/*.c)

SRC_CXX += \
	$(SRC_MOD_CXX)

SRC_O += \
	$(STARTUP_FILE) \
	$(SYSTEM_FILE)

ifeq ($(MCU_SERIES),f0)
SRC_O += \
	resethandler_m0.o \
	shared/runtime/gchelper_m0.o
else
ifeq ($(MCU_SERIES),l0)
CSUPEROPT = -Os # save some code space
SRC_O += \
	resethandler_m0.o \
	shared/runtime/gchelper_m0.o
else
SRC_O += \
	system_stm32.o \
	resethandler.o \
	shared/runtime/gchelper_m3.o
endif
endif

HAL_SRC_C += $(addprefix $(HAL_DIR)/Src/stm32$(MCU_SERIES)xx_,\
	hal.c \
	hal_adc.c \
	hal_adc_ex.c \
	hal_cortex.c \
	hal_dma.c \
	hal_dma2d.c \
	hal_flash.c \
	hal_flash_ex.c \
	hal_gpio.c \
	hal_i2c.c \
	hal_pcd.c \
	hal_pcd_ex.c \
	hal_pwr.c \
	hal_pwr_ex.c \
	hal_rcc.c \
	hal_rcc_ex.c \
	hal_rtc.c \
	hal_rtc_ex.c \
	hal_spi.c \
	hal_tim.c \
	hal_tim_ex.c \
	hal_uart.c \
<<<<<<< HEAD
	hal_ltdc.c \
=======
	ll_utils.c \
>>>>>>> 7c54b642
	)

ifeq ($(MCU_SERIES),$(filter $(MCU_SERIES),f4 f7 h7 l0 l4 wb))
HAL_SRC_C += $(addprefix $(HAL_DIR)/Src/stm32$(MCU_SERIES)xx_,\
	ll_usb.c \
	)
endif

ifeq ($(MCU_SERIES),$(filter $(MCU_SERIES),f4 f7 h7 l4))
HAL_SRC_C += $(addprefix $(HAL_DIR)/Src/stm32$(MCU_SERIES)xx_,\
	hal_sd.c \
	ll_sdmmc.c \
	ll_fmc.c \
	)
endif

ifeq ($(MCU_SERIES),$(filter $(MCU_SERIES),f4 f7 h7))
HAL_SRC_C += $(addprefix $(HAL_DIR)/Src/stm32$(MCU_SERIES)xx_,\
	hal_mmc.c \
	hal_sdram.c \
	hal_dma_ex.c \
	hal_dcmi.c \
	)
endif

ifeq ($(CMSIS_MCU),$(filter $(CMSIS_MCU),STM32H743xx))
    HAL_SRC_C += $(addprefix $(HAL_DIR)/Src/stm32$(MCU_SERIES)xx_, hal_fdcan.c)
else
ifeq ($(MCU_SERIES),$(filter $(MCU_SERIES),f0 f4 f7 h7 l4))
    HAL_SRC_C += $(addprefix $(HAL_DIR)/Src/stm32$(MCU_SERIES)xx_, hal_can.c)
endif
endif

ifeq ($(MCU_SERIES),$(filter $(MCU_SERIES),f0 f4 f7 l0))
HAL_SRC_C += $(addprefix $(HAL_DIR)/Src/stm32$(MCU_SERIES)xx_,\
	hal_i2s.c \
	)
endif

ifeq ($(MCU_SERIES),$(filter $(MCU_SERIES),f4))
HAL_SRC_C += $(addprefix $(HAL_DIR)/Src/stm32$(MCU_SERIES)xx_,\
	hal_i2s_ex.c \
	)
endif

USBDEV_SRC_C += $(addprefix $(USBDEV_DIR)/,\
	core/src/usbd_core.c \
	core/src/usbd_ctlreq.c \
	core/src/usbd_ioreq.c \
	class/src/usbd_cdc_msc_hid.c \
	class/src/usbd_msc_bot.c \
	class/src/usbd_msc_scsi.c \
	)

ifeq ($(MICROPY_PY_BLUETOOTH),1)
CFLAGS_MOD += -DMICROPY_PY_BLUETOOTH=1
CFLAGS_MOD += -DMICROPY_PY_BLUETOOTH_ENABLE_CENTRAL_MODE=1
endif

ifeq ($(MICROPY_PY_NETWORK_CYW43),1)
CFLAGS_MOD += -DMICROPY_PY_NETWORK_CYW43=1
SRC_C += sdio.c
EXTMOD_SRC_C += extmod/network_cyw43.c
DRIVERS_SRC_C += drivers/cyw43/cyw43_ctrl.c drivers/cyw43/cyw43_lwip.c
LIBS += $(TOP)/drivers/cyw43/libcyw43.a
endif

ifneq ($(MICROPY_PY_WIZNET5K),0)
WIZNET5K_DIR=drivers/wiznet5k
INC += -I$(TOP)/$(WIZNET5K_DIR)
CFLAGS_MOD += -DMICROPY_PY_WIZNET5K=$(MICROPY_PY_WIZNET5K) -D_WIZCHIP_=$(MICROPY_PY_WIZNET5K)
ifeq ($(MICROPY_PY_LWIP),1)
# When using MACRAW mode (with lwIP), maximum buffer space must be used for the raw socket
CFLAGS_MOD += -DWIZCHIP_USE_MAX_BUFFER
endif
SRC_MOD += network_wiznet5k.c modnwwiznet5k.c
SRC_MOD += $(addprefix $(WIZNET5K_DIR)/,\
	ethernet/w$(MICROPY_PY_WIZNET5K)/w$(MICROPY_PY_WIZNET5K).c \
	ethernet/wizchip_conf.c \
	ethernet/socket.c \
	internet/dns/dns.c \
	)
endif

# for CC3000 module
ifeq ($(MICROPY_PY_CC3K),1)
CC3000_DIR=drivers/cc3000
INC += -I$(TOP)/$(CC3000_DIR)/inc
CFLAGS_MOD += -DMICROPY_PY_CC3K=1
SRC_MOD += modnwcc3k.c
SRC_MOD += $(addprefix $(CC3000_DIR)/src/,\
	cc3000_common.c \
	evnt_handler.c \
	hci.c \
	netapp.c \
	nvmem.c \
	security.c \
	socket.c \
	wlan.c \
	ccspi.c \
	inet_ntop.c \
	inet_pton.c \
	patch.c \
	patch_prog.c \
	)
endif

ifeq ($(MICROPY_SSL_MBEDTLS),1)
CFLAGS_MOD += -DMBEDTLS_CONFIG_FILE='"mbedtls/mbedtls_config.h"'
SRC_MOD += mbedtls/mbedtls_port.c
# replace mbedtls' error.c by ours
SRC_MOD := $(filter-out %/mbedtls/library/error.c, $(SRC_MOD))
LIB_SRC_C += lib/mbedtls_errors/mp_mbedtls_errors.c
endif

ifeq ($(MICROPY_PY_BLUETOOTH),1)

SRC_C += mpbthciport.c

ifeq ($(MICROPY_BLUETOOTH_NIMBLE),1)
ifeq ($(MICROPY_BLUETOOTH_BTSTACK),1)
$(error Cannot enable both NimBLE and BTstack at the same time)
endif
endif

ifeq ($(MICROPY_BLUETOOTH_NIMBLE),1)
GIT_SUBMODULES += lib/mynewt-nimble
CFLAGS_MOD += -DMICROPY_PY_BLUETOOTH_ENABLE_L2CAP_CHANNELS=1
include $(TOP)/extmod/nimble/nimble.mk
SRC_C += mpnimbleport.c
endif

ifeq ($(MICROPY_BLUETOOTH_BTSTACK),1)
GIT_SUBMODULES += lib/btstack
MICROPY_BLUETOOTH_BTSTACK_H4 ?= 1
include $(TOP)/extmod/btstack/btstack.mk
SRC_C += mpbtstackport.c
endif

ifeq ($(MICROPY_PY_NETWORK_CYW43),1)
DRIVERS_SRC_C += drivers/cyw43/cywbt.c
endif

endif

ifeq ($(MICROPY_PY_LVGL),1)
CFLAGS += -DMICROPY_PY_LVGL
LIB_SRC_C += $(shell find $(LVGL_BINDING_DIR)/driver/stm32/$(BOARD)/*.c)
#LIB_SRC_C += $(shell find $(LVGL_BINDING_DIR)/driver/stm32/string1.c)
ifeq ($(MCU_SERIES),$(filter $(MCU_SERIES),f7))
SRC_HAL += $(addprefix $(HAL_DIR)/Src/stm32$(MCU_SERIES)xx_,\
	hal_ltdc.c \
	hal_ltdc_ex.c \
	hal_dma2d.c \
	)
endif
endif

OBJ += $(PY_O)
OBJ += $(addprefix $(BUILD)/, $(LIB_SRC_C:.c=.o))
OBJ += $(LIBM_O)
OBJ += $(addprefix $(BUILD)/, $(SHARED_SRC_C:.c=.o))
OBJ += $(addprefix $(BUILD)/, $(EXTMOD_SRC_C:.c=.o))
OBJ += $(addprefix $(BUILD)/, $(DRIVERS_SRC_C:.c=.o))
OBJ += $(addprefix $(BUILD)/, $(HAL_SRC_C:.c=.o))
OBJ += $(addprefix $(BUILD)/, $(USBDEV_SRC_C:.c=.o))
OBJ += $(addprefix $(BUILD)/, $(SRC_C:.c=.o))
OBJ += $(addprefix $(BUILD)/, $(SRC_CXX:.cpp=.o))
OBJ += $(addprefix $(BUILD)/, $(SRC_O))
OBJ += $(addprefix $(BUILD)/, $(SRC_MOD:.c=.o))
OBJ += $(BUILD)/pins_$(BOARD).o

# This file contains performance critical functions so turn up the optimisation
# level.  It doesn't add much to the code size and improves performance a bit.
# Don't use -O3 with this file because gcc tries to optimise memset in terms of itself.
$(BUILD)/shared/libc/string0.o: COPT += -O2

# We put several files into the first 16K section with the ISRs.
# If we compile these using -O0 then it won't fit. So if you really want these
# to be compiled with -O0, then edit boards/common.ld (in the .isr_vector section)
# and comment out the following lines.
$(BUILD)/$(OOFATFS_DIR)/ff.o: COPT += -Os
$(filter $(PY_BUILD)/../extmod/vfs_fat_%.o, $(PY_O)): COPT += -Os
$(PY_BUILD)/formatfloat.o: COPT += -Os
$(PY_BUILD)/parsenum.o: COPT += -Os
$(PY_BUILD)/mpprint.o: COPT += -Os

all: $(TOP)/lib/stm32lib/README.md all_main $(BUILD)/firmware.hex

ifeq ($(MBOOT_ENABLE_PACKING),1)
all_main: $(BUILD)/firmware.pack.dfu
else
all_main: $(BUILD)/firmware.dfu
endif

# For convenience, automatically fetch required submodules if they don't exist
$(TOP)/lib/stm32lib/README.md:
	$(ECHO) "stm32lib submodule not found, fetching it now..."
	(cd $(TOP) && git submodule update --init lib/stm32lib)

ifneq ($(FROZEN_MANIFEST)$(FROZEN_DIR),)
# To use frozen source modules, put your .py files in a subdirectory (eg scripts/)
# and then invoke make with FROZEN_DIR=scripts (be sure to build from scratch).
CFLAGS += -DMICROPY_MODULE_FROZEN_STR
endif

ifneq ($(FROZEN_MANIFEST)$(FROZEN_MPY_DIR),)
# To use frozen bytecode, put your .py files in a subdirectory (eg frozen/) and
# then invoke make with FROZEN_MPY_DIR=frozen (be sure to build from scratch).
CFLAGS += -DMICROPY_QSTR_EXTRA_POOL=mp_qstr_frozen_const_pool
CFLAGS += -DMICROPY_MODULE_FROZEN_MPY
endif

define RUN_DFU
	$(ECHO) "Writing $(1) to the board"
	$(if $(filter $(USE_PYDFU),1),\
	$(Q)$(PYTHON) $(PYDFU) --vid $(BOOTLOADER_DFU_USB_VID) --pid $(BOOTLOADER_DFU_USB_PID) -u $(1),
	$(Q)$(DFU_UTIL) -a 0 -d $(BOOTLOADER_DFU_USB_VID):$(BOOTLOADER_DFU_USB_PID) -D $(1))
endef

define RUN_STLINK
	$(ECHO) "Writing $(1) to the board via ST-LINK"
	$(Q)$(STFLASH) write $(1) $(2)
endef

define RUN_OPENOCD
	$(ECHO) "Writing $(1) to the board via ST-LINK using OpenOCD"
	$(Q)$(OPENOCD) -f $(OPENOCD_CONFIG) -c "stm_flash $(1) $(2) $(3) $(4)"
endef

define GENERATE_ELF
	$(ECHO) "LINK $(1)"
	$(Q)$(LD) $(LDFLAGS) -o $(1) $(2) $(LDFLAGS_MOD) $(LIBS)
	$(Q)$(SIZE) $(1)
	$(if $(filter-out $(TEXT0_ADDR),0x08000000), \
		$(ECHO) "INFO: this build requires mboot to be installed first")
	$(if $(filter $(TEXT1_ADDR),0x90000000), \
		$(ECHO) "INFO: this build places firmware in external QSPI flash")
endef

define GENERATE_BIN
	$(ECHO) "GEN $(1)"
	$(Q)$(OBJCOPY) -O binary $(addprefix -j ,$(3)) $(2) $(1)
endef

define GENERATE_DFU
	$(ECHO) "GEN $(1)"
	$(Q)$(PYTHON) $(DFU) \
	-D $(BOOTLOADER_DFU_USB_VID):$(BOOTLOADER_DFU_USB_PID) \
	$(if $(2),$(addprefix -b ,$(3):$(2))) \
	$(if $(4),$(addprefix -b ,$(5):$(4))) \
	$(1)
endef

define GENERATE_PACK_DFU
	$(ECHO) "GEN $(1)"
	$(Q)$(PYTHON) $(MBOOT_PACK_DFU) --keys $(MBOOT_PACK_KEYS_FILE) pack-dfu --gzip $(MBOOT_PACK_CHUNKSIZE) $(2) $(1)
endef

define GENERATE_HEX
	$(ECHO) "GEN $(1)"
	$(Q)$(OBJCOPY) -O ihex $(2) $(1)
endef

.PHONY: deploy deploy-stlink deploy-openocd

ifeq ($(MBOOT_ENABLE_PACKING),1)
deploy: $(BUILD)/firmware.pack.dfu
	$(call RUN_DFU,$^)
else
deploy: $(BUILD)/firmware.dfu
	$(call RUN_DFU,$^)
endif

# A board should specify TEXT0_ADDR if to use a different location than the
# default for the firmware memory location.  A board can also optionally define
# TEXT1_ADDR to split the firmware into two sections; see below for details.
TEXT0_ADDR ?= 0x08000000

ifeq ($(TEXT1_ADDR),)
# No TEXT1_ADDR given so put all firmware at TEXT0_ADDR location

TEXT0_SECTIONS ?= .isr_vector .text .data .ARM

deploy-stlink: $(BUILD)/firmware.bin
	$(call RUN_STLINK,$^,$(TEXT0_ADDR))

deploy-openocd: $(BUILD)/firmware.bin
	$(call RUN_OPENOCD,$^,$(TEXT0_ADDR))

$(BUILD)/firmware.bin: $(BUILD)/firmware.elf
	$(call GENERATE_BIN,$@,$^,$(TEXT0_SECTIONS))

$(BUILD)/firmware.dfu: $(BUILD)/firmware.bin
	$(call GENERATE_DFU,$@,$^,$(TEXT0_ADDR))

else
# TEXT0_ADDR and TEXT1_ADDR are specified so split firmware between these locations

TEXT0_SECTIONS ?= .isr_vector
TEXT1_SECTIONS ?= .text .data .ARM

deploy-stlink: $(BUILD)/firmware0.bin $(BUILD)/firmware1.bin
	$(call RUN_STLINK,$(word 1,$^),$(TEXT0_ADDR))
	$(call RUN_STLINK,$(word 2,$^),$(TEXT1_ADDR))

deploy-openocd: $(BUILD)/firmware0.bin $(BUILD)/firmware1.bin
	$(call RUN_OPENOCD,$(word 1,$^),$(TEXT0_ADDR),$(word 2,$^),$(TEXT1_ADDR))

$(BUILD)/firmware0.bin: $(BUILD)/firmware.elf
	$(call GENERATE_BIN,$@,$^,$(TEXT0_SECTIONS))

$(BUILD)/firmware1.bin: $(BUILD)/firmware.elf
	$(call GENERATE_BIN,$@,$^,$(TEXT1_SECTIONS))

$(BUILD)/firmware.dfu: $(BUILD)/firmware0.bin $(BUILD)/firmware1.bin
	$(call GENERATE_DFU,$@,$(word 1,$^),$(TEXT0_ADDR),$(word 2,$^),$(TEXT1_ADDR))
endif

$(BUILD)/firmware.pack.dfu: $(BUILD)/firmware.dfu $(MBOOT_PACK_KEYS_FILE)
	$(call GENERATE_PACK_DFU,$@,$<)

$(BUILD)/firmware.hex: $(BUILD)/firmware.elf
	$(call GENERATE_HEX,$@,$^)

$(BUILD)/firmware.elf: $(OBJ)
	$(call GENERATE_ELF,$@,$^)

PLLVALUES = boards/pllvalues.py
MAKE_PINS = boards/make-pins.py
BOARD_PINS = $(BOARD_DIR)/pins.csv
PREFIX_FILE = boards/stm32f4xx_prefix.c
GEN_PINS_SRC = $(BUILD)/pins_$(BOARD).c
GEN_PINS_HDR = $(HEADER_BUILD)/pins.h
GEN_PINS_QSTR = $(BUILD)/pins_qstr.h
GEN_PINS_AF_CONST = $(HEADER_BUILD)/pins_af_const.h
GEN_PINS_AF_DEFS = $(HEADER_BUILD)/pins_af_defs.h
GEN_PINS_AF_PY = $(BUILD)/pins_af.py

INSERT_USB_IDS = $(TOP)/tools/insert-usb-ids.py
FILE2H = $(TOP)/tools/file2h.py

USB_IDS_FILE = mpconfigboard_common.h
CDCINF_TEMPLATE = pybcdc.inf_template
GEN_CDCINF_FILE = $(HEADER_BUILD)/pybcdc.inf
GEN_CDCINF_HEADER = $(HEADER_BUILD)/pybcdc_inf.h

# List of sources for qstr extraction
SRC_QSTR += $(SRC_C) $(SRC_CXX) $(SRC_MOD) $(SHARED_SRC_C) $(EXTMOD_SRC_C)
# Append any auto-generated sources that are needed by sources listed in
# SRC_QSTR
SRC_QSTR_AUTO_DEPS += $(GEN_CDCINF_HEADER)

# Making OBJ use an order-only depenedency on the generated pins.h file
# has the side effect of making the pins.h file before we actually compile
# any of the objects. The normal dependency generation will deal with the
# case when pins.h is modified. But when it doesn't exist, we don't know
# which source files might need it.
$(OBJ): | $(GEN_PINS_HDR)

# With conditional pins, we may need to regenerate qstrdefs.h when config
# options change.
$(HEADER_BUILD)/qstrdefs.generated.h: $(BOARD_DIR)/mpconfigboard.h

# main.c can't be even preprocessed without $(GEN_CDCINF_HEADER)
main.c: $(GEN_CDCINF_HEADER)

# Use a pattern rule here so that make will only call make-pins.py once to make
# both pins_$(BOARD).c and pins.h
$(BUILD)/%_$(BOARD).c $(HEADER_BUILD)/%.h $(HEADER_BUILD)/%_af_const.h $(HEADER_BUILD)/%_af_defs.h $(BUILD)/%_qstr.h: $(BOARD_DIR)/%.csv $(MAKE_PINS) $(AF_FILE) $(PREFIX_FILE) | $(HEADER_BUILD)
	$(ECHO) "GEN $@"
	$(Q)$(PYTHON) $(MAKE_PINS) --board $(BOARD_PINS) --af $(AF_FILE) \
		--prefix $(PREFIX_FILE) --hdr $(GEN_PINS_HDR) --hdr-obj-decls \
		--qstr $(GEN_PINS_QSTR) --af-const $(GEN_PINS_AF_CONST) \
		--af-defs $(GEN_PINS_AF_DEFS) --af-defs-cmp-strings \
		--af-py $(GEN_PINS_AF_PY) > $(GEN_PINS_SRC)

$(BUILD)/pins_$(BOARD).o: $(BUILD)/pins_$(BOARD).c
	$(call compile_c)

GEN_PLLFREQTABLE_HDR = $(HEADER_BUILD)/pllfreqtable.h
GEN_STMCONST_HDR = $(HEADER_BUILD)/modstm_const.h
GEN_STMCONST_QSTR = $(BUILD)/modstm_qstr.h
GEN_STMCONST_MPZ = $(HEADER_BUILD)/modstm_mpz.h
CMSIS_MCU_HDR = $(CMSIS_DIR)/$(CMSIS_MCU_LOWER).h

modmachine.c: $(GEN_PLLFREQTABLE_HDR)
$(GEN_PLLFREQTABLE_HDR): $(PLLVALUES) | $(HEADER_BUILD)
	$(ECHO) "GEN $@"
	$(Q)$(PYTHON) $(PLLVALUES) -c -m $(CMSIS_MCU_LOWER) file:$(BOARD_DIR)/stm32$(MCU_SERIES)xx_hal_conf.h > $@

$(BUILD)/modstm.o: $(GEN_STMCONST_HDR)
# Use a pattern rule here so that make will only call make-stmconst.py once to
# make both modstm_const.h and modstm_qstr.h
$(HEADER_BUILD)/%_const.h $(BUILD)/%_qstr.h: $(CMSIS_MCU_HDR) make-stmconst.py | $(HEADER_BUILD)
	$(ECHO) "GEN stmconst $@"
	$(Q)$(PYTHON) make-stmconst.py --qstr $(GEN_STMCONST_QSTR) --mpz $(GEN_STMCONST_MPZ) $(CMSIS_MCU_HDR) > $(GEN_STMCONST_HDR)

$(GEN_CDCINF_HEADER): $(GEN_CDCINF_FILE) $(FILE2H) | $(HEADER_BUILD)
	$(ECHO) "GEN $@"
	$(Q)$(PYTHON) $(FILE2H) $< > $@

$(GEN_CDCINF_FILE): $(CDCINF_TEMPLATE) $(INSERT_USB_IDS) $(USB_IDS_FILE) | $(HEADER_BUILD)
	$(ECHO) "GEN $@"
	$(Q)$(PYTHON) $(INSERT_USB_IDS) $(USB_IDS_FILE) $< > $@

include $(TOP)/py/mkrules.mk<|MERGE_RESOLUTION|>--- conflicted
+++ resolved
@@ -99,13 +99,8 @@
 CFLAGS_MCU_h7 = $(CFLAGS_CORTEX_M) -mtune=cortex-m7 -mcpu=cortex-m7
 CFLAGS_MCU_wb = $(CFLAGS_CORTEX_M) -mtune=cortex-m4 -mcpu=cortex-m4
 
-<<<<<<< HEAD
 CFLAGS += $(INC) -Wall -Wpointer-arith -Wno-error=format -Werror -Wdouble-promotion -Wfloat-conversion -std=gnu99 -nostdlib $(CFLAGS_MOD) $(CFLAGS_EXTRA)
-CFLAGS += -D$(CMSIS_MCU)
-=======
-CFLAGS += $(INC) -Wall -Wpointer-arith -Werror -Wdouble-promotion -Wfloat-conversion -std=gnu99 -nostdlib $(CFLAGS_MOD) $(CFLAGS_EXTRA)
 CFLAGS += -D$(CMSIS_MCU) -DUSE_FULL_LL_DRIVER
->>>>>>> 7c54b642
 CFLAGS += $(CFLAGS_MCU_$(MCU_SERIES))
 CFLAGS += $(COPT)
 CFLAGS += -I$(BOARD_DIR)
@@ -403,11 +398,8 @@
 	hal_tim.c \
 	hal_tim_ex.c \
 	hal_uart.c \
-<<<<<<< HEAD
 	hal_ltdc.c \
-=======
 	ll_utils.c \
->>>>>>> 7c54b642
 	)
 
 ifeq ($(MCU_SERIES),$(filter $(MCU_SERIES),f4 f7 h7 l0 l4 wb))
