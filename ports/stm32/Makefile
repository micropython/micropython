# Select the board to build for: if not given on the command line,
# then default to PYBV10.
BOARD ?= PYBV10

# If the build directory is not given, make it reflect the board name.
BUILD ?= build-$(BOARD)

BOARD_DIR ?= boards/$(BOARD)
ifeq ($(wildcard $(BOARD_DIR)/.),)
$(error Invalid BOARD specified: $(BOARD_DIR))
endif

include ../../py/mkenv.mk
-include mpconfigport.mk
include $(BOARD_DIR)/mpconfigboard.mk

# Files that are generated and needed before the QSTR build.
QSTR_GENERATED_HEADERS = $(BUILD)/pins_qstr.h $(BUILD)/modstm_qstr.h

# qstr definitions (must come before including py.mk)
QSTR_DEFS = qstrdefsport.h $(QSTR_GENERATED_HEADERS)
QSTR_GLOBAL_DEPENDENCIES = mpconfigboard_common.h $(BOARD_DIR)/mpconfigboard.h $(QSTR_GENERATED_HEADERS)

# MicroPython feature configurations
MICROPY_ROM_TEXT_COMPRESSION ?= 1

# File containing description of content to be frozen into firmware.
FROZEN_MANIFEST ?= boards/manifest.py

# include py core make definitions
include $(TOP)/py/py.mk

GIT_SUBMODULES = lib/libhydrogen lib/lwip lib/mbedtls lib/mynewt-nimble lib/stm32lib

MCU_SERIES_UPPER = $(shell echo $(MCU_SERIES) | tr '[:lower:]' '[:upper:]')
CMSIS_MCU_LOWER = $(shell echo $(CMSIS_MCU) | tr '[:upper:]' '[:lower:]')

LD_DIR=boards
CMSIS_DIR=$(TOP)/lib/stm32lib/CMSIS/STM32$(MCU_SERIES_UPPER)xx/Include
HAL_DIR=lib/stm32lib/STM32$(MCU_SERIES_UPPER)xx_HAL_Driver
USBDEV_DIR=usbdev
#USBHOST_DIR=usbhost
DFU=$(TOP)/tools/dfu.py
MBOOT_PACK_DFU = mboot/mboot_pack_dfu.py
# may need to prefix dfu-util with sudo
USE_PYDFU ?= 1
PYDFU ?= $(TOP)/tools/pydfu.py
DFU_UTIL ?= dfu-util
BOOTLOADER_DFU_USB_VID ?= 0x0483
BOOTLOADER_DFU_USB_PID ?= 0xDF11
STFLASH ?= st-flash
OPENOCD ?= openocd
OPENOCD_CONFIG ?= boards/openocd_stm32f4.cfg
STARTUP_FILE ?= lib/stm32lib/CMSIS/STM32$(MCU_SERIES_UPPER)xx/Source/Templates/gcc/startup_$(CMSIS_MCU_LOWER).o
SYSTEM_FILE ?= lib/stm32lib/CMSIS/STM32$(MCU_SERIES_UPPER)xx/Source/Templates/system_stm32$(MCU_SERIES)xx.o

# Select the cross compile prefix
CROSS_COMPILE ?= arm-none-eabi-

INC += -I.
INC += -I$(TOP)
INC += -I$(BUILD)
INC += -I$(TOP)/lib/cmsis/inc
INC += -I$(CMSIS_DIR)/
INC += -I$(TOP)/$(HAL_DIR)/Inc
INC += -I$(USBDEV_DIR)/core/inc -I$(USBDEV_DIR)/class/inc
#INC += -I$(USBHOST_DIR)
INC += -Ilwip_inc

# Basic Cortex-M flags
CFLAGS_CORTEX_M = -mthumb

# Select hardware floating-point support
SUPPORTS_HARDWARE_FP_SINGLE = 0
SUPPORTS_HARDWARE_FP_DOUBLE = 0
ifeq ($(CMSIS_MCU),$(filter $(CMSIS_MCU),STM32F765xx STM32F767xx STM32F769xx STM32H743xx))
CFLAGS_CORTEX_M += -mfpu=fpv5-d16 -mfloat-abi=hard
SUPPORTS_HARDWARE_FP_SINGLE = 1
SUPPORTS_HARDWARE_FP_DOUBLE = 1
else
ifeq ($(MCU_SERIES),$(filter $(MCU_SERIES),f0 l0))
CFLAGS_CORTEX_M += -msoft-float
else
CFLAGS_CORTEX_M += -mfpu=fpv4-sp-d16 -mfloat-abi=hard
SUPPORTS_HARDWARE_FP_SINGLE = 1
endif
endif

# Options for particular MCU series
CFLAGS_MCU_f0 = $(CFLAGS_CORTEX_M) -mtune=cortex-m0 -mcpu=cortex-m0
CFLAGS_MCU_f4 = $(CFLAGS_CORTEX_M) -mtune=cortex-m4 -mcpu=cortex-m4
CFLAGS_MCU_f7 = $(CFLAGS_CORTEX_M) -mtune=cortex-m7 -mcpu=cortex-m7
CFLAGS_MCU_l0 = $(CFLAGS_CORTEX_M) -mtune=cortex-m0plus -mcpu=cortex-m0plus
CFLAGS_MCU_l4 = $(CFLAGS_CORTEX_M) -mtune=cortex-m4 -mcpu=cortex-m4
CFLAGS_MCU_h7 = $(CFLAGS_CORTEX_M) -mtune=cortex-m7 -mcpu=cortex-m7
CFLAGS_MCU_wb = $(CFLAGS_CORTEX_M) -mtune=cortex-m4 -mcpu=cortex-m4

CFLAGS += $(INC) -Wall -Wpointer-arith -Werror -Wdouble-promotion -Wfloat-conversion -std=gnu99 -nostdlib $(CFLAGS_MOD) $(CFLAGS_EXTRA)
CFLAGS += -D$(CMSIS_MCU)
CFLAGS += $(CFLAGS_MCU_$(MCU_SERIES))
CFLAGS += $(COPT)
CFLAGS += -I$(BOARD_DIR)
CFLAGS += -DSTM32_HAL_H='<stm32$(MCU_SERIES)xx_hal.h>'
CFLAGS += -DMICROPY_HW_VTOR=$(TEXT0_ADDR)

# Configure for nan-boxing object model if requested
ifeq ($(NANBOX),1)
CFLAGS += -DMP_CONFIGFILE='"mpconfigport_nanbox.h"'
ifneq ($(MICROPY_FLOAT_IMPL),none)
MICROPY_FLOAT_IMPL = double
endif
endif

# Configure floating point support
ifeq ($(MICROPY_FLOAT_IMPL),double)
CFLAGS += -DMICROPY_FLOAT_IMPL=MICROPY_FLOAT_IMPL_DOUBLE
else
ifeq ($(MICROPY_FLOAT_IMPL),none)
CFLAGS += -DMICROPY_FLOAT_IMPL=MICROPY_FLOAT_IMPL_NONE
else
CFLAGS += -DMICROPY_FLOAT_IMPL=MICROPY_FLOAT_IMPL_FLOAT
CFLAGS += -fsingle-precision-constant
endif
endif

LDFLAGS = -nostdlib -L $(LD_DIR) $(addprefix -T,$(LD_FILES)) -Map=$(@:.elf=.map) --cref
LDFLAGS += --defsym=_estack_reserve=8
LIBS = "$(shell $(CC) $(CFLAGS) -print-libgcc-file-name)"

# Remove uncalled code from the final image.
CFLAGS += -fdata-sections -ffunction-sections
LDFLAGS += --gc-sections

# Debugging/Optimization
ifeq ($(DEBUG), 1)
CFLAGS += -g -DPENDSV_DEBUG
COPT = -Og
# Disable text compression in debug builds
MICROPY_ROM_TEXT_COMPRESSION = 0
else
COPT += -Os -DNDEBUG
endif

# Flags for optional C++ source code
CXXFLAGS += $(filter-out -Wmissing-prototypes -Wold-style-definition -std=gnu99,$(CFLAGS))
CXXFLAGS += $(CXXFLAGS_MOD)
ifneq ($(SRC_CXX)$(SRC_MOD_CXX),)
LDFLAGS += -L$(dir $(shell $(CXX) $(CXXFLAGS) -print-file-name=libstdc++.a))
endif

# Options for mpy-cross
MPY_CROSS_FLAGS += -march=armv7m

LIB_SRC_C += $(addprefix lib/,\
	libc/string0.c \
	mp-readline/readline.c \
	netutils/netutils.c \
	netutils/trace.c \
	netutils/dhcpserver.c \
	timeutils/timeutils.c \
	utils/gchelper_native.c \
	utils/pyexec.c \
	utils/interrupt_char.c \
	utils/sys_stdio_mphal.c \
	utils/mpirq.c \
	)

ifeq ($(MICROPY_FLOAT_IMPL),double)
LIBM_SRC_C += $(addprefix lib/libm_dbl/,\
	__cos.c \
	__expo2.c \
	__fpclassify.c \
	__rem_pio2.c \
	__rem_pio2_large.c \
	__signbit.c \
	__sin.c \
	__tan.c \
	acos.c \
	acosh.c \
	asin.c \
	asinh.c \
	atan.c \
	atan2.c \
	atanh.c \
	ceil.c \
	cos.c \
	cosh.c \
	copysign.c \
	erf.c \
	exp.c \
	expm1.c \
	floor.c \
	fmod.c \
	frexp.c \
	ldexp.c \
	lgamma.c \
	log.c \
	log10.c \
	log1p.c \
	modf.c \
	nearbyint.c \
	pow.c \
	rint.c \
	round.c \
	scalbn.c \
	sin.c \
	sinh.c \
	tan.c \
	tanh.c \
	tgamma.c \
	trunc.c \
	)
ifeq ($(SUPPORTS_HARDWARE_FP_DOUBLE),1)
LIBM_SRC_C += lib/libm_dbl/thumb_vfp_sqrt.c
else
LIBM_SRC_C += lib/libm_dbl/sqrt.c
endif
else
LIBM_SRC_C += $(addprefix lib/libm/,\
	math.c \
	acoshf.c \
	asinfacosf.c \
	asinhf.c \
	atan2f.c \
	atanf.c \
	atanhf.c \
	ef_rem_pio2.c \
	erf_lgamma.c \
	fmodf.c \
	kf_cos.c \
	kf_rem_pio2.c \
	kf_sin.c \
	kf_tan.c \
	log1pf.c \
	nearbyintf.c \
	roundf.c \
	sf_cos.c \
	sf_erf.c \
	sf_frexp.c \
	sf_ldexp.c \
	sf_modf.c \
	sf_sin.c \
	sf_tan.c \
	wf_lgamma.c \
	wf_tgamma.c \
	)
ifeq ($(SUPPORTS_HARDWARE_FP_SINGLE),1)
LIBM_SRC_C += lib/libm/thumb_vfp_sqrtf.c
else
LIBM_SRC_C += lib/libm/ef_sqrt.c
endif
endif

LIBM_O = $(addprefix $(BUILD)/, $(LIBM_SRC_C:.c=.o))

# Too many warnings in libm_dbl, disable for now.
ifeq ($(MICROPY_FLOAT_IMPL),double)
$(LIBM_O): CFLAGS := $(filter-out -Wdouble-promotion -Wfloat-conversion, $(CFLAGS))
endif

EXTMOD_SRC_C += $(addprefix extmod/,\
	modonewire.c \
        )

DRIVERS_SRC_C += $(addprefix drivers/,\
	bus/softspi.c \
	bus/softqspi.c \
	memory/spiflash.c \
	dht/dht.c \
	)

SRC_C += \
	boardctrl.c \
	main.c \
	stm32_it.c \
	usbd_conf.c \
	usbd_desc.c \
	usbd_cdc_interface.c \
	usbd_hid_interface.c \
	usbd_msc_interface.c \
	mphalport.c \
	mpthreadport.c \
	irq.c \
	pendsv.c \
	systick.c  \
	softtimer.c  \
	powerctrl.c \
	powerctrlboot.c \
	rfcore.c \
	pybthread.c \
	factoryreset.c \
	timer.c \
	led.c \
	pin.c \
	pin_defs_stm32.c \
	pin_named_pins.c \
	bufhelper.c \
	dma.c \
	i2c.c \
	pyb_i2c.c \
	spi.c \
	pyb_spi.c \
	qspi.c \
	uart.c \
	can.c \
	fdcan.c \
	pyb_can.c \
	usb.c \
	wdt.c \
	eth.c \
	gccollect.c \
	help.c \
	machine_adc.c \
	machine_i2c.c \
	machine_spi.c \
	machine_timer.c \
	machine_uart.c \
	modmachine.c \
	modpyb.c \
	modstm.c \
	moduos.c \
	modutime.c \
	modusocket.c \
	network_lan.c \
	modnetwork.c \
	extint.c \
	usrsw.c \
	rng.c \
	rtc.c \
	flash.c \
	flashbdev.c \
	spibdev.c \
	storage.c \
	sdcard.c \
	sdram.c \
	fatfs_port.c \
	lcd.c \
	accel.c \
	servo.c \
	dac.c \
	adc.c \
	$(wildcard $(BOARD_DIR)/*.c)

SRC_CXX += \
	$(SRC_MOD_CXX)

SRC_O += \
	$(STARTUP_FILE) \
	$(SYSTEM_FILE)

ifeq ($(MCU_SERIES),f0)
SRC_O += \
	resethandler_m0.o \
	lib/utils/gchelper_m0.o
else
ifeq ($(MCU_SERIES),l0)
CSUPEROPT = -Os # save some code space
SRC_O += \
	resethandler_m0.o \
	lib/utils/gchelper_m0.o
else
SRC_O += \
	system_stm32.o \
	resethandler.o \
	lib/utils/gchelper_m3.o
endif
endif

HAL_SRC_C += $(addprefix $(HAL_DIR)/Src/stm32$(MCU_SERIES)xx_,\
	hal.c \
	hal_adc.c \
	hal_adc_ex.c \
	hal_cortex.c \
	hal_dma.c \
	hal_flash.c \
	hal_flash_ex.c \
	hal_gpio.c \
	hal_i2c.c \
	hal_pcd.c \
	hal_pcd_ex.c \
	hal_pwr.c \
	hal_pwr_ex.c \
	hal_rcc.c \
	hal_rcc_ex.c \
	hal_rtc.c \
	hal_rtc_ex.c \
	hal_spi.c \
	hal_tim.c \
	hal_tim_ex.c \
	hal_uart.c \
	)

ifeq ($(MCU_SERIES),$(filter $(MCU_SERIES),f4 f7 h7 l0 l4 wb))
HAL_SRC_C += $(addprefix $(HAL_DIR)/Src/stm32$(MCU_SERIES)xx_,\
	ll_usb.c \
	)
endif

ifeq ($(MCU_SERIES),$(filter $(MCU_SERIES),f4 f7 h7 l4))
HAL_SRC_C += $(addprefix $(HAL_DIR)/Src/stm32$(MCU_SERIES)xx_,\
	hal_sd.c \
	ll_sdmmc.c \
	ll_fmc.c \
	)
endif

ifeq ($(MCU_SERIES),$(filter $(MCU_SERIES),f4 f7 h7))
HAL_SRC_C += $(addprefix $(HAL_DIR)/Src/stm32$(MCU_SERIES)xx_,\
	hal_mmc.c \
	hal_sdram.c \
	hal_dma_ex.c \
	hal_dcmi.c \
	)
endif

ifeq ($(CMSIS_MCU),$(filter $(CMSIS_MCU),STM32H743xx))
    HAL_SRC_C += $(addprefix $(HAL_DIR)/Src/stm32$(MCU_SERIES)xx_, hal_fdcan.c)
else
ifeq ($(MCU_SERIES),$(filter $(MCU_SERIES),f0 f4 f7 h7 l4))
    HAL_SRC_C += $(addprefix $(HAL_DIR)/Src/stm32$(MCU_SERIES)xx_, hal_can.c)
endif
endif

USBDEV_SRC_C += $(addprefix $(USBDEV_DIR)/,\
	core/src/usbd_core.c \
	core/src/usbd_ctlreq.c \
	core/src/usbd_ioreq.c \
	class/src/usbd_cdc_msc_hid.c \
	class/src/usbd_msc_bot.c \
	class/src/usbd_msc_scsi.c \
	)

ifeq ($(MICROPY_PY_BLUETOOTH),1)
CFLAGS_MOD += -DMICROPY_PY_BLUETOOTH=1
CFLAGS_MOD += -DMICROPY_PY_BLUETOOTH_ENABLE_CENTRAL_MODE=1
endif

ifeq ($(MICROPY_PY_NETWORK_CYW43),1)
CFLAGS_MOD += -DMICROPY_PY_NETWORK_CYW43=1
SRC_C += sdio.c
EXTMOD_SRC_C += extmod/network_cyw43.c
DRIVERS_SRC_C += drivers/cyw43/cyw43_ctrl.c drivers/cyw43/cyw43_lwip.c
LIBS += $(TOP)/drivers/cyw43/libcyw43.a
endif

ifneq ($(MICROPY_PY_WIZNET5K),0)
WIZNET5K_DIR=drivers/wiznet5k
INC += -I$(TOP)/$(WIZNET5K_DIR)
CFLAGS_MOD += -DMICROPY_PY_WIZNET5K=$(MICROPY_PY_WIZNET5K) -D_WIZCHIP_=$(MICROPY_PY_WIZNET5K)
ifeq ($(MICROPY_PY_LWIP),1)
# When using MACRAW mode (with lwIP), maximum buffer space must be used for the raw socket
CFLAGS_MOD += -DWIZCHIP_USE_MAX_BUFFER
endif
SRC_MOD += network_wiznet5k.c modnwwiznet5k.c
SRC_MOD += $(addprefix $(WIZNET5K_DIR)/,\
	ethernet/w$(MICROPY_PY_WIZNET5K)/w$(MICROPY_PY_WIZNET5K).c \
	ethernet/wizchip_conf.c \
	ethernet/socket.c \
	internet/dns/dns.c \
	)
endif

# for CC3000 module
ifeq ($(MICROPY_PY_CC3K),1)
CC3000_DIR=drivers/cc3000
INC += -I$(TOP)/$(CC3000_DIR)/inc
CFLAGS_MOD += -DMICROPY_PY_CC3K=1
SRC_MOD += modnwcc3k.c
SRC_MOD += $(addprefix $(CC3000_DIR)/src/,\
	cc3000_common.c \
	evnt_handler.c \
	hci.c \
	netapp.c \
	nvmem.c \
	security.c \
	socket.c \
	wlan.c \
	ccspi.c \
	inet_ntop.c \
	inet_pton.c \
	patch.c \
	patch_prog.c \
	)
endif

ifeq ($(MICROPY_SSL_MBEDTLS),1)
CFLAGS_MOD += -DMBEDTLS_CONFIG_FILE='"mbedtls/mbedtls_config.h"'
SRC_MOD += mbedtls/mbedtls_port.c
# replace mbedtls' error.c by ours
SRC_MOD := $(filter-out %/mbedtls/library/error.c, $(SRC_MOD))
LIB_SRC_C += lib/mbedtls_errors/mp_mbedtls_errors.c
endif

ifeq ($(MICROPY_PY_BLUETOOTH),1)

SRC_C += mpbthciport.c

ifeq ($(MICROPY_BLUETOOTH_NIMBLE),1)
ifeq ($(MICROPY_BLUETOOTH_BTSTACK),1)
$(error Cannot enable both NimBLE and BTstack at the same time)
endif
endif

ifeq ($(MICROPY_BLUETOOTH_NIMBLE),1)
CFLAGS_MOD += -DMICROPY_PY_BLUETOOTH_ENABLE_L2CAP_CHANNELS=1
include $(TOP)/extmod/nimble/nimble.mk
SRC_C += mpnimbleport.c
endif

ifeq ($(MICROPY_BLUETOOTH_BTSTACK),1)
MICROPY_BLUETOOTH_BTSTACK_H4 ?= 1
include $(TOP)/extmod/btstack/btstack.mk
SRC_C += mpbtstackport.c
endif

ifeq ($(MICROPY_PY_NETWORK_CYW43),1)
DRIVERS_SRC_C += drivers/cyw43/cywbt.c
endif

endif

<<<<<<< HEAD
ifeq ($(MICROPY_PY_LVGL),1)
CFLAGS += -DMICROPY_PY_LVGL
LIB_SRC_C += $(shell find $(LVGL_BINDING_DIR)/driver/stm32/$(BOARD)/*.c)
#LIB_SRC_C += $(shell find $(LVGL_BINDING_DIR)/driver/stm32/string1.c)
ifeq ($(MCU_SERIES),$(filter $(MCU_SERIES),f7))
SRC_HAL += $(addprefix $(HAL_DIR)/Src/stm32$(MCU_SERIES)xx_,\
	hal_ltdc.c \
	hal_ltdc_ex.c \
	hal_dma2d.c \
	)
endif
endif

OBJ =
=======
>>>>>>> 78b23c3a
OBJ += $(PY_O)
OBJ += $(addprefix $(BUILD)/, $(LIB_SRC_C:.c=.o))
OBJ += $(LIBM_O)
OBJ += $(addprefix $(BUILD)/, $(EXTMOD_SRC_C:.c=.o))
OBJ += $(addprefix $(BUILD)/, $(DRIVERS_SRC_C:.c=.o))
OBJ += $(addprefix $(BUILD)/, $(HAL_SRC_C:.c=.o))
OBJ += $(addprefix $(BUILD)/, $(USBDEV_SRC_C:.c=.o))
OBJ += $(addprefix $(BUILD)/, $(SRC_C:.c=.o))
OBJ += $(addprefix $(BUILD)/, $(SRC_CXX:.cpp=.o))
OBJ += $(addprefix $(BUILD)/, $(SRC_O))
OBJ += $(addprefix $(BUILD)/, $(SRC_MOD:.c=.o))
OBJ += $(BUILD)/pins_$(BOARD).o

# This file contains performance critical functions so turn up the optimisation
# level.  It doesn't add much to the code size and improves performance a bit.
# Don't use -O3 with this file because gcc tries to optimise memset in terms of itself.
$(BUILD)/lib/libc/string0.o: COPT += -O2

# We put several files into the first 16K section with the ISRs.
# If we compile these using -O0 then it won't fit. So if you really want these
# to be compiled with -O0, then edit boards/common.ld (in the .isr_vector section)
# and comment out the following lines.
$(BUILD)/$(OOFATFS_DIR)/ff.o: COPT += -Os
$(filter $(PY_BUILD)/../extmod/vfs_fat_%.o, $(PY_O)): COPT += -Os
$(PY_BUILD)/formatfloat.o: COPT += -Os
$(PY_BUILD)/parsenum.o: COPT += -Os
$(PY_BUILD)/mpprint.o: COPT += -Os

all: $(TOP)/lib/stm32lib/README.md all_main $(BUILD)/firmware.hex

ifeq ($(MBOOT_ENABLE_PACKING),1)
all_main: $(BUILD)/firmware.pack.dfu
else
all_main: $(BUILD)/firmware.dfu
endif

# For convenience, automatically fetch required submodules if they don't exist
$(TOP)/lib/stm32lib/README.md:
	$(ECHO) "stm32lib submodule not found, fetching it now..."
	(cd $(TOP) && git submodule update --init lib/stm32lib)

ifneq ($(FROZEN_MANIFEST)$(FROZEN_DIR),)
# To use frozen source modules, put your .py files in a subdirectory (eg scripts/)
# and then invoke make with FROZEN_DIR=scripts (be sure to build from scratch).
CFLAGS += -DMICROPY_MODULE_FROZEN_STR
endif

ifneq ($(FROZEN_MANIFEST)$(FROZEN_MPY_DIR),)
# To use frozen bytecode, put your .py files in a subdirectory (eg frozen/) and
# then invoke make with FROZEN_MPY_DIR=frozen (be sure to build from scratch).
CFLAGS += -DMICROPY_QSTR_EXTRA_POOL=mp_qstr_frozen_const_pool
CFLAGS += -DMICROPY_MODULE_FROZEN_MPY
endif

define RUN_DFU
	$(ECHO) "Writing $(1) to the board"
	$(if $(filter $(USE_PYDFU),1),\
	$(Q)$(PYTHON) $(PYDFU) --vid $(BOOTLOADER_DFU_USB_VID) --pid $(BOOTLOADER_DFU_USB_PID) -u $(1),
	$(Q)$(DFU_UTIL) -a 0 -d $(BOOTLOADER_DFU_USB_VID):$(BOOTLOADER_DFU_USB_PID) -D $(1))
endef

define RUN_STLINK
	$(ECHO) "Writing $(1) to the board via ST-LINK"
	$(Q)$(STFLASH) write $(1) $(2)
endef

define RUN_OPENOCD
	$(ECHO) "Writing $(1) to the board via ST-LINK using OpenOCD"
	$(Q)$(OPENOCD) -f $(OPENOCD_CONFIG) -c "stm_flash $(1) $(2) $(3) $(4)"
endef

define GENERATE_ELF
	$(ECHO) "LINK $(1)"
	$(Q)$(LD) $(LDFLAGS) -o $(1) $(2) $(LDFLAGS_MOD) $(LIBS)
	$(Q)$(SIZE) $(1)
	$(if $(filter-out $(TEXT0_ADDR),0x08000000), \
		$(ECHO) "INFO: this build requires mboot to be installed first")
	$(if $(filter $(TEXT1_ADDR),0x90000000), \
		$(ECHO) "INFO: this build places firmware in external QSPI flash")
endef

define GENERATE_BIN
	$(ECHO) "GEN $(1)"
	$(Q)$(OBJCOPY) -O binary $(addprefix -j ,$(3)) $(2) $(1)
endef

define GENERATE_DFU
	$(ECHO) "GEN $(1)"
	$(Q)$(PYTHON) $(DFU) \
	-D $(BOOTLOADER_DFU_USB_VID):$(BOOTLOADER_DFU_USB_PID) \
	$(if $(2),$(addprefix -b ,$(3):$(2))) \
	$(if $(4),$(addprefix -b ,$(5):$(4))) \
	$(1)
endef

define GENERATE_PACK_DFU
	$(ECHO) "GEN $(1)"
	$(Q)$(PYTHON) $(MBOOT_PACK_DFU) --keys $(MBOOT_PACK_KEYS_FILE) pack-dfu --gzip $(MBOOT_PACK_CHUNKSIZE) $(2) $(1)
endef

define GENERATE_HEX
	$(ECHO) "GEN $(1)"
	$(Q)$(OBJCOPY) -O ihex $(2) $(1)
endef

.PHONY: deploy deploy-stlink deploy-openocd

ifeq ($(MBOOT_ENABLE_PACKING),1)
deploy: $(BUILD)/firmware.pack.dfu
	$(call RUN_DFU,$^)
else
deploy: $(BUILD)/firmware.dfu
	$(call RUN_DFU,$^)
endif

# A board should specify TEXT0_ADDR if to use a different location than the
# default for the firmware memory location.  A board can also optionally define
# TEXT1_ADDR to split the firmware into two sections; see below for details.
TEXT0_ADDR ?= 0x08000000

ifeq ($(TEXT1_ADDR),)
# No TEXT1_ADDR given so put all firmware at TEXT0_ADDR location

TEXT0_SECTIONS ?= .isr_vector .text .data

deploy-stlink: $(BUILD)/firmware.bin
	$(call RUN_STLINK,$^,$(TEXT0_ADDR))

deploy-openocd: $(BUILD)/firmware.bin
	$(call RUN_OPENOCD,$^,$(TEXT0_ADDR))

$(BUILD)/firmware.bin: $(BUILD)/firmware.elf
	$(call GENERATE_BIN,$@,$^,$(TEXT0_SECTIONS))

$(BUILD)/firmware.dfu: $(BUILD)/firmware.bin
	$(call GENERATE_DFU,$@,$^,$(TEXT0_ADDR))

else
# TEXT0_ADDR and TEXT1_ADDR are specified so split firmware between these locations

TEXT0_SECTIONS ?= .isr_vector
TEXT1_SECTIONS ?= .text .data

deploy-stlink: $(BUILD)/firmware0.bin $(BUILD)/firmware1.bin
	$(call RUN_STLINK,$(word 1,$^),$(TEXT0_ADDR))
	$(call RUN_STLINK,$(word 2,$^),$(TEXT1_ADDR))

deploy-openocd: $(BUILD)/firmware0.bin $(BUILD)/firmware1.bin
	$(call RUN_OPENOCD,$(word 1,$^),$(TEXT0_ADDR),$(word 2,$^),$(TEXT1_ADDR))

$(BUILD)/firmware0.bin: $(BUILD)/firmware.elf
	$(call GENERATE_BIN,$@,$^,$(TEXT0_SECTIONS))

$(BUILD)/firmware1.bin: $(BUILD)/firmware.elf
	$(call GENERATE_BIN,$@,$^,$(TEXT1_SECTIONS))

$(BUILD)/firmware.dfu: $(BUILD)/firmware0.bin $(BUILD)/firmware1.bin
	$(call GENERATE_DFU,$@,$(word 1,$^),$(TEXT0_ADDR),$(word 2,$^),$(TEXT1_ADDR))
endif

$(BUILD)/firmware.pack.dfu: $(BUILD)/firmware.dfu $(MBOOT_PACK_KEYS_FILE)
	$(call GENERATE_PACK_DFU,$@,$<)

$(BUILD)/firmware.hex: $(BUILD)/firmware.elf
	$(call GENERATE_HEX,$@,$^)

$(BUILD)/firmware.elf: $(OBJ)
	$(call GENERATE_ELF,$@,$^)

PLLVALUES = boards/pllvalues.py
MAKE_PINS = boards/make-pins.py
BOARD_PINS = $(BOARD_DIR)/pins.csv
PREFIX_FILE = boards/stm32f4xx_prefix.c
GEN_PINS_SRC = $(BUILD)/pins_$(BOARD).c
GEN_PINS_HDR = $(HEADER_BUILD)/pins.h
GEN_PINS_QSTR = $(BUILD)/pins_qstr.h
GEN_PINS_AF_CONST = $(HEADER_BUILD)/pins_af_const.h
GEN_PINS_AF_DEFS = $(HEADER_BUILD)/pins_af_defs.h
GEN_PINS_AF_PY = $(BUILD)/pins_af.py

INSERT_USB_IDS = $(TOP)/tools/insert-usb-ids.py
FILE2H = $(TOP)/tools/file2h.py

USB_IDS_FILE = usb.h
CDCINF_TEMPLATE = pybcdc.inf_template
GEN_CDCINF_FILE = $(HEADER_BUILD)/pybcdc.inf
GEN_CDCINF_HEADER = $(HEADER_BUILD)/pybcdc_inf.h

# List of sources for qstr extraction
SRC_QSTR += $(SRC_C) $(SRC_CXX) $(SRC_MOD) $(LIB_SRC_C) $(EXTMOD_SRC_C)
# Append any auto-generated sources that are needed by sources listed in
# SRC_QSTR
SRC_QSTR_AUTO_DEPS += $(GEN_CDCINF_HEADER)

# Making OBJ use an order-only depenedency on the generated pins.h file
# has the side effect of making the pins.h file before we actually compile
# any of the objects. The normal dependency generation will deal with the
# case when pins.h is modified. But when it doesn't exist, we don't know
# which source files might need it.
$(OBJ): | $(GEN_PINS_HDR)

# With conditional pins, we may need to regenerate qstrdefs.h when config
# options change.
$(HEADER_BUILD)/qstrdefs.generated.h: $(BOARD_DIR)/mpconfigboard.h

# main.c can't be even preprocessed without $(GEN_CDCINF_HEADER)
main.c: $(GEN_CDCINF_HEADER)

# Use a pattern rule here so that make will only call make-pins.py once to make
# both pins_$(BOARD).c and pins.h
$(BUILD)/%_$(BOARD).c $(HEADER_BUILD)/%.h $(HEADER_BUILD)/%_af_const.h $(HEADER_BUILD)/%_af_defs.h $(BUILD)/%_qstr.h: $(BOARD_DIR)/%.csv $(MAKE_PINS) $(AF_FILE) $(PREFIX_FILE) | $(HEADER_BUILD)
	$(ECHO) "GEN $@"
	$(Q)$(PYTHON) $(MAKE_PINS) --board $(BOARD_PINS) --af $(AF_FILE) \
		--prefix $(PREFIX_FILE) --hdr $(GEN_PINS_HDR) --hdr-obj-decls \
		--qstr $(GEN_PINS_QSTR) --af-const $(GEN_PINS_AF_CONST) \
		--af-defs $(GEN_PINS_AF_DEFS) --af-defs-cmp-strings \
		--af-py $(GEN_PINS_AF_PY) > $(GEN_PINS_SRC)

$(BUILD)/pins_$(BOARD).o: $(BUILD)/pins_$(BOARD).c
	$(call compile_c)

GEN_PLLFREQTABLE_HDR = $(HEADER_BUILD)/pllfreqtable.h
GEN_STMCONST_HDR = $(HEADER_BUILD)/modstm_const.h
GEN_STMCONST_QSTR = $(BUILD)/modstm_qstr.h
GEN_STMCONST_MPZ = $(HEADER_BUILD)/modstm_mpz.h
CMSIS_MCU_HDR = $(CMSIS_DIR)/$(CMSIS_MCU_LOWER).h

modmachine.c: $(GEN_PLLFREQTABLE_HDR)
$(GEN_PLLFREQTABLE_HDR): $(PLLVALUES) | $(HEADER_BUILD)
	$(ECHO) "GEN $@"
	$(Q)$(PYTHON) $(PLLVALUES) -c -m $(MCU_SERIES) file:$(BOARD_DIR)/stm32$(MCU_SERIES)xx_hal_conf.h > $@

$(BUILD)/modstm.o: $(GEN_STMCONST_HDR)
# Use a pattern rule here so that make will only call make-stmconst.py once to
# make both modstm_const.h and modstm_qstr.h
$(HEADER_BUILD)/%_const.h $(BUILD)/%_qstr.h: $(CMSIS_MCU_HDR) make-stmconst.py | $(HEADER_BUILD)
	$(ECHO) "GEN stmconst $@"
	$(Q)$(PYTHON) make-stmconst.py --qstr $(GEN_STMCONST_QSTR) --mpz $(GEN_STMCONST_MPZ) $(CMSIS_MCU_HDR) > $(GEN_STMCONST_HDR)

$(GEN_CDCINF_HEADER): $(GEN_CDCINF_FILE) $(FILE2H) | $(HEADER_BUILD)
	$(ECHO) "GEN $@"
	$(Q)$(PYTHON) $(FILE2H) $< > $@

$(GEN_CDCINF_FILE): $(CDCINF_TEMPLATE) $(INSERT_USB_IDS) $(USB_IDS_FILE) | $(HEADER_BUILD)
	$(ECHO) "GEN $@"
	$(Q)$(PYTHON) $(INSERT_USB_IDS) $(USB_IDS_FILE) $< > $@

include $(TOP)/py/mkrules.mk<|MERGE_RESOLUTION|>--- conflicted
+++ resolved
@@ -519,7 +519,6 @@
 
 endif
 
-<<<<<<< HEAD
 ifeq ($(MICROPY_PY_LVGL),1)
 CFLAGS += -DMICROPY_PY_LVGL
 LIB_SRC_C += $(shell find $(LVGL_BINDING_DIR)/driver/stm32/$(BOARD)/*.c)
@@ -533,9 +532,6 @@
 endif
 endif
 
-OBJ =
-=======
->>>>>>> 78b23c3a
 OBJ += $(PY_O)
 OBJ += $(addprefix $(BUILD)/, $(LIB_SRC_C:.c=.o))
 OBJ += $(LIBM_O)
