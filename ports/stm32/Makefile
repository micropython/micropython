# Select the board to build for:
ifdef BOARD_DIR
# Custom board path - remove trailing slash and get the final component of
# the path as the board name.
BOARD ?= $(notdir $(BOARD_DIR:/=))
else
# If not given on the command line, then default to PYBV10.
BOARD ?= PYBV10
BOARD_DIR ?= boards/$(BOARD)
endif

ifeq ($(wildcard $(BOARD_DIR)/.),)
$(error Invalid BOARD specified: $(BOARD_DIR))
endif

ifneq ($(BOARD_VARIANT),)
ifeq ($(wildcard $(BOARD_DIR)/mpconfigvariant_$(BOARD_VARIANT).mk),)
$(error Invalid BOARD_VARIANT specified: $(BOARD_VARIANT))
endif
endif

# If the build directory is not given, make it reflect the board name (and
# optionally the board variant).
ifneq ($(BOARD_VARIANT),)
BUILD ?= build-$(BOARD)-$(BOARD_VARIANT)
else
BUILD ?= build-$(BOARD)
endif

include ../../py/mkenv.mk
-include mpconfigport.mk

# Include board specific .mk file, and optional board variant .mk file.
include $(BOARD_DIR)/mpconfigboard.mk
ifeq ($(BOARD_VARIANT),)
-include $(BOARD_DIR)/mpconfigvariant.mk
else
include $(BOARD_DIR)/mpconfigvariant_$(BOARD_VARIANT).mk
endif

# qstr definitions (must come before including py.mk)
QSTR_DEFS += qstrdefsport.h

# Files that are generated and needed before the QSTR build.
QSTR_GLOBAL_DEPENDENCIES += mpconfigboard_common.h $(BOARD_DIR)/mpconfigboard.h $(GEN_STMCONST_HDR)

# MicroPython feature configurations
MICROPY_ROM_TEXT_COMPRESSION ?= 1

# File containing description of content to be frozen into firmware.
FROZEN_MANIFEST ?= boards/manifest.py

# Location of mboot (or other bootloader) if the device has one.
# Used by machine.bootloader().
MBOOT_TEXT0_ADDR ?= 0x08000000

# Disable TINY TTF, since build fails on stm32
CFLAGS_EXTMOD += -DLV_USE_TINY_TTF=0

# include py core make definitions
include $(TOP)/py/py.mk
include $(TOP)/extmod/extmod.mk

GIT_SUBMODULES += lib/libhydrogen lib/stm32lib

LD_DIR=boards
USBDEV_DIR=usbdev
#USBHOST_DIR=usbhost
DFU=$(TOP)/tools/dfu.py
MBOOT_PACK_DFU = mboot/mboot_pack_dfu.py
# may need to prefix dfu-util with sudo
USE_PYDFU ?= 1
PYDFU ?= $(TOP)/tools/pydfu.py
DFU_UTIL ?= dfu-util
BOOTLOADER_DFU_USB_VID ?= 0x0483
BOOTLOADER_DFU_USB_PID ?= 0xDF11
STFLASH ?= st-flash
OPENOCD ?= openocd
OPENOCD_CONFIG ?= boards/openocd_stm32f4.cfg

include stm32.mk

PLLVALUES = boards/pllvalues.py
PLLI2SVALUES = boards/plli2svalues.py
MAKE_PINS = boards/make-pins.py
BOARD_PINS = $(BOARD_DIR)/pins.csv
PREFIX_FILE = boards/stm32f4xx_prefix.c
GEN_PINS_SRC = $(BUILD)/pins_$(BOARD).c
GEN_PINS_HDR = $(HEADER_BUILD)/pins.h
GEN_PINS_AF_CONST = $(HEADER_BUILD)/pins_af_const.h
GEN_PINS_AF_DEFS = $(HEADER_BUILD)/pins_af_defs.h

INSERT_USB_IDS = $(TOP)/tools/insert-usb-ids.py
FILE2H = $(TOP)/tools/file2h.py

USB_IDS_FILE = mpconfigboard_common.h
CDCINF_TEMPLATE = pybcdc.inf_template
GEN_CDCINF_FILE = $(HEADER_BUILD)/pybcdc.inf
GEN_CDCINF_HEADER = $(HEADER_BUILD)/pybcdc_inf.h

GEN_PLLFREQTABLE_HDR = $(HEADER_BUILD)/pllfreqtable.h
GEN_PLLI2STABLE_HDR = $(HEADER_BUILD)/plli2stable.h
GEN_STMCONST_HDR = $(HEADER_BUILD)/modstm_const.h
GEN_STMCONST_MPZ = $(HEADER_BUILD)/modstm_mpz.h
CMSIS_MCU_HDR = $(STM32LIB_CMSIS_ABS)/Include/$(CMSIS_MCU_LOWER).h

# Select the cross compile prefix
CROSS_COMPILE ?= arm-none-eabi-

INC += -I.
INC += -I$(TOP)
INC += -I$(BUILD)
INC += -I$(TOP)/lib/cmsis/inc
INC += -I$(STM32LIB_CMSIS_ABS)/Include
INC += -I$(STM32LIB_HAL_ABS)/Inc
INC += -I$(USBDEV_DIR)/core/inc -I$(USBDEV_DIR)/class/inc
#INC += -I$(USBHOST_DIR)
INC += -Ilwip_inc

CFLAGS += $(INC) -Wall -Wpointer-arith -Wno-error=format -Werror -Wdouble-promotion -Wfloat-conversion -std=gnu99 -nostdlib $(CFLAGS_EXTRA)
CFLAGS += -D$(CMSIS_MCU) -DUSE_FULL_LL_DRIVER
CFLAGS += $(CFLAGS_MCU_$(MCU_SERIES))
CFLAGS += $(COPT)
CFLAGS += -I$(BOARD_DIR)
CFLAGS += -DSTM32_HAL_H='<stm32$(MCU_SERIES)xx_hal.h>'
CFLAGS += -DMBOOT_VTOR=$(MBOOT_TEXT0_ADDR)
CFLAGS += -DMICROPY_HW_VTOR=$(TEXT0_ADDR)

AFLAGS += $(filter -mcpu=%,$(CFLAGS_MCU_$(MCU_SERIES)))

# Configure for nan-boxing object model if requested
ifeq ($(NANBOX),1)
CFLAGS += -DMP_CONFIGFILE='"mpconfigport_nanbox.h"'
ifneq ($(MICROPY_FLOAT_IMPL),none)
MICROPY_FLOAT_IMPL = double
endif
endif

# Configure floating point support
ifeq ($(MICROPY_FLOAT_IMPL),double)
CFLAGS += -DMICROPY_FLOAT_IMPL=MICROPY_FLOAT_IMPL_DOUBLE
else ifeq ($(MICROPY_FLOAT_IMPL),none)
CFLAGS += -DMICROPY_FLOAT_IMPL=MICROPY_FLOAT_IMPL_NONE
else
CFLAGS += -DMICROPY_FLOAT_IMPL=MICROPY_FLOAT_IMPL_FLOAT
CFLAGS += -fsingle-precision-constant
endif

# Configure linker include dir for ram/rom isr support
ifeq ($(MICROPY_HW_ENABLE_ISR_UART_FLASH_FUNCS_IN_RAM),1)
CFLAGS += -DMICROPY_HW_ENABLE_ISR_UART_FLASH_FUNCS_IN_RAM=1
LD_ISR_DIR = boards/common_isr_ram
else
LD_ISR_DIR = boards/common_isr_rom
endif

LDFLAGS += -nostdlib -L $(LD_DIR) -L $(LD_ISR_DIR) $(addprefix -T,$(LD_FILES)) -Wl,-Map=$(@:.elf=.map) -Wl,--cref
LDFLAGS += -Wl,--defsym=_estack_reserve=8
LIBS += "$(shell $(CC) $(CFLAGS) -print-libgcc-file-name)"

# Remove uncalled code from the final image.
CFLAGS += -fdata-sections -ffunction-sections
LDFLAGS += -Wl,--gc-sections

ifeq ($(LTO),1)
CFLAGS += -flto=auto
# LTO requires passing compiler flags to the linker as it will run the assembler.
# To avoid risk of missing something relevant, pass all flags except for preprocessor args
LDFLAGS += $(filter-out -I%,$(filter-out -D%,$(CFLAGS)))

$(BUILD)/stm32_it.o $(BUILD)/pendsv.o: CFLAGS += -fno-lto
endif

# Debugging/Optimization
ifeq ($(DEBUG), 1)
CFLAGS += -g -DPENDSV_DEBUG
COPT ?= -Og
# Disable text compression in debug builds
MICROPY_ROM_TEXT_COMPRESSION = 0
else
ifneq ($(LTO), 1)
CFLAGS += -g  # always include debug info in the ELF, unless LTO is on
endif
COPT ?= -Os -DNDEBUG
endif

# Flags for optional C++ source code
CXXFLAGS += $(filter-out -Wmissing-prototypes -Wold-style-definition -std=gnu99,$(CFLAGS))

# TODO make this common -- shouldn't be using these "private" vars from py.mk
ifneq ($(SRC_CXX)$(SRC_USERMOD_CXX)$(SRC_USERMOD_LIB_CXX),)
LIBSTDCPP_FILE_NAME = "$(shell $(CXX) $(CXXFLAGS) -print-file-name=libstdc++.a)"
LDFLAGS += -L"$(shell dirname $(LIBSTDCPP_FILE_NAME))"
endif

# Options for mpy-cross
MPY_CROSS_FLAGS += -march=$(MPY_CROSS_MCU_ARCH_$(MCU_SERIES))

SHARED_SRC_C += $(addprefix shared/,\
	libc/string0.c \
	netutils/dhcpserver.c \
	netutils/netutils.c \
	netutils/trace.c \
	readline/readline.c \
	runtime/gchelper_native.c \
	runtime/interrupt_char.c \
	runtime/mpirq.c \
	runtime/pyexec.c \
	runtime/softtimer.c  \
	runtime/stdout_helpers.c \
	runtime/sys_stdio_mphal.c \
	timeutils/timeutils.c \
	)

ifeq ($(MICROPY_FLOAT_IMPL),double)
LIBM_SRC_C += $(SRC_LIB_LIBM_DBL_C)
ifeq ($(SUPPORTS_HARDWARE_FP_DOUBLE),1)
LIBM_SRC_C += $(SRC_LIB_LIBM_DBL_SQRT_HW_C)
else
LIBM_SRC_C += $(SRC_LIB_LIBM_DBL_SQRT_SW_C)
endif
else
LIBM_SRC_C += $(SRC_LIB_LIBM_C)
ifeq ($(SUPPORTS_HARDWARE_FP_SINGLE),1)
LIBM_SRC_C += $(SRC_LIB_LIBM_SQRT_HW_C)
else
LIBM_SRC_C += $(SRC_LIB_LIBM_SQRT_SW_C)
endif
endif

DRIVERS_SRC_C += $(addprefix drivers/,\
	bus/softspi.c \
	bus/softqspi.c \
	memory/spiflash.c \
	dht/dht.c \
	)

SRC_C += \
	boardctrl.c \
	main.c \
	stm32_it.c \
	usbd_conf.c \
	usbd_desc.c \
	usbd_cdc_interface.c \
	usbd_hid_interface.c \
	usbd_msc_interface.c \
	mphalport.c \
	mpnetworkport.c \
	mpthreadport.c \
	irq.c \
	pendsv.c \
	systick.c  \
	powerctrl.c \
	powerctrlboot.c \
	rfcore.c \
	pybthread.c \
	factoryreset.c \
	timer.c \
	led.c \
	pin.c \
	pin_defs_stm32.c \
	pin_named_pins.c \
	bufhelper.c \
	dma.c \
	i2c.c \
	pyb_i2c.c \
	spi.c \
	pyb_spi.c \
	qspi.c \
	octospi.c \
	uart.c \
	ulpi.c \
	can.c \
	fdcan.c \
	pyb_can.c \
	usb.c \
	eth.c \
	eth_phy.c \
	gccollect.c \
	help.c \
	machine_bitstream.c \
	machine_i2c.c \
	machine_spi.c \
	modpyb.c \
	modstm.c \
	network_lan.c \
	extint.c \
	usrsw.c \
	rng.c \
	rtc.c \
	flash.c \
	flashbdev.c \
	spibdev.c \
	storage.c \
	sdcard.c \
	sdram.c \
	fatfs_port.c \
	lcd.c \
	accel.c \
	servo.c \
	dac.c \
	adc.c \
	sdio.c \
	subghz.c \
	$(wildcard $(BOARD_DIR)/*.c)

SRC_O += \
	$(STARTUP_FILE) \
	$(SYSTEM_FILE)

ifeq ($(MCU_SERIES),$(filter $(MCU_SERIES),f0 g0 l0))
CSUPEROPT = -Os # save some code space
SRC_O += \
	resethandler_m0.o \
	shared/runtime/gchelper_thumb1.o
else ifeq ($(MCU_SERIES),l1)
CFLAGS += -DUSE_HAL_DRIVER
SRC_O += \
	resethandler_m3.o \
	shared/runtime/gchelper_thumb2.o
else
SRC_O += \
	system_stm32.o \
	resethandler.o \
	shared/runtime/gchelper_thumb2.o
endif

HAL_SRC_C += $(addprefix $(STM32LIB_HAL_BASE)/Src/stm32$(MCU_SERIES)xx_,\
	hal.c \
	hal_adc.c \
	hal_adc_ex.c \
	hal_cortex.c \
	hal_dma.c \
	hal_dma2d.c \
	hal_flash.c \
	hal_flash_ex.c \
	hal_gpio.c \
	hal_i2c.c \
	hal_pwr.c \
	hal_pwr_ex.c \
	hal_rcc.c \
	hal_rcc_ex.c \
	hal_rtc.c \
	hal_rtc_ex.c \
	hal_spi.c \
	hal_tim.c \
	hal_tim_ex.c \
	hal_uart.c \
<<<<<<< HEAD
	hal_ltdc.c \
=======
	ll_rcc.c \
>>>>>>> ecfdd5d6
	ll_utils.c \
	)

ifeq ($(MCU_SERIES),$(filter $(MCU_SERIES),f4 f7 g0 g4 h5 h7 l0 l1 l4 wb))
HAL_SRC_C += $(addprefix $(STM32LIB_HAL_BASE)/Src/stm32$(MCU_SERIES)xx_,\
	hal_pcd.c \
	hal_pcd_ex.c \
	ll_usb.c \
	)
endif

ifeq ($(MCU_SERIES),$(filter $(MCU_SERIES),f4 f7 h5 h7 l4))
HAL_SRC_C += $(addprefix $(STM32LIB_HAL_BASE)/Src/stm32$(MCU_SERIES)xx_,\
	hal_sd.c \
	ll_sdmmc.c \
	ll_fmc.c \
	)
ifeq ($(MCU_SERIES),$(filter $(MCU_SERIES),h5))
# HAL H5-1.0.0 has a bug with uninitialised variable in HAL_SD_ConfigWideBusOperation.
$(BUILD)/$(STM32LIB_HAL_BASE)/Src/stm32$(MCU_SERIES)xx_hal_sd.o: CFLAGS += -Wno-error=maybe-uninitialized
endif
endif

ifeq ($(MCU_SERIES),$(filter $(MCU_SERIES),f4 f7 h7))
HAL_SRC_C += $(addprefix $(STM32LIB_HAL_BASE)/Src/stm32$(MCU_SERIES)xx_,\
	hal_mmc.c \
	hal_sdram.c \
	hal_dcmi.c \
	)
ifeq ($(MCU_SERIES),$(filter $(MCU_SERIES),f4))
# HAL F4-1.16.0 has a bug with missing parentheses in HAL_MMC_Erase.
# This function is unused so let the error go by as a warning.
$(BUILD)/$(STM32LIB_HAL_BASE)/Src/stm32$(MCU_SERIES)xx_hal_mmc.o: CFLAGS += -Wno-error=parentheses
endif
endif

ifeq ($(MCU_SERIES),$(filter $(MCU_SERIES),f4 f7 g0 g4 h5 h7))
HAL_SRC_C += $(addprefix $(STM32LIB_HAL_BASE)/Src/stm32$(MCU_SERIES)xx_,\
	hal_dma_ex.c \
	)
endif

ifeq ($(MCU_SERIES),$(filter $(MCU_SERIES),h5))
HAL_SRC_C += $(addprefix $(STM32LIB_HAL_BASE)/Src/stm32$(MCU_SERIES)xx_,\
	hal_icache.c \
	)
endif

ifeq ($(MCU_SERIES),$(filter $(MCU_SERIES),f0 f4 f7))
HAL_SRC_C += $(addprefix $(STM32LIB_HAL_BASE)/Src/stm32$(MCU_SERIES)xx_, hal_can.c)
else ifeq ($(MCU_SERIES),$(filter $(MCU_SERIES),g0 g4 h7))
HAL_SRC_C += $(addprefix $(STM32LIB_HAL_BASE)/Src/stm32$(MCU_SERIES)xx_, hal_fdcan.c)
else ifeq ($(MCU_SERIES),$(filter $(MCU_SERIES),l4))
HAL_SRC_C += $(addprefix $(STM32LIB_HAL_BASE)/Src/Legacy/stm32$(MCU_SERIES)xx_, hal_can.c)
$(BUILD)/$(STM32LIB_HAL_BASE)/Src/Legacy/stm32$(MCU_SERIES)xx_hal_can.o: CFLAGS += -Wno-error=cpp
endif

ifeq ($(CMSIS_MCU),$(filter $(CMSIS_MCU),STM32H747xx))
    HAL_SRC_C += $(addprefix $(STM32LIB_HAL_BASE)/Src/stm32$(MCU_SERIES)xx_, hal_hsem.c)
endif

ifeq ($(MCU_SERIES),$(filter $(MCU_SERIES),f0 f4 f7 g0 l0))
HAL_SRC_C += $(addprefix $(STM32LIB_HAL_BASE)/Src/stm32$(MCU_SERIES)xx_,\
	hal_i2s.c \
	)
endif

ifeq ($(MCU_SERIES),$(filter $(MCU_SERIES),f4))
HAL_SRC_C += $(addprefix $(STM32LIB_HAL_BASE)/Src/stm32$(MCU_SERIES)xx_,\
	hal_i2s_ex.c \
	)
endif

USBDEV_SRC_C += $(addprefix $(USBDEV_DIR)/,\
	core/src/usbd_core.c \
	core/src/usbd_ctlreq.c \
	core/src/usbd_ioreq.c \
	class/src/usbd_cdc_msc_hid.c \
	class/src/usbd_msc_bot.c \
	class/src/usbd_msc_scsi.c \
	)

ifeq ($(MICROPY_SSL_MBEDTLS),1)
LIB_SRC_C += mbedtls/mbedtls_port.c
endif

ifeq ($(MICROPY_PY_BLUETOOTH),1)
SRC_C += mpbthciport.c

ifeq ($(MICROPY_BLUETOOTH_NIMBLE),1)
SRC_C += mpnimbleport.c
endif

ifeq ($(MICROPY_BLUETOOTH_BTSTACK),1)
SRC_C += mpbtstackport.c
MICROPY_BLUETOOTH_BTSTACK_H4 ?= 1
endif

endif # MICROPY_PY_BLUETOOTH

<<<<<<< HEAD
ifeq ($(MICROPY_PY_LVGL),1)
CFLAGS += -DMICROPY_PY_LVGL
LIB_SRC_C += $(shell find $(LVGL_BINDING_DIR)/driver/stm32/$(BOARD)/*.c)
#LIB_SRC_C += $(shell find $(LVGL_BINDING_DIR)/driver/stm32/string1.c)
ifeq ($(MCU_SERIES),$(filter $(MCU_SERIES),f7))
HAL_SRC += $(addprefix $(HAL_DIR)/Src/stm32$(MCU_SERIES)xx_,\
	hal_ltdc.c \
	hal_ltdc_ex.c \
	hal_dma2d.c \
	)
=======
# Add stm32-specific implementation of libmetal (and optionally OpenAMP's rproc).
# Note: libmetal code is generated via a pre-processor so ensure that runs first.
ifeq ($(MICROPY_PY_OPENAMP),1)
SRC_C += mpmetalport.c
$(BUILD)/mpmetalport.o: $(BUILD)/openamp/metal/config.h
ifeq ($(MICROPY_PY_OPENAMP_REMOTEPROC),1)
SRC_C += mpremoteprocport.c
$(BUILD)/mpremoteprocport.o: $(BUILD)/openamp/metal/config.h
>>>>>>> ecfdd5d6
endif
endif

# SRC_O should be placed first to work around this LTO bug with binutils <2.35:
# https://gcc.gnu.org/bugzilla/show_bug.cgi?id=83967
OBJ += $(addprefix $(BUILD)/, $(SRC_O))
OBJ += $(PY_O)
OBJ += $(addprefix $(BUILD)/, $(LIB_SRC_C:.c=.o))
OBJ += $(addprefix $(BUILD)/, $(LIBM_SRC_C:.c=.o))
OBJ += $(addprefix $(BUILD)/, $(SHARED_SRC_C:.c=.o))
OBJ += $(addprefix $(BUILD)/, $(DRIVERS_SRC_C:.c=.o))
OBJ += $(addprefix $(BUILD)/, $(HAL_SRC_C:.c=.o))
OBJ += $(addprefix $(BUILD)/, $(USBDEV_SRC_C:.c=.o))
OBJ += $(addprefix $(BUILD)/, $(SRC_C:.c=.o))
OBJ += $(addprefix $(BUILD)/, $(SRC_CXX:.cpp=.o))
OBJ += $(GEN_PINS_SRC:.c=.o)

# This file contains performance critical functions so turn up the optimisation
# level.  It doesn't add much to the code size and improves performance a bit.
# Don't use -O3 with this file because gcc tries to optimise memset in terms of itself.
$(BUILD)/shared/libc/string0.o: COPT += -O2

ifneq ($(MICROPY_HW_ENABLE_ISR_UART_FLASH_FUNCS_IN_RAM),1)
# If MBOOT or RAM_IFS is not used we put several files into the first 16K section with the ISRs.
# If we compile these using -O0 then it won't fit. So if you really want these
# to be compiled with -O0, then edit boards/common.ld (in the .isr_vector section)
# and comment out the following lines.
$(BUILD)/$(OOFATFS_DIR)/ff.o: COPT += -Os
$(filter $(PY_BUILD)/../extmod/vfs_fat_%.o, $(PY_O)): COPT += -Os
$(PY_BUILD)/formatfloat.o: COPT += -Os
$(PY_BUILD)/parsenum.o: COPT += -Os
$(PY_BUILD)/mpprint.o: COPT += -Os
endif

all: $(TOP)/lib/stm32lib/README.md all_main $(BUILD)/firmware.hex

ifeq ($(MBOOT_ENABLE_PACKING),1)
all_main: $(BUILD)/firmware.pack.dfu
else
all_main: $(BUILD)/firmware.dfu
endif

# For convenience, automatically fetch required submodules if they don't exist
$(TOP)/lib/stm32lib/README.md:
	$(ECHO) "stm32lib submodule not found, fetching it now..."
	(cd $(TOP) && git submodule update --init lib/stm32lib)

define RUN_DFU
	$(ECHO) "Writing $(1) to the board"
	$(if $(filter $(USE_PYDFU),1),\
	$(Q)$(PYTHON) $(PYDFU) --vid $(BOOTLOADER_DFU_USB_VID) --pid $(BOOTLOADER_DFU_USB_PID) -u $(1),
	$(Q)$(DFU_UTIL) -a 0 -d $(BOOTLOADER_DFU_USB_VID):$(BOOTLOADER_DFU_USB_PID) -D $(1) -s :leave)
endef

define RUN_STLINK
	$(ECHO) "Writing $(1) to the board via ST-LINK"
	$(Q)$(STFLASH) write $(1) $(2)
endef

define RUN_OPENOCD
	$(ECHO) "Writing $(1) to the board via ST-LINK using OpenOCD"
	$(Q)$(OPENOCD) -f $(OPENOCD_CONFIG) -c "stm_flash $(1) $(2) $(3) $(4)"
endef

define GENERATE_ELF
	$(ECHO) "LINK $(1)"
	$(Q)$(CC) $(LDFLAGS) -o $(1) $(2) $(LDFLAGS_MOD) $(LIBS)
	$(Q)$(SIZE) $(1)
	$(if $(filter-out $(TEXT0_ADDR),0x08000000), \
		$(ECHO) "INFO: this build requires mboot to be installed first")
	$(if $(filter $(TEXT1_ADDR),0x90000000), \
		$(ECHO) "INFO: this build places firmware in external QSPI flash")
endef

define GENERATE_BIN
	$(ECHO) "GEN $(1)"
	$(Q)$(OBJCOPY) -O binary $(addprefix -j ,$(3)) $(2) $(1)
endef

define GENERATE_DFU
	$(ECHO) "GEN $(1)"
	$(Q)$(PYTHON) $(DFU) \
	-D $(BOOTLOADER_DFU_USB_VID):$(BOOTLOADER_DFU_USB_PID) \
	$(if $(2),$(addprefix -b ,$(3):$(2))) \
	$(if $(4),$(addprefix -b ,$(5):$(4))) \
	$(1)
endef

define GENERATE_PACK_DFU
	$(ECHO) "GEN $(1)"
	$(Q)$(PYTHON) $(MBOOT_PACK_DFU) --keys $(MBOOT_PACK_KEYS_FILE) pack-dfu --gzip $(MBOOT_PACK_CHUNKSIZE) $(2) $(1)
endef

define GENERATE_HEX
	$(ECHO) "GEN $(1)"
	$(Q)$(OBJCOPY) -O ihex $(2) $(1)
endef

.PHONY: deploy deploy-stlink deploy-openocd

ifeq ($(MBOOT_ENABLE_PACKING),1)
deploy: $(BUILD)/firmware.pack.dfu
	$(call RUN_DFU,$^)
else
deploy: $(BUILD)/firmware.dfu
	$(call RUN_DFU,$^)
endif

# A board should specify TEXT0_ADDR if to use a different location than the
# default for the firmware memory location.  A board can also optionally define
# TEXT1_ADDR to split the firmware into two sections; see below for details.
TEXT0_ADDR ?= 0x08000000

ifeq ($(TEXT1_ADDR),)
# No TEXT1_ADDR given so put all firmware at TEXT0_ADDR location

TEXT0_SECTIONS ?= .isr_vector .isr_extratext .text .data .ARM

deploy-stlink: $(BUILD)/firmware.bin
	$(call RUN_STLINK,$^,$(TEXT0_ADDR))

deploy-openocd: $(BUILD)/firmware.bin
	$(call RUN_OPENOCD,$^,$(TEXT0_ADDR))

$(BUILD)/firmware.bin: $(BUILD)/firmware.elf
	$(call GENERATE_BIN,$@,$^,$(TEXT0_SECTIONS))

$(BUILD)/firmware.dfu: $(BUILD)/firmware.bin
	$(call GENERATE_DFU,$@,$^,$(TEXT0_ADDR))

else
# TEXT0_ADDR and TEXT1_ADDR are specified so split firmware between these locations

TEXT0_SECTIONS ?= .isr_vector .isr_extratext
TEXT1_SECTIONS ?= .text .data .ARM

deploy-stlink: $(BUILD)/firmware0.bin $(BUILD)/firmware1.bin
	$(call RUN_STLINK,$(word 1,$^),$(TEXT0_ADDR))
	$(call RUN_STLINK,$(word 2,$^),$(TEXT1_ADDR))

deploy-openocd: $(BUILD)/firmware0.bin $(BUILD)/firmware1.bin
	$(call RUN_OPENOCD,$(word 1,$^),$(TEXT0_ADDR),$(word 2,$^),$(TEXT1_ADDR))

$(BUILD)/firmware0.bin: $(BUILD)/firmware.elf
	$(call GENERATE_BIN,$@,$^,$(TEXT0_SECTIONS))

$(BUILD)/firmware1.bin: $(BUILD)/firmware.elf
	$(call GENERATE_BIN,$@,$^,$(TEXT1_SECTIONS))

$(BUILD)/firmware.dfu: $(BUILD)/firmware0.bin $(BUILD)/firmware1.bin
	$(call GENERATE_DFU,$@,$(word 1,$^),$(TEXT0_ADDR),$(word 2,$^),$(TEXT1_ADDR))
endif

$(BUILD)/firmware.pack.dfu: $(BUILD)/firmware.dfu $(MBOOT_PACK_KEYS_FILE)
	$(call GENERATE_PACK_DFU,$@,$<)

$(BUILD)/firmware.hex: $(BUILD)/firmware.elf
	$(call GENERATE_HEX,$@,$^)

$(BUILD)/firmware.elf: $(OBJ)
	$(call GENERATE_ELF,$@,$^)

# List of sources for qstr extraction
<<<<<<< HEAD
SRC_QSTR += $(SRC_C) $(SRC_CXX) $(SHARED_SRC_C) $(LIB_SRC_C)
# Append any auto-generated sources that are needed by sources listed in
# SRC_QSTR
SRC_QSTR_AUTO_DEPS += $(GEN_CDCINF_HEADER)
=======
SRC_QSTR += $(SRC_C) $(SRC_CXX) $(SHARED_SRC_C) $(GEN_PINS_SRC)
>>>>>>> ecfdd5d6

# Making OBJ use an order-only dependency on the generated pins.h file
# has the side effect of making the pins.h file before we actually compile
# any of the objects. The normal dependency generation will deal with the
# case when pins.h is modified. But when it doesn't exist, we don't know
# which source files might need it.
$(OBJ): | $(GEN_PINS_HDR)

# With conditional pins, we may need to regenerate qstrdefs.h when config
# options change.
$(HEADER_BUILD)/qstrdefs.generated.h: $(BOARD_DIR)/mpconfigboard.h

# main.c can't be even preprocessed without $(GEN_CDCINF_HEADER)
# As main.c is in SRC_QSTR this will also ensure that GEN_CDCINF_HEADER
# will be run before QSTR extraction.
main.c: $(GEN_CDCINF_HEADER)

# Use a pattern rule here so that make will only call make-pins.py once to make
# both pins_$(BOARD).c and pins.h
$(BUILD)/%_$(BOARD).c $(HEADER_BUILD)/%.h $(HEADER_BUILD)/%_af_const.h $(HEADER_BUILD)/%_af_defs.h: $(BOARD_DIR)/%.csv $(MAKE_PINS) $(AF_FILE) $(PREFIX_FILE) | $(HEADER_BUILD)
	$(ECHO) "GEN $@"
	$(Q)$(PYTHON) $(MAKE_PINS) --board-csv $(BOARD_PINS) --af-csv $(AF_FILE) --prefix $(PREFIX_FILE) \
	    --output-source $(GEN_PINS_SRC) --output-header $(GEN_PINS_HDR) \
		--output-af-const $(GEN_PINS_AF_CONST) --output-af-defs $(GEN_PINS_AF_DEFS)

powerctrl.c: $(GEN_PLLFREQTABLE_HDR)
$(GEN_PLLFREQTABLE_HDR): $(PLLVALUES) | $(HEADER_BUILD)
	$(ECHO) "GEN $@"
	$(Q)$(PYTHON) $(PLLVALUES) -c -m $(CMSIS_MCU_LOWER) file:$(BOARD_DIR)/stm32$(MCU_SERIES)xx_hal_conf.h > $@

$(TOP)/extmod/machine_i2s.c: $(GEN_PLLI2STABLE_HDR)
$(GEN_PLLI2STABLE_HDR): $(PLLI2SVALUES) | $(HEADER_BUILD)
	$(ECHO) "GEN $@"
	$(Q)$(PYTHON) $(PLLI2SVALUES) -c -m $(CMSIS_MCU_LOWER) hse:$(BOARD_DIR)/stm32$(MCU_SERIES)xx_hal_conf.h pllm:$(BOARD_DIR)/mpconfigboard.h > $@

$(BUILD)/modstm.o: $(GEN_STMCONST_HDR)
$(HEADER_BUILD)/modstm_const.h: $(CMSIS_MCU_HDR) make-stmconst.py | $(HEADER_BUILD)
	$(ECHO) "GEN stmconst $@"
	$(Q)$(PYTHON) make-stmconst.py --mpz $(GEN_STMCONST_MPZ) $(CMSIS_MCU_HDR) > $(GEN_STMCONST_HDR)

$(GEN_CDCINF_HEADER): $(GEN_CDCINF_FILE) $(FILE2H) | $(HEADER_BUILD)
	$(ECHO) "GEN $@"
	$(Q)$(PYTHON) $(FILE2H) $< > $@

$(GEN_CDCINF_FILE): $(CDCINF_TEMPLATE) $(INSERT_USB_IDS) $(USB_IDS_FILE) | $(HEADER_BUILD)
	$(ECHO) "GEN $@"
	$(Q)$(PYTHON) $(INSERT_USB_IDS) $(USB_IDS_FILE) $< > $@

include $(TOP)/py/mkrules.mk<|MERGE_RESOLUTION|>--- conflicted
+++ resolved
@@ -53,9 +53,6 @@
 # Location of mboot (or other bootloader) if the device has one.
 # Used by machine.bootloader().
 MBOOT_TEXT0_ADDR ?= 0x08000000
-
-# Disable TINY TTF, since build fails on stm32
-CFLAGS_EXTMOD += -DLV_USE_TINY_TTF=0
 
 # include py core make definitions
 include $(TOP)/py/py.mk
@@ -117,7 +114,7 @@
 #INC += -I$(USBHOST_DIR)
 INC += -Ilwip_inc
 
-CFLAGS += $(INC) -Wall -Wpointer-arith -Wno-error=format -Werror -Wdouble-promotion -Wfloat-conversion -std=gnu99 -nostdlib $(CFLAGS_EXTRA)
+CFLAGS += $(INC) -Wall -Wpointer-arith -Werror -Wdouble-promotion -Wfloat-conversion -std=gnu99 -nostdlib $(CFLAGS_EXTRA)
 CFLAGS += -D$(CMSIS_MCU) -DUSE_FULL_LL_DRIVER
 CFLAGS += $(CFLAGS_MCU_$(MCU_SERIES))
 CFLAGS += $(COPT)
@@ -331,7 +328,6 @@
 	hal_adc_ex.c \
 	hal_cortex.c \
 	hal_dma.c \
-	hal_dma2d.c \
 	hal_flash.c \
 	hal_flash_ex.c \
 	hal_gpio.c \
@@ -346,11 +342,7 @@
 	hal_tim.c \
 	hal_tim_ex.c \
 	hal_uart.c \
-<<<<<<< HEAD
-	hal_ltdc.c \
-=======
 	ll_rcc.c \
->>>>>>> ecfdd5d6
 	ll_utils.c \
 	)
 
@@ -451,18 +443,6 @@
 
 endif # MICROPY_PY_BLUETOOTH
 
-<<<<<<< HEAD
-ifeq ($(MICROPY_PY_LVGL),1)
-CFLAGS += -DMICROPY_PY_LVGL
-LIB_SRC_C += $(shell find $(LVGL_BINDING_DIR)/driver/stm32/$(BOARD)/*.c)
-#LIB_SRC_C += $(shell find $(LVGL_BINDING_DIR)/driver/stm32/string1.c)
-ifeq ($(MCU_SERIES),$(filter $(MCU_SERIES),f7))
-HAL_SRC += $(addprefix $(HAL_DIR)/Src/stm32$(MCU_SERIES)xx_,\
-	hal_ltdc.c \
-	hal_ltdc_ex.c \
-	hal_dma2d.c \
-	)
-=======
 # Add stm32-specific implementation of libmetal (and optionally OpenAMP's rproc).
 # Note: libmetal code is generated via a pre-processor so ensure that runs first.
 ifeq ($(MICROPY_PY_OPENAMP),1)
@@ -471,7 +451,6 @@
 ifeq ($(MICROPY_PY_OPENAMP_REMOTEPROC),1)
 SRC_C += mpremoteprocport.c
 $(BUILD)/mpremoteprocport.o: $(BUILD)/openamp/metal/config.h
->>>>>>> ecfdd5d6
 endif
 endif
 
@@ -635,14 +614,7 @@
 	$(call GENERATE_ELF,$@,$^)
 
 # List of sources for qstr extraction
-<<<<<<< HEAD
-SRC_QSTR += $(SRC_C) $(SRC_CXX) $(SHARED_SRC_C) $(LIB_SRC_C)
-# Append any auto-generated sources that are needed by sources listed in
-# SRC_QSTR
-SRC_QSTR_AUTO_DEPS += $(GEN_CDCINF_HEADER)
-=======
 SRC_QSTR += $(SRC_C) $(SRC_CXX) $(SHARED_SRC_C) $(GEN_PINS_SRC)
->>>>>>> ecfdd5d6
 
 # Making OBJ use an order-only dependency on the generated pins.h file
 # has the side effect of making the pins.h file before we actually compile
