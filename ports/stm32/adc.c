--- conflicted
+++ resolved
@@ -67,10 +67,7 @@
 #define ADC_CAL_ADDRESS         (0x1ffff7ba)
 #define ADC_CAL1                ((uint16_t*)0x1ffff7b8)
 #define ADC_CAL2                ((uint16_t*)0x1ffff7c2)
-<<<<<<< HEAD
-=======
 #define ADC_CAL_BITS            (12)
->>>>>>> eb446ec2
 
 #elif defined(STM32F4)
 
@@ -152,13 +149,8 @@
 #define VBAT_DIV (4)
 #elif defined(STM32H743xx)
 #define VBAT_DIV (4)
-<<<<<<< HEAD
-#elif defined(STM32L475xx) || defined(STM32L476xx) || \
-      defined(STM32L496xx)
-=======
 #elif defined(STM32L432xx) || defined(STM32L475xx) || \
       defined(STM32L476xx) || defined(STM32L496xx)
->>>>>>> eb446ec2
 #define VBAT_DIV (3)
 #else
 #error Unsupported processor
@@ -172,11 +164,7 @@
 #define CORE_TEMP_AVG_SLOPE    (3)    /* (2.5mv/3.3v)*(2^ADC resoultion) */
 
 // scale and calibration values for VBAT and VREF
-<<<<<<< HEAD
-#define ADC_SCALE (ADC_SCALE_V / 4095)
-=======
 #define ADC_SCALE (ADC_SCALE_V / ((1 << ADC_CAL_BITS) - 1))
->>>>>>> eb446ec2
 #define VREFIN_CAL ((uint16_t *)ADC_CAL_ADDRESS)
 
 typedef struct _pyb_obj_adc_t {
@@ -328,9 +316,6 @@
 #elif defined(STM32F4) || defined(STM32F7)
     sConfig.SamplingTime = ADC_SAMPLETIME_15CYCLES;
 #elif defined(STM32H7)
-<<<<<<< HEAD
-    sConfig.SamplingTime = ADC_SAMPLETIME_8CYCLES_5;
-=======
     if (channel == ADC_CHANNEL_VREFINT
         || channel == ADC_CHANNEL_TEMPSENSOR
         || channel == ADC_CHANNEL_VBAT) {
@@ -338,7 +323,6 @@
     } else {
         sConfig.SamplingTime = ADC_SAMPLETIME_8CYCLES_5;
     }
->>>>>>> eb446ec2
     sConfig.SingleDiff = ADC_SINGLE_ENDED;
     sConfig.OffsetNumber = ADC_OFFSET_NONE;
     sConfig.OffsetRightShift = DISABLE;
@@ -374,7 +358,6 @@
     HAL_ADC_Stop(adcHandle);
     return value;
 }
-<<<<<<< HEAD
 
 STATIC uint32_t adc_config_and_read_channel(ADC_HandleTypeDef *adcHandle, uint32_t channel) {
     adc_config_channel(adcHandle, channel);
@@ -391,24 +374,6 @@
     }
     #endif
 
-=======
-
-STATIC uint32_t adc_config_and_read_channel(ADC_HandleTypeDef *adcHandle, uint32_t channel) {
-    adc_config_channel(adcHandle, channel);
-    uint32_t raw_value = adc_read_channel(adcHandle);
-
-    #if defined(STM32F4) || defined(STM32F7)
-    // ST docs say that (at least on STM32F42x and STM32F43x), VBATE must
-    // be disabled when TSVREFE is enabled for TEMPSENSOR and VREFINT
-    // conversions to work.  VBATE is enabled by the above call to read
-    // the channel, and here we disable VBATE so a subsequent call for
-    // TEMPSENSOR or VREFINT works correctly.
-    if (channel == ADC_CHANNEL_VBAT) {
-        ADC->CCR &= ~ADC_CCR_VBATE;
-    }
-    #endif
-
->>>>>>> eb446ec2
     return raw_value;
 }
 
@@ -783,16 +748,7 @@
 }
 
 float adc_read_core_vbat(ADC_HandleTypeDef *adcHandle) {
-<<<<<<< HEAD
-    uint32_t raw_value = adc_config_and_read_channel(adcHandle, ADC_CHANNEL_VBAT);
-
-    // Note: constants assume 12-bit resolution, so we scale the raw value to
-    //       be 12-bits.
-    raw_value <<= (12 - adc_get_resolution(adcHandle));
-
-=======
     uint32_t raw_value = adc_config_and_read_ref(adcHandle, ADC_CHANNEL_VBAT);
->>>>>>> eb446ec2
     return raw_value * VBAT_DIV * ADC_SCALE * adc_refcor;
 }
 
