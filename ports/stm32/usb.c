/*
 * This file is part of the MicroPython project, http://micropython.org/
 *
 * The MIT License (MIT)
 *
 * Copyright (c) 2013, 2014, 2015 Damien P. George
 *
 * Permission is hereby granted, free of charge, to any person obtaining a copy
 * of this software and associated documentation files (the "Software"), to deal
 * in the Software without restriction, including without limitation the rights
 * to use, copy, modify, merge, publish, distribute, sublicense, and/or sell
 * copies of the Software, and to permit persons to whom the Software is
 * furnished to do so, subject to the following conditions:
 *
 * The above copyright notice and this permission notice shall be included in
 * all copies or substantial portions of the Software.
 *
 * THE SOFTWARE IS PROVIDED "AS IS", WITHOUT WARRANTY OF ANY KIND, EXPRESS OR
 * IMPLIED, INCLUDING BUT NOT LIMITED TO THE WARRANTIES OF MERCHANTABILITY,
 * FITNESS FOR A PARTICULAR PURPOSE AND NONINFRINGEMENT. IN NO EVENT SHALL THE
 * AUTHORS OR COPYRIGHT HOLDERS BE LIABLE FOR ANY CLAIM, DAMAGES OR OTHER
 * LIABILITY, WHETHER IN AN ACTION OF CONTRACT, TORT OR OTHERWISE, ARISING FROM,
 * OUT OF OR IN CONNECTION WITH THE SOFTWARE OR THE USE OR OTHER DEALINGS IN
 * THE SOFTWARE.
 */

#include <stdarg.h>
#include <string.h>

#include "usbd_core.h"
#include "usbd_desc.h"
#include "usbd_cdc_msc_hid.h"
#include "usbd_cdc_interface.h"
#include "usbd_msc_storage.h"
#include "usbd_hid_interface.h"

#include "py/objstr.h"
#include "py/runtime.h"
#include "py/stream.h"
#include "py/mperrno.h"
#include "py/mphal.h"
#include "bufhelper.h"
#include "storage.h"
#include "sdcard.h"
#include "usb.h"

#if MICROPY_HW_ENABLE_USB

// Work out which USB device to use as the main one (the one with the REPL)
#if !defined(MICROPY_HW_USB_MAIN_DEV)
#if defined(MICROPY_HW_USB_FS)
#define MICROPY_HW_USB_MAIN_DEV (USB_PHY_FS_ID)
#elif defined(MICROPY_HW_USB_HS)
#define MICROPY_HW_USB_MAIN_DEV (USB_PHY_HS_ID)
#else
#error Unable to determine proper MICROPY_HW_USB_MAIN_DEV to use
#endif
#endif

// this will be persistent across a soft-reset
mp_uint_t pyb_usb_flags = 0;

typedef struct _usb_device_t {
    uint32_t enabled;
    USBD_HandleTypeDef hUSBDDevice;
    usbd_cdc_msc_hid_state_t usbd_cdc_msc_hid_state;
    usbd_cdc_itf_t usbd_cdc_itf;
    #if MICROPY_HW_USB_ENABLE_CDC2
    usbd_cdc_itf_t usbd_cdc2_itf;
    #endif
    usbd_hid_itf_t usbd_hid_itf;
} usb_device_t;

<<<<<<< HEAD
usb_device_t usb_device;
//pyb_usb_storage_medium_t pyb_usb_storage_medium = PYB_USB_STORAGE_MEDIUM_NONE;
=======
usb_device_t usb_device = {0};
pyb_usb_storage_medium_t pyb_usb_storage_medium = PYB_USB_STORAGE_MEDIUM_NONE;
>>>>>>> 6cf4e967

// predefined hid mouse data
STATIC const mp_obj_str_t pyb_usb_hid_mouse_desc_obj = {
    {&mp_type_bytes},
    0, // hash not valid
    USBD_HID_MOUSE_REPORT_DESC_SIZE,
    USBD_HID_MOUSE_ReportDesc,
};
const mp_rom_obj_tuple_t pyb_usb_hid_mouse_obj = {
    {&mp_type_tuple},
    5,
    {
        MP_ROM_INT(1), // subclass: boot
        MP_ROM_INT(2), // protocol: mouse
        MP_ROM_INT(USBD_HID_MOUSE_MAX_PACKET),
        MP_ROM_INT(8), // polling interval: 8ms
        MP_ROM_PTR(&pyb_usb_hid_mouse_desc_obj),
    },
};

// predefined hid keyboard data
STATIC const mp_obj_str_t pyb_usb_hid_keyboard_desc_obj = {
    {&mp_type_bytes},
    0, // hash not valid
    USBD_HID_KEYBOARD_REPORT_DESC_SIZE,
    USBD_HID_KEYBOARD_ReportDesc,
};
const mp_rom_obj_tuple_t pyb_usb_hid_keyboard_obj = {
    {&mp_type_tuple},
    5,
    {
        MP_ROM_INT(1), // subclass: boot
        MP_ROM_INT(1), // protocol: keyboard
        MP_ROM_INT(USBD_HID_KEYBOARD_MAX_PACKET),
        MP_ROM_INT(8), // polling interval: 8ms
        MP_ROM_PTR(&pyb_usb_hid_keyboard_desc_obj),
    },
};

void pyb_usb_init0(void) {
    usb_device.usbd_cdc_itf.attached_to_repl = false;
    #if MICROPY_HW_USB_ENABLE_CDC2
    usb_device.usbd_cdc2_itf.attached_to_repl = false;
    #endif
    MP_STATE_PORT(pyb_hid_report_desc) = MP_OBJ_NULL;
}

int pyb_usb_detect_dev(void) {
    if (usb_device.enabled) {
        return usb_device.hUSBDDevice.id;
    }
    #if MICROPY_HW_USB_FS && MICROPY_HW_USB_HS
    mp_hal_pin_config(pyb_pin_USB_DP, MP_HAL_PIN_MODE_INPUT, MP_HAL_PIN_PULL_UP, 0);
    mp_hal_pin_config(pyb_pin_USB_DM, MP_HAL_PIN_MODE_INPUT, MP_HAL_PIN_PULL_UP, 0);
    int state = mp_hal_pin_read(pyb_pin_USB_DP) == 0 && mp_hal_pin_read(pyb_pin_USB_DM) == 0;
    mp_hal_pin_config(pyb_pin_USB_DP, MP_HAL_PIN_MODE_INPUT, MP_HAL_PIN_PULL_NONE, 0);
    mp_hal_pin_config(pyb_pin_USB_DM, MP_HAL_PIN_MODE_INPUT, MP_HAL_PIN_PULL_NONE, 0);
    if (state) {
        return USB_PHY_FS_ID;
    }
    mp_hal_pin_config(pyb_pin_USB_HS_DP, MP_HAL_PIN_MODE_INPUT, MP_HAL_PIN_PULL_UP, 0);
    mp_hal_pin_config(pyb_pin_USB_HS_DM, MP_HAL_PIN_MODE_INPUT, MP_HAL_PIN_PULL_UP, 0);
    state = mp_hal_pin_read(pyb_pin_USB_HS_DP) == 0 && mp_hal_pin_read(pyb_pin_USB_HS_DM) == 0;
    mp_hal_pin_config(pyb_pin_USB_HS_DP, MP_HAL_PIN_MODE_INPUT, MP_HAL_PIN_PULL_NONE, 0);
    mp_hal_pin_config(pyb_pin_USB_HS_DM, MP_HAL_PIN_MODE_INPUT, MP_HAL_PIN_PULL_NONE, 0);
    if (state) {
        return USB_PHY_HS_ID;
    }
    #endif
    return MICROPY_HW_USB_MAIN_DEV;
}

bool pyb_usb_dev_init(int dev_id, uint16_t vid, uint16_t pid, usb_device_mode_t mode, void *msc_unit, USBD_HID_ModeInfoTypeDef *hid_info) {
    bool high_speed = (mode & USBD_MODE_HIGH_SPEED) != 0;
    mode &= 0x7f;
    usb_device_t *usb_dev = &usb_device;
    if (!usb_dev->enabled) {
        // only init USB once in the device's power-lifetime

        // set up the USBD state
        USBD_HandleTypeDef *usbd = &usb_dev->hUSBDDevice;
        usbd->id = dev_id;
        usbd->dev_state  = USBD_STATE_DEFAULT;
        usbd->pDesc = (USBD_DescriptorsTypeDef*)&USBD_Descriptors;
        usbd->pClass = &USBD_CDC_MSC_HID;
        usb_dev->usbd_cdc_msc_hid_state.pdev = usbd;
        usb_dev->usbd_cdc_msc_hid_state.cdc = &usb_dev->usbd_cdc_itf.base;
        #if MICROPY_HW_USB_ENABLE_CDC2
        usb_dev->usbd_cdc_msc_hid_state.cdc2 = &usb_dev->usbd_cdc2_itf.base;
        #endif
        usb_dev->usbd_cdc_msc_hid_state.hid = &usb_dev->usbd_hid_itf.base;
        usbd->pClassData = &usb_dev->usbd_cdc_msc_hid_state;

        // configure the VID, PID and the USBD mode (interfaces it will expose)
        USBD_SetVIDPIDRelease(&usb_dev->usbd_cdc_msc_hid_state, vid, pid, 0x0200, mode == USBD_MODE_CDC);
        if (USBD_SelectMode(&usb_dev->usbd_cdc_msc_hid_state, mode, hid_info) != 0) {
            return false;
        }

        #if 0
        switch (pyb_usb_storage_medium) {
            #if MICROPY_HW_ENABLE_SDCARD
            case PYB_USB_STORAGE_MEDIUM_SDCARD:
                USBD_MSC_RegisterStorage(&usb_dev->usbd_cdc_msc_hid_state, (USBD_StorageTypeDef*)&USBD_SDCARD_STORAGE_fops);
                break;
            #endif
            default:
                USBD_MSC_RegisterStorage(&usb_dev->usbd_cdc_msc_hid_state, (USBD_StorageTypeDef*)&USBD_FLASH_STORAGE_fops);
                break;
        }
        #endif
        const USBD_StorageTypeDef *fops = &USBD_FLASH_STORAGE_fops;
        if (msc_unit == NULL) {
            // Auto
            if (sdcard_is_present()) {
                pyb_sdcard_type.make_new(&pyb_sdcard_type, 0, 0, NULL);
                fops = &USBD_SDCARD_STORAGE_fops;
            }
        } else if (msc_unit == &pyb_sdcard_type
            #if MICROPY_HW_ENABLE_MMCARD
            || msc_unit == &pyb_mmcard_type
            #endif
            ) {
            fops = &USBD_SDCARD_STORAGE_fops;
        }
        USBD_MSC_RegisterStorage(&usb_dev->usbd_cdc_msc_hid_state, (USBD_StorageTypeDef*)fops);

        // start the USB device
        USBD_LL_Init(usbd, high_speed);
        USBD_LL_Start(usbd);
        usb_dev->enabled = true;
    }

    return true;
}

void pyb_usb_dev_deinit(void) {
    usb_device_t *usb_dev = &usb_device;
    if (usb_dev->enabled) {
        USBD_Stop(&usb_dev->hUSBDDevice);
        USBD_DeInit(&usb_dev->hUSBDDevice);
        usb_dev->enabled = false;
    }
}

bool usb_vcp_is_enabled(void) {
    return usb_device.enabled;
}

int usb_vcp_recv_byte(uint8_t *c) {
    return usbd_cdc_rx(&usb_device.usbd_cdc_itf, c, 1, 0);
}

void usb_vcp_send_strn(const char *str, int len) {
    if (usb_device.enabled) {
        usbd_cdc_tx_always(&usb_device.usbd_cdc_itf, (const uint8_t*)str, len);
    }
}

usbd_cdc_itf_t *usb_vcp_get(int idx) {
    #if MICROPY_HW_USB_ENABLE_CDC2
    if (idx == 1) {
        return &usb_device.usbd_cdc2_itf;
    }
    #endif
    return &usb_device.usbd_cdc_itf;
}

/******************************************************************************/
// MicroPython bindings for USB

/*
  Philosophy of USB driver and Python API: pyb.usb_mode(...) configures the USB
  on the board.  The USB itself is not an entity, rather the interfaces are, and
  can be accessed by creating objects, such as pyb.USB_VCP() and pyb.USB_HID().

  We have:

    pyb.usb_mode()          # return the current usb mode
    pyb.usb_mode(None)      # disable USB
    pyb.usb_mode('VCP')     # enable with VCP interface
    pyb.usb_mode('VCP+MSC') # enable with VCP and MSC interfaces
    pyb.usb_mode('VCP+HID') # enable with VCP and HID, defaulting to mouse protocol
    pyb.usb_mode('VCP+HID', vid=0xf055, pid=0x9800) # specify VID and PID
    pyb.usb_mode('VCP+HID', hid=pyb.hid_mouse)
    pyb.usb_mode('VCP+HID', hid=pyb.hid_keyboard)
    pyb.usb_mode('VCP+HID', pid=0x1234, hid=(subclass, protocol, max_packet_len, polling_interval, report_desc))

    vcp = pyb.USB_VCP() # get the VCP device for read/write
    hid = pyb.USB_HID() # get the HID device for write/poll

  Possible extensions:
    pyb.usb_mode('host', ...)
    pyb.usb_mode('OTG', ...)
    pyb.usb_mode(..., port=2) # for second USB port
*/

STATIC mp_obj_t pyb_usb_mode(size_t n_args, const mp_obj_t *pos_args, mp_map_t *kw_args) {
    enum { ARG_mode, ARG_vid, ARG_pid, ARG_hid, ARG_port, ARG_msc, ARG_high_speed };
    static const mp_arg_t allowed_args[] = {
        { MP_QSTR_mode, MP_ARG_REQUIRED | MP_ARG_OBJ, {.u_rom_obj = MP_ROM_PTR(&mp_const_none_obj)} },
        { MP_QSTR_vid, MP_ARG_KW_ONLY | MP_ARG_INT, {.u_int = USBD_VID} },
        { MP_QSTR_pid, MP_ARG_KW_ONLY | MP_ARG_INT, {.u_int = -1} },
        { MP_QSTR_hid, MP_ARG_KW_ONLY | MP_ARG_OBJ, {.u_rom_obj = MP_ROM_PTR(&pyb_usb_hid_mouse_obj)} },
        { MP_QSTR_port, MP_ARG_KW_ONLY | MP_ARG_INT, {.u_int = -1} },
        { MP_QSTR_msc, MP_ARG_KW_ONLY | MP_ARG_OBJ, {.u_rom_obj = MP_ROM_PTR(&mp_const_empty_tuple_obj)} },
        #if USBD_SUPPORT_HS_MODE
        { MP_QSTR_high_speed, MP_ARG_KW_ONLY | MP_ARG_BOOL, {.u_bool = false} },
        #endif
    };

    // fetch the current usb mode -> pyb.usb_mode()
    if (n_args == 0) {
    #if defined(USE_HOST_MODE)
        return MP_OBJ_NEW_QSTR(MP_QSTR_host);
    #else
        uint8_t mode = USBD_GetMode(&usb_device.usbd_cdc_msc_hid_state);
        switch (mode) {
            case USBD_MODE_CDC:
                return MP_OBJ_NEW_QSTR(MP_QSTR_VCP);
            case USBD_MODE_MSC:
                return MP_OBJ_NEW_QSTR(MP_QSTR_MSC);
            case USBD_MODE_HID:
                return MP_OBJ_NEW_QSTR(MP_QSTR_HID);
            case USBD_MODE_CDC_MSC:
                return MP_OBJ_NEW_QSTR(MP_QSTR_VCP_plus_MSC);
            case USBD_MODE_CDC_HID:
                return MP_OBJ_NEW_QSTR(MP_QSTR_VCP_plus_HID);
            case USBD_MODE_MSC_HID:
                return MP_OBJ_NEW_QSTR(MP_QSTR_MSC_plus_HID);
            default:
                return mp_const_none;
        }
    #endif
    }

    // parse args
    mp_arg_val_t args[MP_ARRAY_SIZE(allowed_args)];
    mp_arg_parse_all(n_args, pos_args, kw_args, MP_ARRAY_SIZE(allowed_args), allowed_args, args);

    // record the fact that the usb has been explicitly configured
    pyb_usb_flags |= PYB_USB_FLAG_USB_MODE_CALLED;

    // check if user wants to disable the USB
    if (args[0].u_obj == mp_const_none) {
        // disable usb
        pyb_usb_dev_deinit();
        return mp_const_none;
    }

    // get mode string
    const char *mode_str = mp_obj_str_get_str(args[0].u_obj);

#if defined(USE_HOST_MODE)

    // hardware configured for USB host mode

    if (strcmp(mode_str, "host") == 0) {
        pyb_usb_host_init();
    } else {
        goto bad_mode;
    }

#else

    // hardware configured for USB device mode

    // get the VID, PID and USB mode
    // note: PID=-1 means select PID based on mode
    // note: we support CDC as a synonym for VCP for backward compatibility
    uint16_t vid = args[1].u_int;
    uint16_t pid = args[2].u_int;
    usb_device_mode_t mode;
    if (strcmp(mode_str, "CDC+MSC") == 0 || strcmp(mode_str, "VCP+MSC") == 0) {
        if (args[2].u_int == -1) {
            pid = USBD_PID_CDC_MSC;
        }
        mode = USBD_MODE_CDC_MSC;
    #if MICROPY_HW_USB_ENABLE_CDC2
    } else if (strcmp(mode_str, "VCP+VCP") == 0) {
        if (args[2].u_int == -1) {
            pid = USBD_PID_CDC2;
        }
        mode = USBD_MODE_CDC2;
    } else if (strcmp(mode_str, "VCP+VCP+MSC") == 0) {
        if (args[2].u_int == -1) {
            pid = USBD_PID_CDC2_MSC;
        }
        mode = USBD_MODE_CDC2_MSC;
    #endif
    } else if (strcmp(mode_str, "CDC+HID") == 0 || strcmp(mode_str, "VCP+HID") == 0) {
        if (args[2].u_int == -1) {
            pid = USBD_PID_CDC_HID;
        }
        mode = USBD_MODE_CDC_HID;
    } else if (strcmp(mode_str, "CDC") == 0 || strcmp(mode_str, "VCP") == 0) {
        if (args[2].u_int == -1) {
            pid = USBD_PID_CDC;
        }
        mode = USBD_MODE_CDC;
    } else if (strcmp(mode_str, "MSC") == 0) {
        if (args[2].u_int == -1) {
            pid = USBD_PID_MSC;
        }
        mode = USBD_MODE_MSC;
    } else {
        goto bad_mode;
    }

    void *msc_unit = NULL;
    if (mode & USBD_MODE_MSC) {
        size_t lu_n;
        mp_obj_t *items;
        mp_obj_get_array(args[ARG_msc].u_obj, &lu_n, &items);
        if (lu_n > 1) {
            mp_raise_ValueError("maximum of 1 unit supported");
        }
        for (int i = 0; i < lu_n; ++i) {
            mp_obj_type_t *type = mp_obj_get_type(items[i]);
            if (type == &pyb_flash_type || type == &pyb_sdcard_type
                #if MICROPY_HW_ENABLE_MMCARD
                || type == &pyb_mmcard_type
                #endif
                ) {
                msc_unit = type;
            } else {
                mp_raise_ValueError("unsupported unit");
            }
        }
    }

    // get hid info if user selected such a mode
    USBD_HID_ModeInfoTypeDef hid_info;
    if (mode & USBD_MODE_HID) {
        mp_obj_t *items;
        mp_obj_get_array_fixed_n(args[3].u_obj, 5, &items);
        hid_info.subclass = mp_obj_get_int(items[0]);
        hid_info.protocol = mp_obj_get_int(items[1]);
        hid_info.max_packet_len = mp_obj_get_int(items[2]);
        hid_info.polling_interval = mp_obj_get_int(items[3]);
        mp_buffer_info_t bufinfo;
        mp_get_buffer_raise(items[4], &bufinfo, MP_BUFFER_READ);
        hid_info.report_desc = bufinfo.buf;
        hid_info.report_desc_len = bufinfo.len;

        // need to keep a copy of this so report_desc does not get GC'd
        MP_STATE_PORT(pyb_hid_report_desc) = items[4];
    }

    #if USBD_SUPPORT_HS_MODE
    if (args[6].u_bool) {
        mode |= USBD_MODE_HIGH_SPEED;
    }
    #endif

    // init the USB device
    int dev_id = args[4].u_int;
    if (dev_id == -1) {
        dev_id = pyb_usb_detect_dev();
    }
    if (!pyb_usb_dev_init(dev_id, vid, pid, mode, msc_unit, &hid_info)) {
        goto bad_mode;
    }

#endif

    return mp_const_none;

bad_mode:
    mp_raise_ValueError("bad USB mode");
}
MP_DEFINE_CONST_FUN_OBJ_KW(pyb_usb_mode_obj, 0, pyb_usb_mode);

/******************************************************************************/
// MicroPython bindings for USB VCP

/// \moduleref pyb
/// \class USB_VCP - USB virtual comm port
///
/// The USB_VCP class allows creation of an object representing the USB
/// virtual comm port.  It can be used to read and write data over USB to
/// the connected host.

typedef struct _pyb_usb_vcp_obj_t {
    mp_obj_base_t base;
    usbd_cdc_itf_t *cdc_itf;
} pyb_usb_vcp_obj_t;

const pyb_usb_vcp_obj_t pyb_usb_vcp_obj = {{&pyb_usb_vcp_type}, &usb_device.usbd_cdc_itf};
#if MICROPY_HW_USB_ENABLE_CDC2
STATIC const pyb_usb_vcp_obj_t pyb_usb_vcp2_obj = {{&pyb_usb_vcp_type}, &usb_device.usbd_cdc2_itf};
#endif

STATIC void pyb_usb_vcp_print(const mp_print_t *print, mp_obj_t self_in, mp_print_kind_t kind) {
    int id = ((pyb_usb_vcp_obj_t*)MP_OBJ_TO_PTR(self_in))->cdc_itf - &usb_device.usbd_cdc_itf;
    mp_printf(print, "USB_VCP(%u)", id);
}

void usb_vcp_attach_to_repl(const pyb_usb_vcp_obj_t *self, bool attached) {
    self->cdc_itf->attached_to_repl = attached;
}

/// \classmethod \constructor()
/// Create a new USB_VCP object.
STATIC mp_obj_t pyb_usb_vcp_make_new(const mp_obj_type_t *type, size_t n_args, size_t n_kw, const mp_obj_t *args) {
    // check arguments
    mp_arg_check_num(n_args, n_kw, 0, 1, false);

    // TODO raise exception if USB is not configured for VCP

    int id = (n_args == 0) ? 0 : mp_obj_get_int(args[0]);
    if (id == 0) {
        return MP_OBJ_FROM_PTR(&pyb_usb_vcp_obj);
    #if MICROPY_HW_USB_ENABLE_CDC2
    } else if (id == 1) {
        return MP_OBJ_FROM_PTR(&pyb_usb_vcp2_obj);
    #endif
    } else {
        mp_raise_ValueError(NULL);
    }
}

// init(*, flow=-1)
STATIC mp_obj_t pyb_usb_vcp_init(size_t n_args, const mp_obj_t *pos_args, mp_map_t *kw_args) {
    enum { ARG_flow };
    static const mp_arg_t allowed_args[] = {
        { MP_QSTR_flow, MP_ARG_KW_ONLY | MP_ARG_INT, {.u_int = -1} },
    };

    // parse args
    mp_arg_val_t args[MP_ARRAY_SIZE(allowed_args)];
    pyb_usb_vcp_obj_t *self = MP_OBJ_TO_PTR(pos_args[0]);
    mp_arg_parse_all(n_args - 1, pos_args + 1, kw_args, MP_ARRAY_SIZE(allowed_args), allowed_args, args);

    // flow control
    if (args[ARG_flow].u_int != -1) {
        self->cdc_itf->flow = args[ARG_flow].u_int;
    }

    return mp_const_none;
}
STATIC MP_DEFINE_CONST_FUN_OBJ_KW(pyb_usb_vcp_init_obj, 1, pyb_usb_vcp_init);

STATIC mp_obj_t pyb_usb_vcp_setinterrupt(mp_obj_t self_in, mp_obj_t int_chr_in) {
    mp_hal_set_interrupt_char(mp_obj_get_int(int_chr_in));
    return mp_const_none;
}
STATIC MP_DEFINE_CONST_FUN_OBJ_2(pyb_usb_vcp_setinterrupt_obj, pyb_usb_vcp_setinterrupt);

STATIC mp_obj_t pyb_usb_vcp_isconnected(mp_obj_t self_in) {
    pyb_usb_vcp_obj_t *self = MP_OBJ_TO_PTR(self_in);
    return mp_obj_new_bool(usbd_cdc_is_connected(self->cdc_itf));
}
STATIC MP_DEFINE_CONST_FUN_OBJ_1(pyb_usb_vcp_isconnected_obj, pyb_usb_vcp_isconnected);

// deprecated in favour of USB_VCP.isconnected
STATIC mp_obj_t pyb_have_cdc(void) {
    return pyb_usb_vcp_isconnected(MP_OBJ_FROM_PTR(&pyb_usb_vcp_obj));
}
MP_DEFINE_CONST_FUN_OBJ_0(pyb_have_cdc_obj, pyb_have_cdc);

/// \method any()
/// Return `True` if any characters waiting, else `False`.
STATIC mp_obj_t pyb_usb_vcp_any(mp_obj_t self_in) {
    pyb_usb_vcp_obj_t *self = MP_OBJ_TO_PTR(self_in);
    if (usbd_cdc_rx_num(self->cdc_itf) > 0) {
        return mp_const_true;
    } else {
        return mp_const_false;
    }
}
STATIC MP_DEFINE_CONST_FUN_OBJ_1(pyb_usb_vcp_any_obj, pyb_usb_vcp_any);

/// \method send(data, *, timeout=5000)
/// Send data over the USB VCP:
///
///   - `data` is the data to send (an integer to send, or a buffer object).
///   - `timeout` is the timeout in milliseconds to wait for the send.
///
/// Return value: number of bytes sent.
STATIC const mp_arg_t pyb_usb_vcp_send_args[] = {
    { MP_QSTR_data,    MP_ARG_REQUIRED | MP_ARG_OBJ, {.u_obj = MP_OBJ_NULL} },
    { MP_QSTR_timeout, MP_ARG_KW_ONLY | MP_ARG_INT, {.u_int = 5000} },
};
#define PYB_USB_VCP_SEND_NUM_ARGS MP_ARRAY_SIZE(pyb_usb_vcp_send_args)

STATIC mp_obj_t pyb_usb_vcp_send(size_t n_args, const mp_obj_t *args, mp_map_t *kw_args) {
    // parse args
    pyb_usb_vcp_obj_t *self = MP_OBJ_TO_PTR(args[0]);
    mp_arg_val_t vals[PYB_USB_VCP_SEND_NUM_ARGS];
    mp_arg_parse_all(n_args - 1, args + 1, kw_args, PYB_USB_VCP_SEND_NUM_ARGS, pyb_usb_vcp_send_args, vals);

    // get the buffer to send from
    mp_buffer_info_t bufinfo;
    uint8_t data[1];
    pyb_buf_get_for_send(vals[0].u_obj, &bufinfo, data);

    // send the data
    int ret = usbd_cdc_tx(self->cdc_itf, bufinfo.buf, bufinfo.len, vals[1].u_int);

    return mp_obj_new_int(ret);
}
STATIC MP_DEFINE_CONST_FUN_OBJ_KW(pyb_usb_vcp_send_obj, 1, pyb_usb_vcp_send);

/// \method recv(data, *, timeout=5000)
///
/// Receive data on the bus:
///
///   - `data` can be an integer, which is the number of bytes to receive,
///     or a mutable buffer, which will be filled with received bytes.
///   - `timeout` is the timeout in milliseconds to wait for the receive.
///
/// Return value: if `data` is an integer then a new buffer of the bytes received,
/// otherwise the number of bytes read into `data` is returned.
STATIC mp_obj_t pyb_usb_vcp_recv(size_t n_args, const mp_obj_t *args, mp_map_t *kw_args) {
    // parse args
    pyb_usb_vcp_obj_t *self = MP_OBJ_TO_PTR(args[0]);
    mp_arg_val_t vals[PYB_USB_VCP_SEND_NUM_ARGS];
    mp_arg_parse_all(n_args - 1, args + 1, kw_args, PYB_USB_VCP_SEND_NUM_ARGS, pyb_usb_vcp_send_args, vals);

    // get the buffer to receive into
    vstr_t vstr;
    mp_obj_t o_ret = pyb_buf_get_for_recv(vals[0].u_obj, &vstr);

    // receive the data
    int ret = usbd_cdc_rx(self->cdc_itf, (uint8_t*)vstr.buf, vstr.len, vals[1].u_int);

    // return the received data
    if (o_ret != MP_OBJ_NULL) {
        return mp_obj_new_int(ret); // number of bytes read into given buffer
    } else {
        vstr.len = ret; // set actual number of bytes read
        return mp_obj_new_str_from_vstr(&mp_type_bytes, &vstr); // create a new buffer
    }
}
STATIC MP_DEFINE_CONST_FUN_OBJ_KW(pyb_usb_vcp_recv_obj, 1, pyb_usb_vcp_recv);

mp_obj_t pyb_usb_vcp___exit__(size_t n_args, const mp_obj_t *args) {
    return mp_const_none;
}
STATIC MP_DEFINE_CONST_FUN_OBJ_VAR_BETWEEN(pyb_usb_vcp___exit___obj, 4, 4, pyb_usb_vcp___exit__);

STATIC const mp_rom_map_elem_t pyb_usb_vcp_locals_dict_table[] = {
    { MP_ROM_QSTR(MP_QSTR_init), MP_ROM_PTR(&pyb_usb_vcp_init_obj) },
    { MP_ROM_QSTR(MP_QSTR_setinterrupt), MP_ROM_PTR(&pyb_usb_vcp_setinterrupt_obj) },
    { MP_ROM_QSTR(MP_QSTR_isconnected), MP_ROM_PTR(&pyb_usb_vcp_isconnected_obj) },
    { MP_ROM_QSTR(MP_QSTR_any), MP_ROM_PTR(&pyb_usb_vcp_any_obj) },
    { MP_ROM_QSTR(MP_QSTR_send), MP_ROM_PTR(&pyb_usb_vcp_send_obj) },
    { MP_ROM_QSTR(MP_QSTR_recv), MP_ROM_PTR(&pyb_usb_vcp_recv_obj) },
    { MP_ROM_QSTR(MP_QSTR_read), MP_ROM_PTR(&mp_stream_read_obj) },
    { MP_ROM_QSTR(MP_QSTR_readinto), MP_ROM_PTR(&mp_stream_readinto_obj) },
    { MP_ROM_QSTR(MP_QSTR_readline), MP_ROM_PTR(&mp_stream_unbuffered_readline_obj)},
    { MP_ROM_QSTR(MP_QSTR_readlines), MP_ROM_PTR(&mp_stream_unbuffered_readlines_obj)},
    { MP_ROM_QSTR(MP_QSTR_write), MP_ROM_PTR(&mp_stream_write_obj) },
    { MP_ROM_QSTR(MP_QSTR_close), MP_ROM_PTR(&mp_identity_obj) },
    { MP_ROM_QSTR(MP_QSTR___del__), MP_ROM_PTR(&mp_identity_obj) },
    { MP_ROM_QSTR(MP_QSTR___enter__), MP_ROM_PTR(&mp_identity_obj) },
    { MP_ROM_QSTR(MP_QSTR___exit__), MP_ROM_PTR(&pyb_usb_vcp___exit___obj) },

    // class constants
    { MP_ROM_QSTR(MP_QSTR_RTS), MP_ROM_INT(USBD_CDC_FLOWCONTROL_RTS) },
};

STATIC MP_DEFINE_CONST_DICT(pyb_usb_vcp_locals_dict, pyb_usb_vcp_locals_dict_table);

STATIC mp_uint_t pyb_usb_vcp_read(mp_obj_t self_in, void *buf, mp_uint_t size, int *errcode) {
    pyb_usb_vcp_obj_t *self = MP_OBJ_TO_PTR(self_in);
    int ret = usbd_cdc_rx(self->cdc_itf, (byte*)buf, size, 0);
    if (ret == 0) {
        // return EAGAIN error to indicate non-blocking
        *errcode = MP_EAGAIN;
        return MP_STREAM_ERROR;
    }
    return ret;
}

STATIC mp_uint_t pyb_usb_vcp_write(mp_obj_t self_in, const void *buf, mp_uint_t size, int *errcode) {
    pyb_usb_vcp_obj_t *self = MP_OBJ_TO_PTR(self_in);
    if (self->cdc_itf->attached_to_repl) {
        usbd_cdc_tx_always(self->cdc_itf, (const byte*)buf, size);
        return size;
    } else {
        int ret = usbd_cdc_tx(self->cdc_itf, (const byte*)buf, size, 0);
        if (ret == 0) {
            // return EAGAIN error to indicate non-blocking
            *errcode = MP_EAGAIN;
            return MP_STREAM_ERROR;
        }
        return ret;
    }
}

STATIC mp_uint_t pyb_usb_vcp_ioctl(mp_obj_t self_in, mp_uint_t request, uintptr_t arg, int *errcode) {
    mp_uint_t ret;
    pyb_usb_vcp_obj_t *self = MP_OBJ_TO_PTR(self_in);
    if (request == MP_STREAM_POLL) {
        uintptr_t flags = arg;
        ret = 0;
        if ((flags & MP_STREAM_POLL_RD) && usbd_cdc_rx_num(self->cdc_itf) > 0) {
            ret |= MP_STREAM_POLL_RD;
        }
        if ((flags & MP_STREAM_POLL_WR) && usbd_cdc_tx_half_empty(self->cdc_itf)) {
            ret |= MP_STREAM_POLL_WR;
        }
    } else {
        *errcode = MP_EINVAL;
        ret = MP_STREAM_ERROR;
    }
    return ret;
}

STATIC const mp_stream_p_t pyb_usb_vcp_stream_p = {
    .read = pyb_usb_vcp_read,
    .write = pyb_usb_vcp_write,
    .ioctl = pyb_usb_vcp_ioctl,
};

const mp_obj_type_t pyb_usb_vcp_type = {
    { &mp_type_type },
    .name = MP_QSTR_USB_VCP,
    .print = pyb_usb_vcp_print,
    .make_new = pyb_usb_vcp_make_new,
    .getiter = mp_identity_getiter,
    .iternext = mp_stream_unbuffered_iter,
    .protocol = &pyb_usb_vcp_stream_p,
    .locals_dict = (mp_obj_dict_t*)&pyb_usb_vcp_locals_dict,
};

/******************************************************************************/
// MicroPython bindings for USB HID

typedef struct _pyb_usb_hid_obj_t {
    mp_obj_base_t base;
    usb_device_t *usb_dev;
} pyb_usb_hid_obj_t;

STATIC const pyb_usb_hid_obj_t pyb_usb_hid_obj = {{&pyb_usb_hid_type}, &usb_device};

STATIC mp_obj_t pyb_usb_hid_make_new(const mp_obj_type_t *type, size_t n_args, size_t n_kw, const mp_obj_t *args) {
    // check arguments
    mp_arg_check_num(n_args, n_kw, 0, 0, false);

    // TODO raise exception if USB is not configured for HID

    // return the USB HID object
    return MP_OBJ_FROM_PTR(&pyb_usb_hid_obj);
}

/// \method recv(data, *, timeout=5000)
///
/// Receive data on the bus:
///
///   - `data` can be an integer, which is the number of bytes to receive,
///     or a mutable buffer, which will be filled with received bytes.
///   - `timeout` is the timeout in milliseconds to wait for the receive.
///
/// Return value: if `data` is an integer then a new buffer of the bytes received,
/// otherwise the number of bytes read into `data` is returned.
STATIC mp_obj_t pyb_usb_hid_recv(size_t n_args, const mp_obj_t *args, mp_map_t *kw_args) {
    static const mp_arg_t allowed_args[] = {
        { MP_QSTR_data,    MP_ARG_REQUIRED | MP_ARG_OBJ, {.u_obj = MP_OBJ_NULL} },
        { MP_QSTR_timeout, MP_ARG_KW_ONLY | MP_ARG_INT, {.u_int = 5000} },
    };

    // parse args
    pyb_usb_hid_obj_t *self = MP_OBJ_TO_PTR(args[0]);
    mp_arg_val_t vals[MP_ARRAY_SIZE(allowed_args)];
    mp_arg_parse_all(n_args - 1, args + 1, kw_args, MP_ARRAY_SIZE(allowed_args), allowed_args, vals);

    // get the buffer to receive into
    vstr_t vstr;
    mp_obj_t o_ret = pyb_buf_get_for_recv(vals[0].u_obj, &vstr);

    // receive the data
    int ret = usbd_hid_rx(&self->usb_dev->usbd_hid_itf, vstr.len, (uint8_t*)vstr.buf, vals[1].u_int);

    // return the received data
    if (o_ret != MP_OBJ_NULL) {
        return mp_obj_new_int(ret); // number of bytes read into given buffer
    } else {
        vstr.len = ret; // set actual number of bytes read
        return mp_obj_new_str_from_vstr(&mp_type_bytes, &vstr); // create a new buffer
    }
}
STATIC MP_DEFINE_CONST_FUN_OBJ_KW(pyb_usb_hid_recv_obj, 1, pyb_usb_hid_recv);

STATIC mp_obj_t pyb_usb_hid_send(mp_obj_t self_in, mp_obj_t report_in) {
    pyb_usb_hid_obj_t *self = MP_OBJ_TO_PTR(self_in);
    mp_buffer_info_t bufinfo;
    byte temp_buf[8];
    // get the buffer to send from
    // we accept either a byte array, or a tuple/list of integers
    if (!mp_get_buffer(report_in, &bufinfo, MP_BUFFER_READ)) {
        mp_obj_t *items;
        mp_obj_get_array(report_in, &bufinfo.len, &items);
        if (bufinfo.len > sizeof(temp_buf)) {
            mp_raise_ValueError("tuple/list too large for HID report; use bytearray instead");
        }
        for (int i = 0; i < bufinfo.len; i++) {
            temp_buf[i] = mp_obj_get_int(items[i]);
        }
        bufinfo.buf = temp_buf;
    }

    // send the data
    if (USBD_OK == USBD_HID_SendReport(&self->usb_dev->usbd_hid_itf.base, bufinfo.buf, bufinfo.len)) {
        return mp_obj_new_int(bufinfo.len);
    } else {
        return mp_obj_new_int(0);
    }

    return mp_const_none;
}
STATIC MP_DEFINE_CONST_FUN_OBJ_2(pyb_usb_hid_send_obj, pyb_usb_hid_send);

// deprecated in favour of USB_HID.send
STATIC mp_obj_t pyb_hid_send_report(mp_obj_t arg) {
    return pyb_usb_hid_send(MP_OBJ_FROM_PTR(&pyb_usb_hid_obj), arg);
}
MP_DEFINE_CONST_FUN_OBJ_1(pyb_hid_send_report_obj, pyb_hid_send_report);

STATIC const mp_rom_map_elem_t pyb_usb_hid_locals_dict_table[] = {
    { MP_ROM_QSTR(MP_QSTR_send), MP_ROM_PTR(&pyb_usb_hid_send_obj) },
    { MP_ROM_QSTR(MP_QSTR_recv), MP_ROM_PTR(&pyb_usb_hid_recv_obj) },
};

STATIC MP_DEFINE_CONST_DICT(pyb_usb_hid_locals_dict, pyb_usb_hid_locals_dict_table);

STATIC mp_uint_t pyb_usb_hid_ioctl(mp_obj_t self_in, mp_uint_t request, uintptr_t arg, int *errcode) {
    pyb_usb_hid_obj_t *self = MP_OBJ_TO_PTR(self_in);
    mp_uint_t ret;
    if (request == MP_STREAM_POLL) {
        uintptr_t flags = arg;
        ret = 0;
        if ((flags & MP_STREAM_POLL_RD) && usbd_hid_rx_num(&self->usb_dev->usbd_hid_itf) > 0) {
            ret |= MP_STREAM_POLL_RD;
        }
        if ((flags & MP_STREAM_POLL_WR) && USBD_HID_CanSendReport(&self->usb_dev->usbd_hid_itf.base)) {
            ret |= MP_STREAM_POLL_WR;
        }
    } else {
        *errcode = MP_EINVAL;
        ret = MP_STREAM_ERROR;
    }
    return ret;
}

STATIC const mp_stream_p_t pyb_usb_hid_stream_p = {
    .ioctl = pyb_usb_hid_ioctl,
};

const mp_obj_type_t pyb_usb_hid_type = {
    { &mp_type_type },
    .name = MP_QSTR_USB_HID,
    .make_new = pyb_usb_hid_make_new,
    .protocol = &pyb_usb_hid_stream_p,
    .locals_dict = (mp_obj_dict_t*)&pyb_usb_hid_locals_dict,
};

/******************************************************************************/
// code for experimental USB OTG support

#ifdef USE_HOST_MODE

#include "led.h"
#include "usbh_core.h"
#include "usbh_usr.h"
#include "usbh_hid_core.h"
#include "usbh_hid_keybd.h"
#include "usbh_hid_mouse.h"

__ALIGN_BEGIN USBH_HOST USB_Host __ALIGN_END ;

static int host_is_enabled = 0;

void pyb_usb_host_init(void) {
    if (!host_is_enabled) {
        // only init USBH once in the device's power-lifetime
        /* Init Host Library */
        USBH_Init(&USB_OTG_Core, USB_OTG_FS_CORE_ID, &USB_Host, &HID_cb, &USR_Callbacks);
    }
    host_is_enabled = 1;
}

void pyb_usb_host_process(void) {
    USBH_Process(&USB_OTG_Core, &USB_Host);
}

uint8_t usb_keyboard_key = 0;

// TODO this is an ugly hack to get key presses
uint pyb_usb_host_get_keyboard(void) {
    uint key = usb_keyboard_key;
    usb_keyboard_key = 0;
    return key;
}

void USR_MOUSE_Init(void) {
    led_state(4, 1);
    USB_OTG_BSP_mDelay(100);
    led_state(4, 0);
}

void USR_MOUSE_ProcessData(HID_MOUSE_Data_TypeDef *data) {
    led_state(4, 1);
    USB_OTG_BSP_mDelay(50);
    led_state(4, 0);
}

void USR_KEYBRD_Init(void) {
    led_state(4, 1);
    USB_OTG_BSP_mDelay(100);
    led_state(4, 0);
}

void USR_KEYBRD_ProcessData(uint8_t pbuf) {
    led_state(4, 1);
    USB_OTG_BSP_mDelay(50);
    led_state(4, 0);
    usb_keyboard_key = pbuf;
}

#endif // USE_HOST_MODE

#endif // MICROPY_HW_ENABLE_USB<|MERGE_RESOLUTION|>--- conflicted
+++ resolved
@@ -71,13 +71,8 @@
     usbd_hid_itf_t usbd_hid_itf;
 } usb_device_t;
 
-<<<<<<< HEAD
-usb_device_t usb_device;
+usb_device_t usb_device = {0};
 //pyb_usb_storage_medium_t pyb_usb_storage_medium = PYB_USB_STORAGE_MEDIUM_NONE;
-=======
-usb_device_t usb_device = {0};
-pyb_usb_storage_medium_t pyb_usb_storage_medium = PYB_USB_STORAGE_MEDIUM_NONE;
->>>>>>> 6cf4e967
 
 // predefined hid mouse data
 STATIC const mp_obj_str_t pyb_usb_hid_mouse_desc_obj = {
