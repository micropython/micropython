/*
 * This file is part of the MicroPython project, http://micropython.org/
 *
 * The MIT License (MIT)
 *
 * Copyright (c) 2013, 2014 Damien P. George
 *
 * Permission is hereby granted, free of charge, to any person obtaining a copy
 * of this software and associated documentation files (the "Software"), to deal
 * in the Software without restriction, including without limitation the rights
 * to use, copy, modify, merge, publish, distribute, sublicense, and/or sell
 * copies of the Software, and to permit persons to whom the Software is
 * furnished to do so, subject to the following conditions:
 *
 * The above copyright notice and this permission notice shall be included in
 * all copies or substantial portions of the Software.
 *
 * THE SOFTWARE IS PROVIDED "AS IS", WITHOUT WARRANTY OF ANY KIND, EXPRESS OR
 * IMPLIED, INCLUDING BUT NOT LIMITED TO THE WARRANTIES OF MERCHANTABILITY,
 * FITNESS FOR A PARTICULAR PURPOSE AND NONINFRINGEMENT. IN NO EVENT SHALL THE
 * AUTHORS OR COPYRIGHT HOLDERS BE LIABLE FOR ANY CLAIM, DAMAGES OR OTHER
 * LIABILITY, WHETHER IN AN ACTION OF CONTRACT, TORT OR OTHERWISE, ARISING FROM,
 * OUT OF OR IN CONNECTION WITH THE SOFTWARE OR THE USE OR OTHER DEALINGS IN
 * THE SOFTWARE.
 */

#include "py/mpconfig.h"
#include "py/misc.h"
#include "flash.h"

typedef struct {
    uint32_t base_address;
    uint32_t sector_size;
    uint32_t sector_count;
} flash_layout_t;

#if defined(STM32F0)

static const flash_layout_t flash_layout[] = {
    { FLASH_BASE, FLASH_PAGE_SIZE, (FLASH_BANK1_END + 1 - FLASH_BASE) / FLASH_PAGE_SIZE },
};

#elif defined(STM32F4)

static const flash_layout_t flash_layout[] = {
    { 0x08000000, 0x04000, 4 },
    { 0x08010000, 0x10000, 1 },
    { 0x08020000, 0x20000, 3 },
    #if defined(FLASH_SECTOR_8)
    { 0x08080000, 0x20000, 4 },
    #endif
    #if defined(FLASH_SECTOR_12)
    { 0x08100000, 0x04000, 4 },
    { 0x08110000, 0x10000, 1 },
    { 0x08120000, 0x20000, 7 },
    #endif
};

#elif defined(STM32F7)

// FLASH_FLAG_PGSERR (Programming Sequence Error) was renamed to
// FLASH_FLAG_ERSERR (Erasing Sequence Error) in STM32F7
#define FLASH_FLAG_PGSERR FLASH_FLAG_ERSERR

static const flash_layout_t flash_layout[] = {
    { 0x08000000, 0x08000, 4 },
    { 0x08020000, 0x20000, 1 },
    { 0x08040000, 0x40000, 3 },
};

#elif defined(STM32L4)

static const flash_layout_t flash_layout[] = {
    { (uint32_t)FLASH_BASE, (uint32_t)FLASH_PAGE_SIZE, 512 },
};

#elif defined(STM32H7)

static const flash_layout_t flash_layout[] = {
    { 0x08000000, 0x20000, 16 },
};

#else
#error Unsupported processor
#endif

#if (defined(STM32L4) && defined(SYSCFG_MEMRMP_FB_MODE)) || defined(STM32H7)

// get the bank of a given flash address
static uint32_t get_bank(uint32_t addr) {
    #if defined(STM32H7)
    if (READ_BIT(FLASH->OPTCR, FLASH_OPTCR_SWAP_BANK) == 0) {
    #else
    if (READ_BIT(SYSCFG->MEMRMP, SYSCFG_MEMRMP_FB_MODE) == 0) {
    #endif
        // no bank swap
        if (addr < (FLASH_BASE + FLASH_BANK_SIZE)) {
            return FLASH_BANK_1;
        } else {
            return FLASH_BANK_2;
        }
    } else {
        // bank swap
        if (addr < (FLASH_BASE + FLASH_BANK_SIZE)) {
            return FLASH_BANK_2;
        } else {
            return FLASH_BANK_1;
        }
    }
}

#if (defined(STM32L4) && defined(SYSCFG_MEMRMP_FB_MODE))
// get the page of a given flash address
static uint32_t get_page(uint32_t addr) {
    if (addr < (FLASH_BASE + FLASH_BANK_SIZE)) {
        // bank 1
        return (addr - FLASH_BASE) / FLASH_PAGE_SIZE;
    } else {
        // bank 2
        return (addr - (FLASH_BASE + FLASH_BANK_SIZE)) / FLASH_PAGE_SIZE;
    }
}
#endif

#endif

uint32_t flash_get_sector_info(uint32_t addr, uint32_t *start_addr, uint32_t *size) {
    if (addr >= flash_layout[0].base_address) {
        uint32_t sector_index = 0;
        for (int i = 0; i < MP_ARRAY_SIZE(flash_layout); ++i) {
            for (int j = 0; j < flash_layout[i].sector_count; ++j) {
                uint32_t sector_start_next = flash_layout[i].base_address
                    + (j + 1) * flash_layout[i].sector_size;
                if (addr < sector_start_next) {
                    if (start_addr != NULL) {
                        *start_addr = flash_layout[i].base_address
                            + j * flash_layout[i].sector_size;
                    }
                    if (size != NULL) {
                        *size = flash_layout[i].sector_size;
                    }
                    return sector_index;
                }
                ++sector_index;
            }
        }
    }
    return 0;
}

void flash_erase(uint32_t flash_dest, uint32_t num_word32) {
    // check there is something to write
    if (num_word32 == 0) {
        return;
    }

    // unlock
    HAL_FLASH_Unlock();

    FLASH_EraseInitTypeDef EraseInitStruct;

    #if defined(STM32F0)
    __HAL_FLASH_CLEAR_FLAG(FLASH_FLAG_EOP | FLASH_FLAG_WRPERR | FLASH_FLAG_PGERR);
    EraseInitStruct.TypeErase   = FLASH_TYPEERASE_PAGES;
    EraseInitStruct.PageAddress = flash_dest;
    EraseInitStruct.NbPages     = (4 * num_word32 + FLASH_PAGE_SIZE - 4) / FLASH_PAGE_SIZE;
<<<<<<< HEAD
=======
    #elif  (defined(STM32L4) && !defined(SYSCFG_MEMRMP_FB_MODE))
    __HAL_FLASH_CLEAR_FLAG(FLASH_FLAG_ALL_ERRORS);
    EraseInitStruct.TypeErase   = FLASH_TYPEERASE_PAGES;
    EraseInitStruct.Page        = flash_dest;
    EraseInitStruct.NbPages     = (4 * num_word32 + FLASH_PAGE_SIZE - 4) / FLASH_PAGE_SIZE;
>>>>>>> eb446ec2
    #elif defined(STM32L4)
    __HAL_FLASH_CLEAR_FLAG(FLASH_FLAG_ALL_ERRORS);

    // erase the sector(s)
    // The sector returned by flash_get_sector_info can not be used
    // as the flash has on each bank 0/1 pages 0..255
    EraseInitStruct.TypeErase   = FLASH_TYPEERASE_PAGES;
    EraseInitStruct.Banks       = get_bank(flash_dest);
    EraseInitStruct.Page        = get_page(flash_dest);
    EraseInitStruct.NbPages     = get_page(flash_dest + 4 * num_word32 - 1) - EraseInitStruct.Page + 1;;
    #else
    // Clear pending flags (if any)
    #if defined(STM32H7)
    __HAL_FLASH_CLEAR_FLAG(FLASH_FLAG_ALL_ERRORS_BANK1 | FLASH_FLAG_ALL_ERRORS_BANK2);
    #else
    __HAL_FLASH_CLEAR_FLAG(FLASH_FLAG_EOP | FLASH_FLAG_OPERR | FLASH_FLAG_WRPERR |
                           FLASH_FLAG_PGAERR | FLASH_FLAG_PGPERR | FLASH_FLAG_PGSERR);
    #endif

    // erase the sector(s)
    EraseInitStruct.TypeErase = TYPEERASE_SECTORS;
    EraseInitStruct.VoltageRange = VOLTAGE_RANGE_3; // voltage range needs to be 2.7V to 3.6V
    #if defined(STM32H7)
    EraseInitStruct.Banks = get_bank(flash_dest);
    #endif
    EraseInitStruct.Sector = flash_get_sector_info(flash_dest, NULL, NULL);
    EraseInitStruct.NbSectors = flash_get_sector_info(flash_dest + 4 * num_word32 - 1, NULL, NULL) - EraseInitStruct.Sector + 1;
    #endif

    uint32_t SectorError = 0;
    if (HAL_FLASHEx_Erase(&EraseInitStruct, &SectorError) != HAL_OK) {
        // error occurred during sector erase
        HAL_FLASH_Lock(); // lock the flash
        return;
    }
}

/*
// erase the sector using an interrupt
void flash_erase_it(uint32_t flash_dest, uint32_t num_word32) {
    // check there is something to write
    if (num_word32 == 0) {
        return;
    }

    // unlock
    HAL_FLASH_Unlock();

    // Clear pending flags (if any)
    __HAL_FLASH_CLEAR_FLAG(FLASH_FLAG_EOP | FLASH_FLAG_OPERR | FLASH_FLAG_WRPERR |
                           FLASH_FLAG_PGAERR | FLASH_FLAG_PGPERR|FLASH_FLAG_PGSERR);

    // erase the sector(s)
    FLASH_EraseInitTypeDef EraseInitStruct;
    EraseInitStruct.TypeErase = TYPEERASE_SECTORS;
    EraseInitStruct.VoltageRange = VOLTAGE_RANGE_3; // voltage range needs to be 2.7V to 3.6V
    EraseInitStruct.Sector = flash_get_sector_info(flash_dest, NULL, NULL);
    EraseInitStruct.NbSectors = flash_get_sector_info(flash_dest + 4 * num_word32 - 1, NULL, NULL) - EraseInitStruct.Sector + 1;
    if (HAL_FLASHEx_Erase_IT(&EraseInitStruct) != HAL_OK) {
        // error occurred during sector erase
        HAL_FLASH_Lock(); // lock the flash
        return;
    }
}
*/

void flash_write(uint32_t flash_dest, const uint32_t *src, uint32_t num_word32) {
    #if defined(STM32L4)

    // program the flash uint64 by uint64
    for (int i = 0; i < num_word32 / 2; i++) {
        uint64_t val = *(uint64_t*)src;
        if (HAL_FLASH_Program(FLASH_TYPEPROGRAM_DOUBLEWORD, flash_dest, val) != HAL_OK) {
            // error occurred during flash write
            HAL_FLASH_Lock(); // lock the flash
            return;
        }
        flash_dest += 8;
        src += 2;
    }
    if ((num_word32 & 0x01) == 1) {
        uint64_t val = *(uint64_t*)flash_dest;
        val = (val & 0xffffffff00000000uL) | (*src);
        if (HAL_FLASH_Program(FLASH_TYPEPROGRAM_DOUBLEWORD, flash_dest, val) != HAL_OK) {
            // error occurred during flash write
            HAL_FLASH_Lock(); // lock the flash
            return;
        }
    }

    #elif defined(STM32H7)

    // program the flash 256 bits at a time
    for (int i = 0; i < num_word32 / 8; i++) {
        if (HAL_FLASH_Program(FLASH_TYPEPROGRAM_FLASHWORD, flash_dest, (uint64_t)(uint32_t)src) != HAL_OK) {
            // error occurred during flash write
            HAL_FLASH_Lock(); // lock the flash
            return;
        }
        flash_dest += 32;
        src += 8;
    }

    #else

    // program the flash word by word
    for (int i = 0; i < num_word32; i++) {
        if (HAL_FLASH_Program(FLASH_TYPEPROGRAM_WORD, flash_dest, *src) != HAL_OK) {
            // error occurred during flash write
            HAL_FLASH_Lock(); // lock the flash
            return;
        }
        flash_dest += 4;
        src += 1;
    }

    #endif

    // lock the flash
    HAL_FLASH_Lock();
}

/*
 use erase, then write
void flash_erase_and_write(uint32_t flash_dest, const uint32_t *src, uint32_t num_word32) {
    // check there is something to write
    if (num_word32 == 0) {
        return;
    }

    // unlock
    HAL_FLASH_Unlock();

    // Clear pending flags (if any)
    __HAL_FLASH_CLEAR_FLAG(FLASH_FLAG_EOP | FLASH_FLAG_OPERR | FLASH_FLAG_WRPERR |
                           FLASH_FLAG_PGAERR | FLASH_FLAG_PGPERR|FLASH_FLAG_PGSERR);

    // erase the sector(s)
    FLASH_EraseInitTypeDef EraseInitStruct;
    EraseInitStruct.TypeErase = TYPEERASE_SECTORS;
    EraseInitStruct.VoltageRange = VOLTAGE_RANGE_3; // voltage range needs to be 2.7V to 3.6V
    EraseInitStruct.Sector = flash_get_sector_info(flash_dest, NULL, NULL);
    EraseInitStruct.NbSectors = flash_get_sector_info(flash_dest + 4 * num_word32 - 1, NULL, NULL) - EraseInitStruct.Sector + 1;
    uint32_t SectorError = 0;
    if (HAL_FLASHEx_Erase(&EraseInitStruct, &SectorError) != HAL_OK) {
        // error occurred during sector erase
        HAL_FLASH_Lock(); // lock the flash
        return;
    }

    // program the flash word by word
    for (int i = 0; i < num_word32; i++) {
        if (HAL_FLASH_Program(TYPEPROGRAM_WORD, flash_dest, *src) != HAL_OK) {
            // error occurred during flash write
            HAL_FLASH_Lock(); // lock the flash
            return;
        }
        flash_dest += 4;
        src += 1;
    }

    // lock the flash
    HAL_FLASH_Lock();
}
*/<|MERGE_RESOLUTION|>--- conflicted
+++ resolved
@@ -164,14 +164,11 @@
     EraseInitStruct.TypeErase   = FLASH_TYPEERASE_PAGES;
     EraseInitStruct.PageAddress = flash_dest;
     EraseInitStruct.NbPages     = (4 * num_word32 + FLASH_PAGE_SIZE - 4) / FLASH_PAGE_SIZE;
-<<<<<<< HEAD
-=======
     #elif  (defined(STM32L4) && !defined(SYSCFG_MEMRMP_FB_MODE))
     __HAL_FLASH_CLEAR_FLAG(FLASH_FLAG_ALL_ERRORS);
     EraseInitStruct.TypeErase   = FLASH_TYPEERASE_PAGES;
     EraseInitStruct.Page        = flash_dest;
     EraseInitStruct.NbPages     = (4 * num_word32 + FLASH_PAGE_SIZE - 4) / FLASH_PAGE_SIZE;
->>>>>>> eb446ec2
     #elif defined(STM32L4)
     __HAL_FLASH_CLEAR_FLAG(FLASH_FLAG_ALL_ERRORS);
 
