#include <string.h>

#include "py/runtime.h"
#include "py/stream.h"
#include "py/mperrno.h"
#include "py/mphal.h"
#include "extmod/misc.h"
#include "usb.h"
#include "uart.h"

// this table converts from HAL_StatusTypeDef to POSIX errno
const byte mp_hal_status_to_errno_table[4] = {
    [HAL_OK] = 0,
    [HAL_ERROR] = MP_EIO,
    [HAL_BUSY] = MP_EBUSY,
    [HAL_TIMEOUT] = MP_ETIMEDOUT,
};

NORETURN void mp_hal_raise(HAL_StatusTypeDef status) {
    mp_raise_OSError(mp_hal_status_to_errno_table[status]);
}

<<<<<<< HEAD
=======
MP_WEAK uintptr_t mp_hal_stdio_poll(uintptr_t poll_flags) {
    uintptr_t ret = 0;
    if (MP_STATE_PORT(pyb_stdio_uart) != NULL) {
        mp_obj_t pyb_stdio_uart = MP_OBJ_FROM_PTR(MP_STATE_PORT(pyb_stdio_uart));
        int errcode;
        const mp_stream_p_t *stream_p = mp_get_stream(pyb_stdio_uart);
        ret = stream_p->ioctl(pyb_stdio_uart, MP_STREAM_POLL, poll_flags, &errcode);
    }
    return ret | mp_uos_dupterm_poll(poll_flags);
}

>>>>>>> ffded488
MP_WEAK int mp_hal_stdin_rx_chr(void) {
    for (;;) {
        #if 0
        #ifdef USE_HOST_MODE
        pyb_usb_host_process();
        int c = pyb_usb_host_get_keyboard();
        if (c != 0) {
            return c;
        }
        #endif
        #endif
        if (MP_STATE_PORT(pyb_stdio_uart) != NULL && uart_rx_any(MP_STATE_PORT(pyb_stdio_uart))) {
            return uart_rx_char(MP_STATE_PORT(pyb_stdio_uart));
        }
        int dupterm_c = mp_uos_dupterm_rx_chr();
        if (dupterm_c >= 0) {
            return dupterm_c;
        }
        MICROPY_EVENT_POLL_HOOK
    }
}

void mp_hal_stdout_tx_str(const char *str) {
    mp_hal_stdout_tx_strn(str, strlen(str));
}

MP_WEAK void mp_hal_stdout_tx_strn(const char *str, size_t len) {
    if (MP_STATE_PORT(pyb_stdio_uart) != NULL) {
        uart_tx_strn(MP_STATE_PORT(pyb_stdio_uart), str, len);
    }
    #if 0 && defined(USE_HOST_MODE) && MICROPY_HW_HAS_LCD
    lcd_print_strn(str, len);
    #endif
    mp_uos_dupterm_tx_strn(str, len);
}

// Efficiently convert "\n" to "\r\n"
void mp_hal_stdout_tx_strn_cooked(const char *str, size_t len) {
    const char *last = str;
    while (len--) {
        if (*str == '\n') {
            if (str > last) {
                mp_hal_stdout_tx_strn(last, str - last);
            }
            mp_hal_stdout_tx_strn("\r\n", 2);
            ++str;
            last = str;
        } else {
            ++str;
        }
    }
    if (str > last) {
        mp_hal_stdout_tx_strn(last, str - last);
    }
}

#if __CORTEX_M >= 0x03
void mp_hal_ticks_cpu_enable(void) {
    if (!(DWT->CTRL & DWT_CTRL_CYCCNTENA_Msk)) {
        CoreDebug->DEMCR |= CoreDebug_DEMCR_TRCENA_Msk;
        #if defined(__CORTEX_M) && __CORTEX_M == 7
        // on Cortex-M7 we must unlock the DWT before writing to its registers
        DWT->LAR = 0xc5acce55;
        #endif
        DWT->CYCCNT = 0;
        DWT->CTRL |= DWT_CTRL_CYCCNTENA_Msk;
    }
}
#endif

void mp_hal_gpio_clock_enable(GPIO_TypeDef *gpio) {
    #if defined(STM32L476xx) || defined(STM32L496xx)
    if (gpio == GPIOG) {
        // Port G pins 2 thru 15 are powered using VddIO2 on these MCUs.
        HAL_PWREx_EnableVddIO2();
    }
    #endif

    // This logic assumes that all the GPIOx_EN bits are adjacent and ordered in one register

    #if defined(STM32F0)
    #define AHBxENR AHBENR
    #define AHBxENR_GPIOAEN_Pos RCC_AHBENR_GPIOAEN_Pos
    #elif defined(STM32F4) || defined(STM32F7)
    #define AHBxENR AHB1ENR
    #define AHBxENR_GPIOAEN_Pos RCC_AHB1ENR_GPIOAEN_Pos
    #elif defined(STM32H7)
    #define AHBxENR AHB4ENR
    #define AHBxENR_GPIOAEN_Pos RCC_AHB4ENR_GPIOAEN_Pos
    #elif defined(STM32L0)
    #define AHBxENR IOPENR
    #define AHBxENR_GPIOAEN_Pos RCC_IOPENR_IOPAEN_Pos
    #elif defined(STM32L4) || defined(STM32WB)
    #define AHBxENR AHB2ENR
    #define AHBxENR_GPIOAEN_Pos RCC_AHB2ENR_GPIOAEN_Pos
    #endif

    uint32_t gpio_idx = ((uint32_t)gpio - GPIOA_BASE) / (GPIOB_BASE - GPIOA_BASE);
    RCC->AHBxENR |= 1 << (AHBxENR_GPIOAEN_Pos + gpio_idx);
    volatile uint32_t tmp = RCC->AHBxENR; // Delay after enabling clock
    (void)tmp;
}

void mp_hal_pin_config(mp_hal_pin_obj_t pin_obj, uint32_t mode, uint32_t pull, uint32_t alt) {
    GPIO_TypeDef *gpio = pin_obj->gpio;
    uint32_t pin = pin_obj->pin;
    mp_hal_gpio_clock_enable(gpio);
    gpio->MODER = (gpio->MODER & ~(3 << (2 * pin))) | ((mode & 3) << (2 * pin));
    #if defined(GPIO_ASCR_ASC0)
    // The L4 has a special analog switch to connect the GPIO to the ADC
    gpio->OTYPER = (gpio->OTYPER & ~(1 << pin)) | (((mode >> 2) & 1) << pin);
    gpio->ASCR = (gpio->ASCR & ~(1 << pin)) | ((mode >> 3) & 1) << pin;
    #else
    gpio->OTYPER = (gpio->OTYPER & ~(1 << pin)) | ((mode >> 2) << pin);
    #endif
    gpio->OSPEEDR = (gpio->OSPEEDR & ~(3 << (2 * pin))) | (2 << (2 * pin)); // full speed
    gpio->PUPDR = (gpio->PUPDR & ~(3 << (2 * pin))) | (pull << (2 * pin));
    gpio->AFR[pin >> 3] = (gpio->AFR[pin >> 3] & ~(15 << (4 * (pin & 7)))) | (alt << (4 * (pin & 7)));
}

bool mp_hal_pin_config_alt(mp_hal_pin_obj_t pin, uint32_t mode, uint32_t pull, uint8_t fn, uint8_t unit) {
    const pin_af_obj_t *af = pin_find_af(pin, fn, unit);
    if (af == NULL) {
        return false;
    }
    mp_hal_pin_config(pin, mode, pull, af->idx);
    return true;
}

void mp_hal_pin_config_speed(mp_hal_pin_obj_t pin_obj, uint32_t speed) {
    GPIO_TypeDef *gpio = pin_obj->gpio;
    uint32_t pin = pin_obj->pin;
    gpio->OSPEEDR = (gpio->OSPEEDR & ~(3 << (2 * pin))) | (speed << (2 * pin));
}

/*******************************************************************************/
// MAC address

// Generate a random locally administered MAC address (LAA)
void mp_hal_generate_laa_mac(int idx, uint8_t buf[6]) {
    uint8_t *id = (uint8_t *)MP_HAL_UNIQUE_ID_ADDRESS;
    buf[0] = 0x02; // LAA range
    buf[1] = (id[11] << 4) | (id[10] & 0xf);
    buf[2] = (id[9] << 4) | (id[8] & 0xf);
    buf[3] = (id[7] << 4) | (id[6] & 0xf);
    buf[4] = id[2];
    buf[5] = (id[0] << 2) | idx;
}

// A board can override this if needed
MP_WEAK void mp_hal_get_mac(int idx, uint8_t buf[6]) {
    mp_hal_generate_laa_mac(idx, buf);
}

void mp_hal_get_mac_ascii(int idx, size_t chr_off, size_t chr_len, char *dest) {
    static const char hexchr[16] = "0123456789ABCDEF";
    uint8_t mac[6];
    mp_hal_get_mac(idx, mac);
    for (; chr_len; ++chr_off, --chr_len) {
        *dest++ = hexchr[mac[chr_off >> 1] >> (4 * (1 - (chr_off & 1))) & 0xf];
    }
}<|MERGE_RESOLUTION|>--- conflicted
+++ resolved
@@ -20,8 +20,6 @@
     mp_raise_OSError(mp_hal_status_to_errno_table[status]);
 }
 
-<<<<<<< HEAD
-=======
 MP_WEAK uintptr_t mp_hal_stdio_poll(uintptr_t poll_flags) {
     uintptr_t ret = 0;
     if (MP_STATE_PORT(pyb_stdio_uart) != NULL) {
@@ -33,7 +31,6 @@
     return ret | mp_uos_dupterm_poll(poll_flags);
 }
 
->>>>>>> ffded488
 MP_WEAK int mp_hal_stdin_rx_chr(void) {
     for (;;) {
         #if 0
