/*
 * This file is part of the MicroPython project, http://micropython.org/
 *
 * The MIT License (MIT)
 *
 * Copyright (c) 2018 Damien P. George
 *
 * Permission is hereby granted, free of charge, to any person obtaining a copy
 * of this software and associated documentation files (the "Software"), to deal
 * in the Software without restriction, including without limitation the rights
 * to use, copy, modify, merge, publish, distribute, sublicense, and/or sell
 * copies of the Software, and to permit persons to whom the Software is
 * furnished to do so, subject to the following conditions:
 *
 * The above copyright notice and this permission notice shall be included in
 * all copies or substantial portions of the Software.
 *
 * THE SOFTWARE IS PROVIDED "AS IS", WITHOUT WARRANTY OF ANY KIND, EXPRESS OR
 * IMPLIED, INCLUDING BUT NOT LIMITED TO THE WARRANTIES OF MERCHANTABILITY,
 * FITNESS FOR A PARTICULAR PURPOSE AND NONINFRINGEMENT. IN NO EVENT SHALL THE
 * AUTHORS OR COPYRIGHT HOLDERS BE LIABLE FOR ANY CLAIM, DAMAGES OR OTHER
 * LIABILITY, WHETHER IN AN ACTION OF CONTRACT, TORT OR OTHERWISE, ARISING FROM,
 * OUT OF OR IN CONNECTION WITH THE SOFTWARE OR THE USE OR OTHER DEALINGS IN
 * THE SOFTWARE.
 */

#include <string.h>

#include "py/mperrno.h"
#include "py/mphal.h"
#include "mpu.h"
#include "qspi.h"
#include "pin_static_af.h"

#if defined(MICROPY_HW_QSPIFLASH_SIZE_BITS_LOG2)

#define QSPI_MAP_ADDR (0x90000000)

#ifndef MICROPY_HW_QSPI_PRESCALER
#define MICROPY_HW_QSPI_PRESCALER       3  // F_CLK = F_AHB/3 (72MHz when CPU is 216MHz)
#endif

#ifndef MICROPY_HW_QSPI_SAMPLE_SHIFT
#define MICROPY_HW_QSPI_SAMPLE_SHIFT    1  // sample shift enabled
#endif

#ifndef MICROPY_HW_QSPI_TIMEOUT_COUNTER
#define MICROPY_HW_QSPI_TIMEOUT_COUNTER 0  // timeout counter disabled (see F7 errata)
#endif

#ifndef MICROPY_HW_QSPI_CS_HIGH_CYCLES
#define MICROPY_HW_QSPI_CS_HIGH_CYCLES  2  // nCS stays high for 2 cycles
#endif

#if (MICROPY_HW_QSPIFLASH_SIZE_BITS_LOG2 - 3 - 1) >= 24
#define QSPI_CMD 0xec
#define QSPI_ADSIZE 3
#else
#define QSPI_CMD 0xeb
#define QSPI_ADSIZE 2
#endif

static inline void qspi_mpu_disable_all(void) {
    // Configure MPU to disable access to entire QSPI region, to prevent CPU
    // speculative execution from accessing this region and modifying QSPI registers.
    uint32_t irq_state = mpu_config_start();
    mpu_config_region(MPU_REGION_QSPI1, QSPI_MAP_ADDR, MPU_CONFIG_DISABLE(0x00, MPU_REGION_SIZE_256MB));
    mpu_config_end(irq_state);
}

static inline void qspi_mpu_enable_mapped(void) {
    // Configure MPU to allow access to only the valid part of external SPI flash.
    // The memory accesses to the mapped QSPI are faster if the MPU is not used
    // for the memory-mapped region, so 3 MPU regions are used to disable access
    // to everything except the valid address space, using holes in the bottom
    // of the regions and nesting them.
    // At the moment this is hard-coded to 2MiB of QSPI address space.
    uint32_t irq_state = mpu_config_start();
    mpu_config_region(MPU_REGION_QSPI1, QSPI_MAP_ADDR, MPU_CONFIG_DISABLE(0x01, MPU_REGION_SIZE_256MB));
    mpu_config_region(MPU_REGION_QSPI2, QSPI_MAP_ADDR, MPU_CONFIG_DISABLE(0x0f, MPU_REGION_SIZE_32MB));
    mpu_config_region(MPU_REGION_QSPI3, QSPI_MAP_ADDR, MPU_CONFIG_DISABLE(0x01, MPU_REGION_SIZE_16MB));
    mpu_config_end(irq_state);
}

void qspi_init(void) {
    qspi_mpu_disable_all();

    // Configure pins
    mp_hal_pin_config_alt_static_speed(MICROPY_HW_QSPIFLASH_CS, MP_HAL_PIN_MODE_ALT, MP_HAL_PIN_PULL_NONE, MP_HAL_PIN_SPEED_VERY_HIGH, STATIC_AF_QUADSPI_BK1_NCS);
    mp_hal_pin_config_alt_static_speed(MICROPY_HW_QSPIFLASH_SCK, MP_HAL_PIN_MODE_ALT, MP_HAL_PIN_PULL_NONE, MP_HAL_PIN_SPEED_VERY_HIGH, STATIC_AF_QUADSPI_CLK);
    mp_hal_pin_config_alt_static_speed(MICROPY_HW_QSPIFLASH_IO0, MP_HAL_PIN_MODE_ALT, MP_HAL_PIN_PULL_NONE, MP_HAL_PIN_SPEED_VERY_HIGH, STATIC_AF_QUADSPI_BK1_IO0);
    mp_hal_pin_config_alt_static_speed(MICROPY_HW_QSPIFLASH_IO1, MP_HAL_PIN_MODE_ALT, MP_HAL_PIN_PULL_NONE, MP_HAL_PIN_SPEED_VERY_HIGH, STATIC_AF_QUADSPI_BK1_IO1);
    mp_hal_pin_config_alt_static_speed(MICROPY_HW_QSPIFLASH_IO2, MP_HAL_PIN_MODE_ALT, MP_HAL_PIN_PULL_NONE, MP_HAL_PIN_SPEED_VERY_HIGH, STATIC_AF_QUADSPI_BK1_IO2);
    mp_hal_pin_config_alt_static_speed(MICROPY_HW_QSPIFLASH_IO3, MP_HAL_PIN_MODE_ALT, MP_HAL_PIN_PULL_NONE, MP_HAL_PIN_SPEED_VERY_HIGH, STATIC_AF_QUADSPI_BK1_IO3);

    // Bring up the QSPI peripheral

    __HAL_RCC_QSPI_CLK_ENABLE();
    __HAL_RCC_QSPI_FORCE_RESET();
    __HAL_RCC_QSPI_RELEASE_RESET();

    QUADSPI->CR =
        (MICROPY_HW_QSPI_PRESCALER - 1) << QUADSPI_CR_PRESCALER_Pos
<<<<<<< HEAD
        #if MICROPY_HW_QSPIFLASH_TYPE == MP_SPI_FLASH_N25Qxx
        | 0 << QUADSPI_CR_FTHRES_Pos // 4 bytes must be available to read/write
        #else
        | 3 << QUADSPI_CR_FTHRES_Pos // 4 bytes must be available to read/write
        #endif
=======
            | 3 << QUADSPI_CR_FTHRES_Pos // 4 bytes must be available to read/write
>>>>>>> ad9a0ec8
        #if defined(QUADSPI_CR_FSEL_Pos)
        | 0 << QUADSPI_CR_FSEL_Pos // FLASH 1 selected
        #endif
        #if defined(QUADSPI_CR_DFM_Pos)
        | 0 << QUADSPI_CR_DFM_Pos // dual-flash mode disabled
        #endif
        | MICROPY_HW_QSPI_SAMPLE_SHIFT << QUADSPI_CR_SSHIFT_Pos
            | MICROPY_HW_QSPI_TIMEOUT_COUNTER << QUADSPI_CR_TCEN_Pos
            | 1 << QUADSPI_CR_EN_Pos // enable the peripheral
    ;

    QUADSPI->DCR =
        (MICROPY_HW_QSPIFLASH_SIZE_BITS_LOG2 - 3 - 1) << QUADSPI_DCR_FSIZE_Pos
            | (MICROPY_HW_QSPI_CS_HIGH_CYCLES - 1) << QUADSPI_DCR_CSHT_Pos
            | 0 << QUADSPI_DCR_CKMODE_Pos // CLK idles at low state
    ;
}

void qspi_memory_map(void) {
    // Enable memory-mapped mode

    QUADSPI->ABR = 0; // disable continuous read mode

    QUADSPI->CCR =
        0 << QUADSPI_CCR_DDRM_Pos // DDR mode disabled
<<<<<<< HEAD
        | 0 << QUADSPI_CCR_SIOO_Pos // send instruction every transaction
        | 3 << QUADSPI_CCR_FMODE_Pos // memory-mapped mode
        | 3 << QUADSPI_CCR_DMODE_Pos // data on 4 lines
    #if MICROPY_HW_QSPIFLASH_TYPE == MP_SPI_FLASH_N25Qxx
        | 10 << QUADSPI_CCR_DCYC_Pos // 4 dummy cycles
    #else
        | 4 << QUADSPI_CCR_DCYC_Pos // 4 dummy cycles
    #endif
        | 0 << QUADSPI_CCR_ABSIZE_Pos // 8-bit alternate byte
        | 0 << QUADSPI_CCR_ABMODE_Pos // no alternate bytes
        | QSPI_ADSIZE << QUADSPI_CCR_ADSIZE_Pos
        | 3 << QUADSPI_CCR_ADMODE_Pos // address on 4 lines
        | 1 << QUADSPI_CCR_IMODE_Pos // instruction on 1 line
        | QSPI_CMD << QUADSPI_CCR_INSTRUCTION_Pos
        ;
=======
            | 0 << QUADSPI_CCR_SIOO_Pos // send instruction every transaction
            | 3 << QUADSPI_CCR_FMODE_Pos // memory-mapped mode
            | 3 << QUADSPI_CCR_DMODE_Pos // data on 4 lines
            | 4 << QUADSPI_CCR_DCYC_Pos // 4 dummy cycles
            | 0 << QUADSPI_CCR_ABSIZE_Pos // 8-bit alternate byte
            | 3 << QUADSPI_CCR_ABMODE_Pos // alternate byte on 4 lines
            | QSPI_ADSIZE << QUADSPI_CCR_ADSIZE_Pos
            | 3 << QUADSPI_CCR_ADMODE_Pos // address on 4 lines
            | 1 << QUADSPI_CCR_IMODE_Pos // instruction on 1 line
            | QSPI_CMD << QUADSPI_CCR_INSTRUCTION_Pos
    ;
>>>>>>> ad9a0ec8

    qspi_mpu_enable_mapped();
}

STATIC int qspi_ioctl(void *self_in, uint32_t cmd) {
    (void)self_in;
    switch (cmd) {
        case MP_QSPI_IOCTL_INIT:
            qspi_init();
            break;
        case MP_QSPI_IOCTL_BUS_ACQUIRE:
            // Disable memory-mapped region during bus access
            qspi_mpu_disable_all();
            // Abort any ongoing transfer if peripheral is busy
            if (QUADSPI->SR & QUADSPI_SR_BUSY) {
                QUADSPI->CR |= QUADSPI_CR_ABORT;
                while (QUADSPI->CR & QUADSPI_CR_ABORT) {
                }
            }
            break;
        case MP_QSPI_IOCTL_BUS_RELEASE:
            // Switch to memory-map mode when bus is idle
            qspi_memory_map();
            break;
    }
    return 0; // success
}

STATIC void qspi_write_cmd_data(void *self_in, uint8_t cmd, size_t len, uint32_t data) {
    (void)self_in;

    QUADSPI->FCR = QUADSPI_FCR_CTCF; // clear TC flag

    if (len == 0) {
        QUADSPI->CCR =
            0 << QUADSPI_CCR_DDRM_Pos // DDR mode disabled
                | 0 << QUADSPI_CCR_SIOO_Pos // send instruction every transaction
                | 0 << QUADSPI_CCR_FMODE_Pos // indirect write mode
                | 0 << QUADSPI_CCR_DMODE_Pos // no data
                | 0 << QUADSPI_CCR_DCYC_Pos // 0 dummy cycles
                | 0 << QUADSPI_CCR_ABMODE_Pos // no alternate byte
                | 0 << QUADSPI_CCR_ADMODE_Pos // no address
                | 1 << QUADSPI_CCR_IMODE_Pos // instruction on 1 line
                | cmd << QUADSPI_CCR_INSTRUCTION_Pos // write opcode
        ;
    } else {
        QUADSPI->DLR = len - 1;

        QUADSPI->CCR =
            0 << QUADSPI_CCR_DDRM_Pos // DDR mode disabled
                | 0 << QUADSPI_CCR_SIOO_Pos // send instruction every transaction
                | 0 << QUADSPI_CCR_FMODE_Pos // indirect write mode
                | 1 << QUADSPI_CCR_DMODE_Pos // data on 1 line
                | 0 << QUADSPI_CCR_DCYC_Pos // 0 dummy cycles
                | 0 << QUADSPI_CCR_ABMODE_Pos // no alternate byte
                | 0 << QUADSPI_CCR_ADMODE_Pos // no address
                | 1 << QUADSPI_CCR_IMODE_Pos // instruction on 1 line
                | cmd << QUADSPI_CCR_INSTRUCTION_Pos // write opcode
        ;

        // This assumes len==2
        *(uint16_t *)&QUADSPI->DR = data;
    }

    // Wait for write to finish
    while (!(QUADSPI->SR & QUADSPI_SR_TCF)) {
    }

    QUADSPI->FCR = QUADSPI_FCR_CTCF; // clear TC flag
}

STATIC void qspi_write_cmd_addr_data(void *self_in, uint8_t cmd, uint32_t addr, size_t len, const uint8_t *src) {
    (void)self_in;

    uint8_t adsize = MP_SPI_ADDR_IS_32B(addr) ? 3 : 2;

    QUADSPI->FCR = QUADSPI_FCR_CTCF; // clear TC flag

    if (len == 0) {
        QUADSPI->CCR =
            0 << QUADSPI_CCR_DDRM_Pos // DDR mode disabled
                | 0 << QUADSPI_CCR_SIOO_Pos // send instruction every transaction
                | 0 << QUADSPI_CCR_FMODE_Pos // indirect write mode
                | 0 << QUADSPI_CCR_DMODE_Pos // no data
                | 0 << QUADSPI_CCR_DCYC_Pos // 0 dummy cycles
                | 0 << QUADSPI_CCR_ABMODE_Pos // no alternate byte
                | adsize << QUADSPI_CCR_ADSIZE_Pos // 32/24-bit address size
                | 1 << QUADSPI_CCR_ADMODE_Pos // address on 1 line
                | 1 << QUADSPI_CCR_IMODE_Pos // instruction on 1 line
                | cmd << QUADSPI_CCR_INSTRUCTION_Pos // write opcode
        ;

        QUADSPI->AR = addr;
    } else {
        QUADSPI->DLR = len - 1;

        QUADSPI->CCR =
            0 << QUADSPI_CCR_DDRM_Pos // DDR mode disabled
                | 0 << QUADSPI_CCR_SIOO_Pos // send instruction every transaction
                | 0 << QUADSPI_CCR_FMODE_Pos // indirect write mode
                | 1 << QUADSPI_CCR_DMODE_Pos // data on 1 line
                | 0 << QUADSPI_CCR_DCYC_Pos // 0 dummy cycles
                | 0 << QUADSPI_CCR_ABMODE_Pos // no alternate byte
                | adsize << QUADSPI_CCR_ADSIZE_Pos // 32/24-bit address size
                | 1 << QUADSPI_CCR_ADMODE_Pos // address on 1 line
                | 1 << QUADSPI_CCR_IMODE_Pos // instruction on 1 line
                | cmd << QUADSPI_CCR_INSTRUCTION_Pos // write opcode
        ;

        QUADSPI->AR = addr;

        // Write out the data 1 byte at a time
        while (len) {
            while (!(QUADSPI->SR & QUADSPI_SR_FTF)) {
            }
            *(volatile uint8_t *)&QUADSPI->DR = *src++;
            --len;
        }
    }

    // Wait for write to finish
    while (!(QUADSPI->SR & QUADSPI_SR_TCF)) {
    }

    QUADSPI->FCR = QUADSPI_FCR_CTCF; // clear TC flag
}

STATIC uint32_t qspi_read_cmd(void *self_in, uint8_t cmd, size_t len) {
    (void)self_in;

    QUADSPI->FCR = QUADSPI_FCR_CTCF; // clear TC flag

    QUADSPI->DLR = len - 1; // number of bytes to read

    QUADSPI->CCR =
        0 << QUADSPI_CCR_DDRM_Pos // DDR mode disabled
            | 0 << QUADSPI_CCR_SIOO_Pos // send instruction every transaction
            | 1 << QUADSPI_CCR_FMODE_Pos // indirect read mode
            | 1 << QUADSPI_CCR_DMODE_Pos // data on 1 line
            | 0 << QUADSPI_CCR_DCYC_Pos // 0 dummy cycles
            | 0 << QUADSPI_CCR_ABMODE_Pos // no alternate byte
            | 0 << QUADSPI_CCR_ADMODE_Pos // no address
            | 1 << QUADSPI_CCR_IMODE_Pos // instruction on 1 line
            | cmd << QUADSPI_CCR_INSTRUCTION_Pos // read opcode
    ;

    // Wait for read to finish
    while (!(QUADSPI->SR & QUADSPI_SR_TCF)) {
    }

    QUADSPI->FCR = QUADSPI_FCR_CTCF; // clear TC flag

    // Read result
    return QUADSPI->DR;
}

STATIC void qspi_read_cmd_qaddr_qdata(void *self_in, uint8_t cmd, uint32_t addr, size_t len, uint8_t *dest) {
    (void)self_in;

    uint8_t adsize = MP_SPI_ADDR_IS_32B(addr) ? 3 : 2;

    QUADSPI->FCR = QUADSPI_FCR_CTCF; // clear TC flag

    QUADSPI->DLR = len - 1; // number of bytes to read

    QUADSPI->CCR =
        0 << QUADSPI_CCR_DDRM_Pos // DDR mode disabled
<<<<<<< HEAD
        | 0 << QUADSPI_CCR_SIOO_Pos // send instruction every transaction
        | 1 << QUADSPI_CCR_FMODE_Pos // indirect read mode
        | 3 << QUADSPI_CCR_DMODE_Pos // data on 4 lines
    #if MICROPY_HW_QSPIFLASH_TYPE == MP_SPI_FLASH_N25Qxx
        | 10 << QUADSPI_CCR_DCYC_Pos // 10 dummy cycles
    #else
        | 4 << QUADSPI_CCR_DCYC_Pos // 4 dummy cycles
    #endif
        | 0 << QUADSPI_CCR_ABSIZE_Pos // 8-bit alternate byte
        | 0 << QUADSPI_CCR_ABMODE_Pos // no alternate byte
        | adsize << QUADSPI_CCR_ADSIZE_Pos // 32 or 24-bit address size
        | 3 << QUADSPI_CCR_ADMODE_Pos // address on 4 lines
        | 1 << QUADSPI_CCR_IMODE_Pos // instruction on 1 line
        | cmd << QUADSPI_CCR_INSTRUCTION_Pos // quad read opcode
        ;
=======
            | 0 << QUADSPI_CCR_SIOO_Pos // send instruction every transaction
            | 1 << QUADSPI_CCR_FMODE_Pos // indirect read mode
            | 3 << QUADSPI_CCR_DMODE_Pos // data on 4 lines
            | 4 << QUADSPI_CCR_DCYC_Pos // 4 dummy cycles
            | 0 << QUADSPI_CCR_ABSIZE_Pos // 8-bit alternate byte
            | 3 << QUADSPI_CCR_ABMODE_Pos // alternate byte on 4 lines
            | adsize << QUADSPI_CCR_ADSIZE_Pos // 32 or 24-bit address size
            | 3 << QUADSPI_CCR_ADMODE_Pos // address on 4 lines
            | 1 << QUADSPI_CCR_IMODE_Pos // instruction on 1 line
            | cmd << QUADSPI_CCR_INSTRUCTION_Pos // quad read opcode
    ;
>>>>>>> ad9a0ec8

    QUADSPI->ABR = 0; // alternate byte: disable continuous read mode
    QUADSPI->AR = addr; // addres to read from

    // Read in the data 4 bytes at a time if dest is aligned
    if (((uintptr_t)dest & 3) == 0) {
        while (len >= 4) {
            while (!(QUADSPI->SR & QUADSPI_SR_FTF)) {
            }
            *(uint32_t *)dest = QUADSPI->DR;
            dest += 4;
            len -= 4;
        }
    }

    // Read in remaining data 1 byte at a time
    while (len) {
        while (!((QUADSPI->SR >> QUADSPI_SR_FLEVEL_Pos) & 0x3f)) {
        }
        *dest++ = *(volatile uint8_t *)&QUADSPI->DR;
        --len;
    }

    QUADSPI->FCR = QUADSPI_FCR_CTCF; // clear TC flag
}

const mp_qspi_proto_t qspi_proto = {
    .ioctl = qspi_ioctl,
    .write_cmd_data = qspi_write_cmd_data,
    .write_cmd_addr_data = qspi_write_cmd_addr_data,
    .read_cmd = qspi_read_cmd,
    .read_cmd_qaddr_qdata = qspi_read_cmd_qaddr_qdata,
};

#endif // defined(MICROPY_HW_QSPIFLASH_SIZE_BITS_LOG2)<|MERGE_RESOLUTION|>--- conflicted
+++ resolved
@@ -101,15 +101,11 @@
 
     QUADSPI->CR =
         (MICROPY_HW_QSPI_PRESCALER - 1) << QUADSPI_CR_PRESCALER_Pos
-<<<<<<< HEAD
         #if MICROPY_HW_QSPIFLASH_TYPE == MP_SPI_FLASH_N25Qxx
         | 0 << QUADSPI_CR_FTHRES_Pos // 4 bytes must be available to read/write
         #else
         | 3 << QUADSPI_CR_FTHRES_Pos // 4 bytes must be available to read/write
         #endif
-=======
-            | 3 << QUADSPI_CR_FTHRES_Pos // 4 bytes must be available to read/write
->>>>>>> ad9a0ec8
         #if defined(QUADSPI_CR_FSEL_Pos)
         | 0 << QUADSPI_CR_FSEL_Pos // FLASH 1 selected
         #endif
@@ -135,7 +131,6 @@
 
     QUADSPI->CCR =
         0 << QUADSPI_CCR_DDRM_Pos // DDR mode disabled
-<<<<<<< HEAD
         | 0 << QUADSPI_CCR_SIOO_Pos // send instruction every transaction
         | 3 << QUADSPI_CCR_FMODE_Pos // memory-mapped mode
         | 3 << QUADSPI_CCR_DMODE_Pos // data on 4 lines
@@ -151,19 +146,6 @@
         | 1 << QUADSPI_CCR_IMODE_Pos // instruction on 1 line
         | QSPI_CMD << QUADSPI_CCR_INSTRUCTION_Pos
         ;
-=======
-            | 0 << QUADSPI_CCR_SIOO_Pos // send instruction every transaction
-            | 3 << QUADSPI_CCR_FMODE_Pos // memory-mapped mode
-            | 3 << QUADSPI_CCR_DMODE_Pos // data on 4 lines
-            | 4 << QUADSPI_CCR_DCYC_Pos // 4 dummy cycles
-            | 0 << QUADSPI_CCR_ABSIZE_Pos // 8-bit alternate byte
-            | 3 << QUADSPI_CCR_ABMODE_Pos // alternate byte on 4 lines
-            | QSPI_ADSIZE << QUADSPI_CCR_ADSIZE_Pos
-            | 3 << QUADSPI_CCR_ADMODE_Pos // address on 4 lines
-            | 1 << QUADSPI_CCR_IMODE_Pos // instruction on 1 line
-            | QSPI_CMD << QUADSPI_CCR_INSTRUCTION_Pos
-    ;
->>>>>>> ad9a0ec8
 
     qspi_mpu_enable_mapped();
 }
@@ -331,7 +313,6 @@
 
     QUADSPI->CCR =
         0 << QUADSPI_CCR_DDRM_Pos // DDR mode disabled
-<<<<<<< HEAD
         | 0 << QUADSPI_CCR_SIOO_Pos // send instruction every transaction
         | 1 << QUADSPI_CCR_FMODE_Pos // indirect read mode
         | 3 << QUADSPI_CCR_DMODE_Pos // data on 4 lines
@@ -347,19 +328,6 @@
         | 1 << QUADSPI_CCR_IMODE_Pos // instruction on 1 line
         | cmd << QUADSPI_CCR_INSTRUCTION_Pos // quad read opcode
         ;
-=======
-            | 0 << QUADSPI_CCR_SIOO_Pos // send instruction every transaction
-            | 1 << QUADSPI_CCR_FMODE_Pos // indirect read mode
-            | 3 << QUADSPI_CCR_DMODE_Pos // data on 4 lines
-            | 4 << QUADSPI_CCR_DCYC_Pos // 4 dummy cycles
-            | 0 << QUADSPI_CCR_ABSIZE_Pos // 8-bit alternate byte
-            | 3 << QUADSPI_CCR_ABMODE_Pos // alternate byte on 4 lines
-            | adsize << QUADSPI_CCR_ADSIZE_Pos // 32 or 24-bit address size
-            | 3 << QUADSPI_CCR_ADMODE_Pos // address on 4 lines
-            | 1 << QUADSPI_CCR_IMODE_Pos // instruction on 1 line
-            | cmd << QUADSPI_CCR_INSTRUCTION_Pos // quad read opcode
-    ;
->>>>>>> ad9a0ec8
 
     QUADSPI->ABR = 0; // alternate byte: disable continuous read mode
     QUADSPI->AR = addr; // addres to read from
