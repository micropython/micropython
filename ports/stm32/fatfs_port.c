/*
 * This file is part of the MicroPython project, http://micropython.org/
 *
 * The MIT License (MIT)
 *
 * Copyright (c) 2013, 2014 Damien P. George
 *
 * Permission is hereby granted, free of charge, to any person obtaining a copy
 * of this software and associated documentation files (the "Software"), to deal
 * in the Software without restriction, including without limitation the rights
 * to use, copy, modify, merge, publish, distribute, sublicense, and/or sell
 * copies of the Software, and to permit persons to whom the Software is
 * furnished to do so, subject to the following conditions:
 *
 * The above copyright notice and this permission notice shall be included in
 * all copies or substantial portions of the Software.
 *
 * THE SOFTWARE IS PROVIDED "AS IS", WITHOUT WARRANTY OF ANY KIND, EXPRESS OR
 * IMPLIED, INCLUDING BUT NOT LIMITED TO THE WARRANTIES OF MERCHANTABILITY,
 * FITNESS FOR A PARTICULAR PURPOSE AND NONINFRINGEMENT. IN NO EVENT SHALL THE
 * AUTHORS OR COPYRIGHT HOLDERS BE LIABLE FOR ANY CLAIM, DAMAGES OR OTHER
 * LIABILITY, WHETHER IN AN ACTION OF CONTRACT, TORT OR OTHERWISE, ARISING FROM,
 * OUT OF OR IN CONNECTION WITH THE SOFTWARE OR THE USE OR OTHER DEALINGS IN
 * THE SOFTWARE.
 */

#include "py/runtime.h"
#include "lib/oofatfs/ff.h"
#include "rtc.h"

MP_WEAK DWORD get_fattime(void) {
<<<<<<< HEAD
#if MICROPY_HW_ENABLE_RTC
=======
    #if MICROPY_HW_ENABLE_RTC
>>>>>>> ffded488
    rtc_init_finalise();
    RTC_TimeTypeDef time;
    RTC_DateTypeDef date;
    HAL_RTC_GetTime(&RTCHandle, &time, RTC_FORMAT_BIN);
    HAL_RTC_GetDate(&RTCHandle, &date, RTC_FORMAT_BIN);
    return ((2000 + date.Year - 1980) << 25) | ((date.Month) << 21) | ((date.Date) << 16) | ((time.Hours) << 11) | ((time.Minutes) << 5) | (time.Seconds / 2);
<<<<<<< HEAD
#else
    // Jan 1st, 2018 at midnight. Not sure what timezone.
    return ((2018 - 1980) << 25) | ((1) << 21) | ((1) << 16) | ((0) << 11) | ((0) << 5) | (0 / 2);
#endif
=======
    #else
    // Jan 1st, 2018 at midnight. Not sure what timezone.
    return ((2018 - 1980) << 25) | ((1) << 21) | ((1) << 16) | ((0) << 11) | ((0) << 5) | (0 / 2);
    #endif
>>>>>>> ffded488
}<|MERGE_RESOLUTION|>--- conflicted
+++ resolved
@@ -29,26 +29,15 @@
 #include "rtc.h"
 
 MP_WEAK DWORD get_fattime(void) {
-<<<<<<< HEAD
-#if MICROPY_HW_ENABLE_RTC
-=======
     #if MICROPY_HW_ENABLE_RTC
->>>>>>> ffded488
     rtc_init_finalise();
     RTC_TimeTypeDef time;
     RTC_DateTypeDef date;
     HAL_RTC_GetTime(&RTCHandle, &time, RTC_FORMAT_BIN);
     HAL_RTC_GetDate(&RTCHandle, &date, RTC_FORMAT_BIN);
     return ((2000 + date.Year - 1980) << 25) | ((date.Month) << 21) | ((date.Date) << 16) | ((time.Hours) << 11) | ((time.Minutes) << 5) | (time.Seconds / 2);
-<<<<<<< HEAD
-#else
-    // Jan 1st, 2018 at midnight. Not sure what timezone.
-    return ((2018 - 1980) << 25) | ((1) << 21) | ((1) << 16) | ((0) << 11) | ((0) << 5) | (0 / 2);
-#endif
-=======
     #else
     // Jan 1st, 2018 at midnight. Not sure what timezone.
     return ((2018 - 1980) << 25) | ((1) << 21) | ((1) << 16) | ((0) << 11) | ((0) << 5) | (0 / 2);
     #endif
->>>>>>> ffded488
 }