/*
 * This file is part of the MicroPython project, http://micropython.org/
 *
 * The MIT License (MIT)
 *
 * Copyright (c) 2013-2015 Damien P. George
 *
 * Permission is hereby granted, free of charge, to any person obtaining a copy
 * of this software and associated documentation files (the "Software"), to deal
 * in the Software without restriction, including without limitation the rights
 * to use, copy, modify, merge, publish, distribute, sublicense, and/or sell
 * copies of the Software, and to permit persons to whom the Software is
 * furnished to do so, subject to the following conditions:
 *
 * The above copyright notice and this permission notice shall be included in
 * all copies or substantial portions of the Software.
 *
 * THE SOFTWARE IS PROVIDED "AS IS", WITHOUT WARRANTY OF ANY KIND, EXPRESS OR
 * IMPLIED, INCLUDING BUT NOT LIMITED TO THE WARRANTIES OF MERCHANTABILITY,
 * FITNESS FOR A PARTICULAR PURPOSE AND NONINFRINGEMENT. IN NO EVENT SHALL THE
 * AUTHORS OR COPYRIGHT HOLDERS BE LIABLE FOR ANY CLAIM, DAMAGES OR OTHER
 * LIABILITY, WHETHER IN AN ACTION OF CONTRACT, TORT OR OTHERWISE, ARISING FROM,
 * OUT OF OR IN CONNECTION WITH THE SOFTWARE OR THE USE OR OTHER DEALINGS IN
 * THE SOFTWARE.
 */

#include <stdio.h>
#include <string.h>

#include "modmachine.h"
#include "py/gc.h"
#include "py/runtime.h"
#include "py/mperrno.h"
#include "py/mphal.h"
#include "extmod/machine_mem.h"
#include "extmod/machine_signal.h"
#include "extmod/machine_pulse.h"
#include "extmod/machine_i2c.h"
#include "lib/utils/pyexec.h"
#include "lib/oofatfs/ff.h"
#include "extmod/vfs.h"
#include "extmod/vfs_fat.h"
#include "gccollect.h"
#include "irq.h"
#include "powerctrl.h"
#include "pybthread.h"
#include "rng.h"
#include "storage.h"
#include "pin.h"
#include "timer.h"
#include "usb.h"
#include "rtc.h"
#include "i2c.h"
#include "spi.h"
#include "uart.h"
#include "wdt.h"

#if defined(STM32L4)
// L4 does not have a POR, so use BOR instead
#define RCC_CSR_PORRSTF RCC_CSR_BORRSTF
#endif

#if defined(STM32H7)
#define RCC_SR          RSR
#define RCC_SR_IWDGRSTF RCC_RSR_IWDG1RSTF
#define RCC_SR_WWDGRSTF RCC_RSR_WWDG1RSTF
#define RCC_SR_PORRSTF  RCC_RSR_PORRSTF
#define RCC_SR_BORRSTF  RCC_RSR_BORRSTF
#define RCC_SR_PINRSTF  RCC_RSR_PINRSTF
#define RCC_SR_RMVF     RCC_RSR_RMVF
#else
#define RCC_SR          CSR
#define RCC_SR_IWDGRSTF RCC_CSR_IWDGRSTF
#define RCC_SR_WWDGRSTF RCC_CSR_WWDGRSTF
#define RCC_SR_PORRSTF  RCC_CSR_PORRSTF
#define RCC_SR_BORRSTF  RCC_CSR_BORRSTF
#define RCC_SR_PINRSTF  RCC_CSR_PINRSTF
#define RCC_SR_RMVF     RCC_CSR_RMVF
#endif

#define PYB_RESET_SOFT      (0)
#define PYB_RESET_POWER_ON  (1)
#define PYB_RESET_HARD      (2)
#define PYB_RESET_WDT       (3)
#define PYB_RESET_DEEPSLEEP (4)

STATIC uint32_t reset_cause;

void machine_init(void) {
    #if defined(STM32F4)
    if (PWR->CSR & PWR_CSR_SBF) {
        // came out of standby
        reset_cause = PYB_RESET_DEEPSLEEP;
        PWR->CR |= PWR_CR_CSBF;
    } else
    #elif defined(STM32F7)
    if (PWR->CSR1 & PWR_CSR1_SBF) {
        // came out of standby
        reset_cause = PYB_RESET_DEEPSLEEP;
        PWR->CR1 |= PWR_CR1_CSBF;
    } else
    #elif defined(STM32H7)
    if (PWR->CPUCR & PWR_CPUCR_SBF || PWR->CPUCR & PWR_CPUCR_STOPF) {
        // came out of standby or stop mode
        reset_cause = PYB_RESET_DEEPSLEEP;
        PWR->CPUCR |= PWR_CPUCR_CSSF;
    } else
    #elif defined(STM32L4)
    if (PWR->SR1 & PWR_SR1_SBF) {
        // came out of standby
        reset_cause = PYB_RESET_DEEPSLEEP;
        PWR->SCR |= PWR_SCR_CSBF;
    } else
    #endif
    {
        // get reset cause from RCC flags
        uint32_t state = RCC->RCC_SR;
        if (state & RCC_SR_IWDGRSTF || state & RCC_SR_WWDGRSTF) {
            reset_cause = PYB_RESET_WDT;
        } else if (state & RCC_SR_PORRSTF
            #if !defined(STM32F0)
            || state & RCC_SR_BORRSTF
            #endif
            ) {
            reset_cause = PYB_RESET_POWER_ON;
        } else if (state & RCC_SR_PINRSTF) {
            reset_cause = PYB_RESET_HARD;
        } else {
            // default is soft reset
            reset_cause = PYB_RESET_SOFT;
        }
    }
    // clear RCC reset flags
    RCC->RCC_SR |= RCC_SR_RMVF;
}

void machine_deinit(void) {
    // we are doing a soft-reset so change the reset_cause
    reset_cause = PYB_RESET_SOFT;
}

// machine.info([dump_alloc_table])
// Print out lots of information about the board.
STATIC mp_obj_t machine_info(size_t n_args, const mp_obj_t *args) {
    // get and print unique id; 96 bits
    {
        byte *id = (byte*)MP_HAL_UNIQUE_ID_ADDRESS;
        printf("ID=%02x%02x%02x%02x:%02x%02x%02x%02x:%02x%02x%02x%02x\n", id[0], id[1], id[2], id[3], id[4], id[5], id[6], id[7], id[8], id[9], id[10], id[11]);
    }

    // get and print clock speeds
    // SYSCLK=168MHz, HCLK=168MHz, PCLK1=42MHz, PCLK2=84MHz
    {
        #if defined(STM32F0)
        printf("S=%u\nH=%u\nP1=%u\n",
               (unsigned int)HAL_RCC_GetSysClockFreq(),
               (unsigned int)HAL_RCC_GetHCLKFreq(),
               (unsigned int)HAL_RCC_GetPCLK1Freq());
        #else
        printf("S=%u\nH=%u\nP1=%u\nP2=%u\n",
               (unsigned int)HAL_RCC_GetSysClockFreq(),
               (unsigned int)HAL_RCC_GetHCLKFreq(),
               (unsigned int)HAL_RCC_GetPCLK1Freq(),
               (unsigned int)HAL_RCC_GetPCLK2Freq());
        #endif
    }

    // to print info about memory
    {
        printf("_etext=%p\n", &_etext);
        printf("_sidata=%p\n", &_sidata);
        printf("_sdata=%p\n", &_sdata);
        printf("_edata=%p\n", &_edata);
        printf("_sbss=%p\n", &_sbss);
        printf("_ebss=%p\n", &_ebss);
        printf("_estack=%p\n", &_estack);
        printf("_ram_start=%p\n", &_ram_start);
        printf("_heap_start=%p\n", &_heap_start);
        printf("_heap_end=%p\n", &_heap_end);
        printf("_ram_end=%p\n", &_ram_end);
    }

    // qstr info
    {
        size_t n_pool, n_qstr, n_str_data_bytes, n_total_bytes;
        qstr_pool_info(&n_pool, &n_qstr, &n_str_data_bytes, &n_total_bytes);
        printf("qstr:\n  n_pool=%u\n  n_qstr=%u\n  n_str_data_bytes=%u\n  n_total_bytes=%u\n", n_pool, n_qstr, n_str_data_bytes, n_total_bytes);
    }

    // GC info
    {
        gc_info_t info;
        gc_info(&info);
        printf("GC:\n");
        printf("  %u total\n", info.total);
        printf("  %u : %u\n", info.used, info.free);
        printf("  1=%u 2=%u m=%u\n", info.num_1block, info.num_2block, info.max_block);
    }

    // free space on flash
    {
        #if MICROPY_VFS_FAT
        for (mp_vfs_mount_t *vfs = MP_STATE_VM(vfs_mount_table); vfs != NULL; vfs = vfs->next) {
            if (strncmp("/flash", vfs->str, vfs->len) == 0) {
                // assumes that it's a FatFs filesystem
                fs_user_mount_t *vfs_fat = MP_OBJ_TO_PTR(vfs->obj);
                DWORD nclst;
                f_getfree(&vfs_fat->fatfs, &nclst);
                printf("LFS free: %u bytes\n", (uint)(nclst * vfs_fat->fatfs.csize * 512));
                break;
            }
        }
        #endif
    }

    #if MICROPY_PY_THREAD
    pyb_thread_dump();
    #endif

    if (n_args == 1) {
        // arg given means dump gc allocation table
        gc_dump_alloc_table();
    }

    return mp_const_none;
}
MP_DEFINE_CONST_FUN_OBJ_VAR_BETWEEN(machine_info_obj, 0, 1, machine_info);

// Returns a string of 12 bytes (96 bits), which is the unique ID for the MCU.
STATIC mp_obj_t machine_unique_id(void) {
    byte *id = (byte*)MP_HAL_UNIQUE_ID_ADDRESS;
    return mp_obj_new_bytes(id, 12);
}
MP_DEFINE_CONST_FUN_OBJ_0(machine_unique_id_obj, machine_unique_id);

// Resets the pyboard in a manner similar to pushing the external RESET button.
STATIC mp_obj_t machine_reset(void) {
    NVIC_SystemReset();
    return mp_const_none;
}
MP_DEFINE_CONST_FUN_OBJ_0(machine_reset_obj, machine_reset);

STATIC mp_obj_t machine_soft_reset(void) {
    pyexec_system_exit = PYEXEC_FORCED_EXIT;
    nlr_raise(mp_obj_new_exception(&mp_type_SystemExit));
}
MP_DEFINE_CONST_FUN_OBJ_0(machine_soft_reset_obj, machine_soft_reset);

// Activate the bootloader without BOOT* pins.
STATIC NORETURN mp_obj_t machine_bootloader(void) {
    #if MICROPY_HW_ENABLE_USB
    pyb_usb_dev_deinit();
    #endif
    #if MICROPY_HW_ENABLE_STORAGE
    storage_flush();
    #endif

    HAL_RCC_DeInit();
    HAL_DeInit();

    #if (__MPU_PRESENT == 1)
    // MPU must be disabled for bootloader to function correctly
    HAL_MPU_Disable();
    #endif

#if defined(STM32F7) || defined(STM32H7)
    // arm-none-eabi-gcc 4.9.0 does not correctly inline this
    // MSP function, so we write it out explicitly here.
    //__set_MSP(*((uint32_t*) 0x1FF00000));
    __ASM volatile ("movw r3, #0x0000\nmovt r3, #0x1FF0\nldr r3, [r3, #0]\nMSR msp, r3\n" : : : "r3", "sp");

    ((void (*)(void)) *((uint32_t*) 0x1FF00004))();
#else
    __HAL_SYSCFG_REMAPMEMORY_SYSTEMFLASH();

    // arm-none-eabi-gcc 4.9.0 does not correctly inline this
    // MSP function, so we write it out explicitly here.
    //__set_MSP(*((uint32_t*) 0x00000000));
    __ASM volatile ("movs r3, #0\nldr r3, [r3, #0]\nMSR msp, r3\n" : : : "r3", "sp");

    ((void (*)(void)) *((uint32_t*) 0x00000004))();
#endif

    while (1);
}
MP_DEFINE_CONST_FUN_OBJ_0(machine_bootloader_obj, machine_bootloader);

// get or set the MCU frequencies
STATIC mp_obj_t machine_freq(size_t n_args, const mp_obj_t *args) {
    if (n_args == 0) {
        // get
        mp_obj_t tuple[] = {
           mp_obj_new_int(HAL_RCC_GetSysClockFreq()),
           mp_obj_new_int(HAL_RCC_GetHCLKFreq()),
           mp_obj_new_int(HAL_RCC_GetPCLK1Freq()),
           #if !defined(STM32F0)
           mp_obj_new_int(HAL_RCC_GetPCLK2Freq()),
           #endif
        };
        return mp_obj_new_tuple(MP_ARRAY_SIZE(tuple), tuple);
    } else {
        // set
        #if defined(STM32F0) || defined(STM32L4)
        mp_raise_NotImplementedError("machine.freq set not supported yet");
        #else
        mp_int_t sysclk = mp_obj_get_int(args[0]);
        mp_int_t ahb = sysclk;
        mp_int_t apb1 = ahb / 4;
        mp_int_t apb2 = ahb / 2;
        if (n_args > 1) {
            ahb = mp_obj_get_int(args[1]);
            if (n_args > 2) {
                apb1 = mp_obj_get_int(args[2]);
                if (n_args > 3) {
                    apb2 = mp_obj_get_int(args[3]);
                }
            }
        }
        int ret = powerctrl_set_sysclk(sysclk, ahb, apb1, apb2);
        if (ret == -MP_EINVAL) {
            mp_raise_ValueError("invalid freq");
        } else if (ret < 0) {
            void NORETURN __fatal_error(const char *msg);
            __fatal_error("can't change freq");
        }
        return mp_const_none;
        #endif
    }
}
MP_DEFINE_CONST_FUN_OBJ_VAR_BETWEEN(machine_freq_obj, 0, 4, machine_freq);

STATIC mp_obj_t machine_sleep(void) {
<<<<<<< HEAD
    #if defined(STM32L4)
    // Configure the MSI as the clock source after waking up
    __HAL_RCC_WAKEUPSTOP_CLK_CONFIG(RCC_STOP_WAKEUPCLOCK_MSI);
    #endif

    #if !defined(STM32F0) && !defined(STM32L4)
    // takes longer to wake but reduces stop current
    HAL_PWREx_EnableFlashPowerDown();
    #endif

    # if defined(STM32F7)
    HAL_PWR_EnterSTOPMode((PWR_CR1_LPDS | PWR_CR1_LPUDS | PWR_CR1_FPDS | PWR_CR1_UDEN), PWR_STOPENTRY_WFI);
    # else
    HAL_PWR_EnterSTOPMode(PWR_LOWPOWERREGULATOR_ON, PWR_STOPENTRY_WFI);
    #endif

    // reconfigure the system clock after waking up

    #if defined(STM32F0)

    // Enable HSI48
    __HAL_RCC_HSI48_ENABLE();
    while (!__HAL_RCC_GET_FLAG(RCC_FLAG_HSI48RDY)) {
    }

    // Select HSI48 as system clock source
    MODIFY_REG(RCC->CFGR, RCC_CFGR_SW, RCC_SYSCLKSOURCE_HSI48);
    while (__HAL_RCC_GET_SYSCLK_SOURCE() != RCC_CFGR_SWS_HSI48) {
    }

    #else

    #if !defined(STM32L4)
    // enable HSE
    __HAL_RCC_HSE_CONFIG(MICROPY_HW_CLK_HSE_STATE);
    while (!__HAL_RCC_GET_FLAG(RCC_FLAG_HSERDY)) {
    }
    #endif

    // enable PLL
    __HAL_RCC_PLL_ENABLE();
    while (!__HAL_RCC_GET_FLAG(RCC_FLAG_PLLRDY)) {
    }

    // select PLL as system clock source
    MODIFY_REG(RCC->CFGR, RCC_CFGR_SW, RCC_SYSCLKSOURCE_PLLCLK);
    #if defined(STM32H7)
    while (__HAL_RCC_GET_SYSCLK_SOURCE() != RCC_CFGR_SWS_PLL1) {
    #else
    while (__HAL_RCC_GET_SYSCLK_SOURCE() != RCC_CFGR_SWS_PLL) {
    #endif
    }

    #if defined(STM32F7)
    if (RCC->DCKCFGR2 & RCC_DCKCFGR2_CK48MSEL) {
        // Enable PLLSAI if it is selected as 48MHz source
        RCC->CR |= RCC_CR_PLLSAION;
        while (!(RCC->CR & RCC_CR_PLLSAIRDY)) {
        }
    }
    #endif

    #if defined(STM32L4)
    // Enable PLLSAI1 for peripherals that use it
    RCC->CR |= RCC_CR_PLLSAI1ON;
    while (!(RCC->CR & RCC_CR_PLLSAI1RDY)) {
    }
    #endif

    #endif

=======
    powerctrl_enter_stop_mode();
>>>>>>> eb446ec2
    return mp_const_none;
}
MP_DEFINE_CONST_FUN_OBJ_0(machine_sleep_obj, machine_sleep);

STATIC mp_obj_t machine_deepsleep(void) {
<<<<<<< HEAD
    rtc_init_finalise();

#if defined(STM32L4)
    printf("machine.deepsleep not supported yet\n");
#else
    // We need to clear the PWR wake-up-flag before entering standby, since
    // the flag may have been set by a previous wake-up event.  Furthermore,
    // we need to disable the wake-up sources while clearing this flag, so
    // that if a source is active it does actually wake the device.
    // See section 5.3.7 of RM0090.

    // Note: we only support RTC ALRA, ALRB, WUT and TS.
    // TODO support TAMP and WKUP (PA0 external pin).
    #if defined(STM32F0)
    #define CR_BITS (RTC_CR_ALRAIE | RTC_CR_WUTIE | RTC_CR_TSIE)
    #define ISR_BITS (RTC_ISR_ALRAF | RTC_ISR_WUTF | RTC_ISR_TSF)
    #else
    #define CR_BITS (RTC_CR_ALRAIE | RTC_CR_ALRBIE | RTC_CR_WUTIE | RTC_CR_TSIE)
    #define ISR_BITS (RTC_ISR_ALRAF | RTC_ISR_ALRBF | RTC_ISR_WUTF | RTC_ISR_TSF)
    #endif

    // save RTC interrupts
    uint32_t save_irq_bits = RTC->CR & CR_BITS;

    // disable RTC interrupts
    RTC->CR &= ~CR_BITS;

    // clear RTC wake-up flags
    RTC->ISR &= ~ISR_BITS;

    #if defined(STM32F7)
    // disable wake-up flags
    PWR->CSR2 &= ~(PWR_CSR2_EWUP6 | PWR_CSR2_EWUP5 | PWR_CSR2_EWUP4 | PWR_CSR2_EWUP3 | PWR_CSR2_EWUP2 | PWR_CSR2_EWUP1);
    // clear global wake-up flag
    PWR->CR2 |= PWR_CR2_CWUPF6 | PWR_CR2_CWUPF5 | PWR_CR2_CWUPF4 | PWR_CR2_CWUPF3 | PWR_CR2_CWUPF2 | PWR_CR2_CWUPF1;
    #elif defined(STM32H7)
    // TODO
    #else
    // clear global wake-up flag
    PWR->CR |= PWR_CR_CWUF;
    #endif

    // enable previously-enabled RTC interrupts
    RTC->CR |= save_irq_bits;

    // enter standby mode
    HAL_PWR_EnterSTANDBYMode();
    // we never return; MCU is reset on exit from standby
#endif
=======
    powerctrl_enter_standby_mode();
>>>>>>> eb446ec2
    return mp_const_none;
}
MP_DEFINE_CONST_FUN_OBJ_0(machine_deepsleep_obj, machine_deepsleep);

STATIC mp_obj_t machine_reset_cause(void) {
    return MP_OBJ_NEW_SMALL_INT(reset_cause);
}
STATIC MP_DEFINE_CONST_FUN_OBJ_0(machine_reset_cause_obj, machine_reset_cause);

STATIC const mp_rom_map_elem_t machine_module_globals_table[] = {
    { MP_ROM_QSTR(MP_QSTR___name__),            MP_ROM_QSTR(MP_QSTR_umachine) },
    { MP_ROM_QSTR(MP_QSTR_info),                MP_ROM_PTR(&machine_info_obj) },
    { MP_ROM_QSTR(MP_QSTR_unique_id),           MP_ROM_PTR(&machine_unique_id_obj) },
    { MP_ROM_QSTR(MP_QSTR_reset),               MP_ROM_PTR(&machine_reset_obj) },
    { MP_ROM_QSTR(MP_QSTR_soft_reset),          MP_ROM_PTR(&machine_soft_reset_obj) },
    { MP_ROM_QSTR(MP_QSTR_bootloader),          MP_ROM_PTR(&machine_bootloader_obj) },
    { MP_ROM_QSTR(MP_QSTR_freq),                MP_ROM_PTR(&machine_freq_obj) },
#if MICROPY_HW_ENABLE_RNG
    { MP_ROM_QSTR(MP_QSTR_rng),                 MP_ROM_PTR(&pyb_rng_get_obj) },
#endif
    { MP_ROM_QSTR(MP_QSTR_idle),                MP_ROM_PTR(&pyb_wfi_obj) },
    { MP_ROM_QSTR(MP_QSTR_sleep),               MP_ROM_PTR(&machine_sleep_obj) },
    { MP_ROM_QSTR(MP_QSTR_deepsleep),           MP_ROM_PTR(&machine_deepsleep_obj) },
    { MP_ROM_QSTR(MP_QSTR_reset_cause),         MP_ROM_PTR(&machine_reset_cause_obj) },
#if 0
    { MP_ROM_QSTR(MP_QSTR_wake_reason),         MP_ROM_PTR(&machine_wake_reason_obj) },
#endif

    { MP_ROM_QSTR(MP_QSTR_disable_irq),         MP_ROM_PTR(&pyb_disable_irq_obj) },
    { MP_ROM_QSTR(MP_QSTR_enable_irq),          MP_ROM_PTR(&pyb_enable_irq_obj) },

    { MP_ROM_QSTR(MP_QSTR_time_pulse_us),       MP_ROM_PTR(&machine_time_pulse_us_obj) },

    { MP_ROM_QSTR(MP_QSTR_mem8),                MP_ROM_PTR(&machine_mem8_obj) },
    { MP_ROM_QSTR(MP_QSTR_mem16),               MP_ROM_PTR(&machine_mem16_obj) },
    { MP_ROM_QSTR(MP_QSTR_mem32),               MP_ROM_PTR(&machine_mem32_obj) },

    { MP_ROM_QSTR(MP_QSTR_Pin),                 MP_ROM_PTR(&pin_type) },
    { MP_ROM_QSTR(MP_QSTR_Signal),              MP_ROM_PTR(&machine_signal_type) },

#if 0
    { MP_ROM_QSTR(MP_QSTR_RTC),                 MP_ROM_PTR(&pyb_rtc_type) },
    { MP_ROM_QSTR(MP_QSTR_ADC),                 MP_ROM_PTR(&pyb_adc_type) },
#endif
#if MICROPY_PY_MACHINE_I2C
    { MP_ROM_QSTR(MP_QSTR_I2C),                 MP_ROM_PTR(&machine_i2c_type) },
#endif
    { MP_ROM_QSTR(MP_QSTR_SPI),                 MP_ROM_PTR(&machine_hard_spi_type) },
    { MP_ROM_QSTR(MP_QSTR_UART),                MP_ROM_PTR(&pyb_uart_type) },
    { MP_ROM_QSTR(MP_QSTR_WDT),                 MP_ROM_PTR(&pyb_wdt_type) },
#if 0
    { MP_ROM_QSTR(MP_QSTR_Timer),               MP_ROM_PTR(&pyb_timer_type) },
    { MP_ROM_QSTR(MP_QSTR_HeartBeat),           MP_ROM_PTR(&pyb_heartbeat_type) },
    { MP_ROM_QSTR(MP_QSTR_SD),                  MP_ROM_PTR(&pyb_sd_type) },

    // class constants
    { MP_ROM_QSTR(MP_QSTR_IDLE),                MP_ROM_INT(PYB_PWR_MODE_ACTIVE) },
    { MP_ROM_QSTR(MP_QSTR_SLEEP),               MP_ROM_INT(PYB_PWR_MODE_LPDS) },
    { MP_ROM_QSTR(MP_QSTR_DEEPSLEEP),           MP_ROM_INT(PYB_PWR_MODE_HIBERNATE) },
#endif
    { MP_ROM_QSTR(MP_QSTR_PWRON_RESET),         MP_ROM_INT(PYB_RESET_POWER_ON) },
    { MP_ROM_QSTR(MP_QSTR_HARD_RESET),          MP_ROM_INT(PYB_RESET_HARD) },
    { MP_ROM_QSTR(MP_QSTR_WDT_RESET),           MP_ROM_INT(PYB_RESET_WDT) },
    { MP_ROM_QSTR(MP_QSTR_DEEPSLEEP_RESET),     MP_ROM_INT(PYB_RESET_DEEPSLEEP) },
    { MP_ROM_QSTR(MP_QSTR_SOFT_RESET),          MP_ROM_INT(PYB_RESET_SOFT) },
#if 0
    { MP_ROM_QSTR(MP_QSTR_WLAN_WAKE),           MP_ROM_INT(PYB_SLP_WAKED_BY_WLAN) },
    { MP_ROM_QSTR(MP_QSTR_PIN_WAKE),            MP_ROM_INT(PYB_SLP_WAKED_BY_GPIO) },
    { MP_ROM_QSTR(MP_QSTR_RTC_WAKE),            MP_ROM_INT(PYB_SLP_WAKED_BY_RTC) },
#endif
};

STATIC MP_DEFINE_CONST_DICT(machine_module_globals, machine_module_globals_table);

const mp_obj_module_t machine_module = {
    .base = { &mp_type_module },
    .globals = (mp_obj_dict_t*)&machine_module_globals,
};
<|MERGE_RESOLUTION|>--- conflicted
+++ resolved
@@ -330,139 +330,13 @@
 MP_DEFINE_CONST_FUN_OBJ_VAR_BETWEEN(machine_freq_obj, 0, 4, machine_freq);
 
 STATIC mp_obj_t machine_sleep(void) {
-<<<<<<< HEAD
-    #if defined(STM32L4)
-    // Configure the MSI as the clock source after waking up
-    __HAL_RCC_WAKEUPSTOP_CLK_CONFIG(RCC_STOP_WAKEUPCLOCK_MSI);
-    #endif
-
-    #if !defined(STM32F0) && !defined(STM32L4)
-    // takes longer to wake but reduces stop current
-    HAL_PWREx_EnableFlashPowerDown();
-    #endif
-
-    # if defined(STM32F7)
-    HAL_PWR_EnterSTOPMode((PWR_CR1_LPDS | PWR_CR1_LPUDS | PWR_CR1_FPDS | PWR_CR1_UDEN), PWR_STOPENTRY_WFI);
-    # else
-    HAL_PWR_EnterSTOPMode(PWR_LOWPOWERREGULATOR_ON, PWR_STOPENTRY_WFI);
-    #endif
-
-    // reconfigure the system clock after waking up
-
-    #if defined(STM32F0)
-
-    // Enable HSI48
-    __HAL_RCC_HSI48_ENABLE();
-    while (!__HAL_RCC_GET_FLAG(RCC_FLAG_HSI48RDY)) {
-    }
-
-    // Select HSI48 as system clock source
-    MODIFY_REG(RCC->CFGR, RCC_CFGR_SW, RCC_SYSCLKSOURCE_HSI48);
-    while (__HAL_RCC_GET_SYSCLK_SOURCE() != RCC_CFGR_SWS_HSI48) {
-    }
-
-    #else
-
-    #if !defined(STM32L4)
-    // enable HSE
-    __HAL_RCC_HSE_CONFIG(MICROPY_HW_CLK_HSE_STATE);
-    while (!__HAL_RCC_GET_FLAG(RCC_FLAG_HSERDY)) {
-    }
-    #endif
-
-    // enable PLL
-    __HAL_RCC_PLL_ENABLE();
-    while (!__HAL_RCC_GET_FLAG(RCC_FLAG_PLLRDY)) {
-    }
-
-    // select PLL as system clock source
-    MODIFY_REG(RCC->CFGR, RCC_CFGR_SW, RCC_SYSCLKSOURCE_PLLCLK);
-    #if defined(STM32H7)
-    while (__HAL_RCC_GET_SYSCLK_SOURCE() != RCC_CFGR_SWS_PLL1) {
-    #else
-    while (__HAL_RCC_GET_SYSCLK_SOURCE() != RCC_CFGR_SWS_PLL) {
-    #endif
-    }
-
-    #if defined(STM32F7)
-    if (RCC->DCKCFGR2 & RCC_DCKCFGR2_CK48MSEL) {
-        // Enable PLLSAI if it is selected as 48MHz source
-        RCC->CR |= RCC_CR_PLLSAION;
-        while (!(RCC->CR & RCC_CR_PLLSAIRDY)) {
-        }
-    }
-    #endif
-
-    #if defined(STM32L4)
-    // Enable PLLSAI1 for peripherals that use it
-    RCC->CR |= RCC_CR_PLLSAI1ON;
-    while (!(RCC->CR & RCC_CR_PLLSAI1RDY)) {
-    }
-    #endif
-
-    #endif
-
-=======
     powerctrl_enter_stop_mode();
->>>>>>> eb446ec2
     return mp_const_none;
 }
 MP_DEFINE_CONST_FUN_OBJ_0(machine_sleep_obj, machine_sleep);
 
 STATIC mp_obj_t machine_deepsleep(void) {
-<<<<<<< HEAD
-    rtc_init_finalise();
-
-#if defined(STM32L4)
-    printf("machine.deepsleep not supported yet\n");
-#else
-    // We need to clear the PWR wake-up-flag before entering standby, since
-    // the flag may have been set by a previous wake-up event.  Furthermore,
-    // we need to disable the wake-up sources while clearing this flag, so
-    // that if a source is active it does actually wake the device.
-    // See section 5.3.7 of RM0090.
-
-    // Note: we only support RTC ALRA, ALRB, WUT and TS.
-    // TODO support TAMP and WKUP (PA0 external pin).
-    #if defined(STM32F0)
-    #define CR_BITS (RTC_CR_ALRAIE | RTC_CR_WUTIE | RTC_CR_TSIE)
-    #define ISR_BITS (RTC_ISR_ALRAF | RTC_ISR_WUTF | RTC_ISR_TSF)
-    #else
-    #define CR_BITS (RTC_CR_ALRAIE | RTC_CR_ALRBIE | RTC_CR_WUTIE | RTC_CR_TSIE)
-    #define ISR_BITS (RTC_ISR_ALRAF | RTC_ISR_ALRBF | RTC_ISR_WUTF | RTC_ISR_TSF)
-    #endif
-
-    // save RTC interrupts
-    uint32_t save_irq_bits = RTC->CR & CR_BITS;
-
-    // disable RTC interrupts
-    RTC->CR &= ~CR_BITS;
-
-    // clear RTC wake-up flags
-    RTC->ISR &= ~ISR_BITS;
-
-    #if defined(STM32F7)
-    // disable wake-up flags
-    PWR->CSR2 &= ~(PWR_CSR2_EWUP6 | PWR_CSR2_EWUP5 | PWR_CSR2_EWUP4 | PWR_CSR2_EWUP3 | PWR_CSR2_EWUP2 | PWR_CSR2_EWUP1);
-    // clear global wake-up flag
-    PWR->CR2 |= PWR_CR2_CWUPF6 | PWR_CR2_CWUPF5 | PWR_CR2_CWUPF4 | PWR_CR2_CWUPF3 | PWR_CR2_CWUPF2 | PWR_CR2_CWUPF1;
-    #elif defined(STM32H7)
-    // TODO
-    #else
-    // clear global wake-up flag
-    PWR->CR |= PWR_CR_CWUF;
-    #endif
-
-    // enable previously-enabled RTC interrupts
-    RTC->CR |= save_irq_bits;
-
-    // enter standby mode
-    HAL_PWR_EnterSTANDBYMode();
-    // we never return; MCU is reset on exit from standby
-#endif
-=======
     powerctrl_enter_standby_mode();
->>>>>>> eb446ec2
     return mp_const_none;
 }
 MP_DEFINE_CONST_FUN_OBJ_0(machine_deepsleep_obj, machine_deepsleep);
