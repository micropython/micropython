--- conflicted
+++ resolved
@@ -223,91 +223,6 @@
 
 #define MP_STATE_PORT MP_STATE_VM
 
-<<<<<<< HEAD
-#if MICROPY_PY_LVGL
-#ifndef MICROPY_INCLUDED_PY_MPSTATE_H
-#define MICROPY_INCLUDED_PY_MPSTATE_H
-#include "lib/lv_bindings/lvgl/src/misc/lv_gc.h"
-#undef MICROPY_INCLUDED_PY_MPSTATE_H
-#else
-#include "lib/lv_bindings/lvgl/src/misc/lv_gc.h"
-#endif
-#else
-#define LV_ROOTS
-#endif
-
-#if MICROPY_PY_RK043FN48H
-#define RK043FN48H_ROOTS void* rk043fn48h_fb[2];
-#else
-#define RK043FN48H_ROOTS
-#endif
-
-#if MICROPY_BLUETOOTH_NIMBLE
-struct _mp_bluetooth_nimble_root_pointers_t;
-struct _mp_bluetooth_nimble_malloc_t;
-#define MICROPY_PORT_ROOT_POINTER_BLUETOOTH_NIMBLE struct _mp_bluetooth_nimble_malloc_t *bluetooth_nimble_memory; struct _mp_bluetooth_nimble_root_pointers_t *bluetooth_nimble_root_pointers;
-#else
-#define MICROPY_PORT_ROOT_POINTER_BLUETOOTH_NIMBLE
-#endif
-
-#if MICROPY_BLUETOOTH_BTSTACK
-struct _mp_bluetooth_btstack_root_pointers_t;
-#define MICROPY_PORT_ROOT_POINTER_BLUETOOTH_BTSTACK struct _mp_bluetooth_btstack_root_pointers_t *bluetooth_btstack_root_pointers;
-#else
-#define MICROPY_PORT_ROOT_POINTER_BLUETOOTH_BTSTACK
-#endif
-
-#ifndef MICROPY_BOARD_ROOT_POINTERS
-#define MICROPY_BOARD_ROOT_POINTERS
-#endif
-
-#define MICROPY_PORT_ROOT_POINTERS \
-    LV_ROOTS \
-    void *mp_lv_user_data; \
-    RK043FN48H_ROOTS \
-    const char *readline_hist[8]; \
-    \
-    mp_obj_t pyb_hid_report_desc; \
-    \
-    mp_obj_t pyb_config_main; \
-    \
-    mp_obj_t pyb_switch_callback; \
-    \
-    mp_obj_t pin_class_mapper; \
-    mp_obj_t pin_class_map_dict; \
-    \
-    mp_obj_t pyb_extint_callback[PYB_EXTI_NUM_VECTORS]; \
-    \
-    /* pointers to all Timer objects (if they have been created) */ \
-    struct _pyb_timer_obj_t *pyb_timer_obj_all[MICROPY_HW_MAX_TIMER]; \
-    \
-    /* stdio is repeated on this UART object if it's not null */ \
-    struct _pyb_uart_obj_t *pyb_stdio_uart; \
-    \
-    /* pointers to all UART objects (if they have been created) */ \
-    struct _pyb_uart_obj_t *pyb_uart_obj_all[MICROPY_HW_MAX_UART + MICROPY_HW_MAX_LPUART]; \
-    \
-    /* pointers to all CAN objects (if they have been created) */ \
-    struct _pyb_can_obj_t *pyb_can_obj_all[MICROPY_HW_MAX_CAN]; \
-    \
-    /* pointers to all I2S objects (if they have been created) */ \
-    struct _machine_i2s_obj_t *machine_i2s_obj[MICROPY_HW_MAX_I2S]; \
-    \
-    /* USB_VCP IRQ callbacks (if they have been set) */ \
-    mp_obj_t pyb_usb_vcp_irq[MICROPY_HW_USB_CDC_NUM]; \
-    \
-    /* list of registered NICs */ \
-    mp_obj_list_t mod_network_nic_list; \
-    \
-    /* root pointers for sub-systems */ \
-    MICROPY_PORT_ROOT_POINTER_BLUETOOTH_NIMBLE \
-    MICROPY_PORT_ROOT_POINTER_BLUETOOTH_BTSTACK \
-    \
-    /* root pointers defined by a board */ \
-        MICROPY_BOARD_ROOT_POINTERS \
-
-=======
->>>>>>> 294baf52
 // type definitions for the specific machine
 
 #define MICROPY_MAKE_POINTER_CALLABLE(p) ((void *)((uint32_t)(p) | 1))
