--- conflicted
+++ resolved
@@ -210,15 +210,19 @@
 #ifndef MICROPY_PY_NETWORK
 #define MICROPY_PY_NETWORK          (1)
 #endif
-<<<<<<< HEAD
+// LVGL is enable per board
+//#ifndef MICROPY_PY_LVGL
 //#define MICROPY_PY_LVGL             (1)
+//#endif
+#ifndef MICROPY_PY_LODEPNG
 #define MICROPY_PY_LODEPNG          (1)
+#endif
+#ifndef MICROPY_PY_RK043FN48H
 #define MICROPY_PY_RK043FN48H       (1)
-=======
+#endif
 #ifndef MICROPY_PY_ONEWIRE
 #define MICROPY_PY_ONEWIRE          (1)
 #endif
->>>>>>> 680ce453
 
 // fatfs configuration used in ffconf.h
 #define MICROPY_FATFS_ENABLE_LFN       (1)
@@ -343,13 +347,9 @@
     UTIME_BUILTIN_MODULE \
     SOCKET_BUILTIN_MODULE \
     NETWORK_BUILTIN_MODULE \
-<<<<<<< HEAD
     MICROPY_PORT_LVGL_DEF \
     MICROPY_PORT_LODEPNG_DEF \
-    { MP_ROM_QSTR(MP_QSTR__onewire), MP_ROM_PTR(&mp_module_onewire) }, \
-=======
     ONEWIRE_BUILTIN_MODULE \
->>>>>>> 680ce453
 
 // extra constants
 #define MICROPY_PORT_CONSTANTS \
