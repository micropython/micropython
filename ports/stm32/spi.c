/*
 * This file is part of the MicroPython project, http://micropython.org/
 *
 * The MIT License (MIT)
 *
 * Copyright (c) 2013-2018 Damien P. George
 *
 * Permission is hereby granted, free of charge, to any person obtaining a copy
 * of this software and associated documentation files (the "Software"), to deal
 * in the Software without restriction, including without limitation the rights
 * to use, copy, modify, merge, publish, distribute, sublicense, and/or sell
 * copies of the Software, and to permit persons to whom the Software is
 * furnished to do so, subject to the following conditions:
 *
 * The above copyright notice and this permission notice shall be included in
 * all copies or substantial portions of the Software.
 *
 * THE SOFTWARE IS PROVIDED "AS IS", WITHOUT WARRANTY OF ANY KIND, EXPRESS OR
 * IMPLIED, INCLUDING BUT NOT LIMITED TO THE WARRANTIES OF MERCHANTABILITY,
 * FITNESS FOR A PARTICULAR PURPOSE AND NONINFRINGEMENT. IN NO EVENT SHALL THE
 * AUTHORS OR COPYRIGHT HOLDERS BE LIABLE FOR ANY CLAIM, DAMAGES OR OTHER
 * LIABILITY, WHETHER IN AN ACTION OF CONTRACT, TORT OR OTHERWISE, ARISING FROM,
 * OUT OF OR IN CONNECTION WITH THE SOFTWARE OR THE USE OR OTHER DEALINGS IN
 * THE SOFTWARE.
 */

#include <stdio.h>
#include <string.h>

#include "py/runtime.h"
#include "py/mphal.h"
#include "spi.h"

// Possible DMA configurations for SPI busses:
// SPI1_TX: DMA2_Stream3.CHANNEL_3 or DMA2_Stream5.CHANNEL_3
// SPI1_RX: DMA2_Stream0.CHANNEL_3 or DMA2_Stream2.CHANNEL_3
// SPI2_TX: DMA1_Stream4.CHANNEL_0
// SPI2_RX: DMA1_Stream3.CHANNEL_0
// SPI3_TX: DMA1_Stream5.CHANNEL_0 or DMA1_Stream7.CHANNEL_0
// SPI3_RX: DMA1_Stream0.CHANNEL_0 or DMA1_Stream2.CHANNEL_0
// SPI4_TX: DMA2_Stream4.CHANNEL_5 or DMA2_Stream1.CHANNEL_4
// SPI4_RX: DMA2_Stream3.CHANNEL_5 or DMA2_Stream0.CHANNEL_4
// SPI5_TX: DMA2_Stream4.CHANNEL_2 or DMA2_Stream6.CHANNEL_7
// SPI5_RX: DMA2_Stream3.CHANNEL_2 or DMA2_Stream5.CHANNEL_7
// SPI6_TX: DMA2_Stream5.CHANNEL_1
// SPI6_RX: DMA2_Stream6.CHANNEL_1

#if defined(MICROPY_HW_SPI1_SCK)
SPI_HandleTypeDef SPIHandle1 = {.Instance = NULL};
#endif
#if defined(MICROPY_HW_SPI2_SCK)
SPI_HandleTypeDef SPIHandle2 = {.Instance = NULL};
#endif
#if defined(MICROPY_HW_SPI3_SCK)
SPI_HandleTypeDef SPIHandle3 = {.Instance = NULL};
#endif
#if defined(MICROPY_HW_SPI4_SCK)
SPI_HandleTypeDef SPIHandle4 = {.Instance = NULL};
#endif
#if defined(MICROPY_HW_SPI5_SCK)
SPI_HandleTypeDef SPIHandle5 = {.Instance = NULL};
#endif
#if defined(MICROPY_HW_SPI6_SCK)
SPI_HandleTypeDef SPIHandle6 = {.Instance = NULL};
#endif

const spi_t spi_obj[6] = {
    #if defined(MICROPY_HW_SPI1_SCK)
    {&SPIHandle1, &dma_SPI_1_TX, &dma_SPI_1_RX},
    #else
    {NULL, NULL, NULL},
    #endif
    #if defined(MICROPY_HW_SPI2_SCK)
    {&SPIHandle2, &dma_SPI_2_TX, &dma_SPI_2_RX},
    #else
    {NULL, NULL, NULL},
    #endif
    #if defined(MICROPY_HW_SPI3_SCK)
    {&SPIHandle3, &dma_SPI_3_TX, &dma_SPI_3_RX},
    #else
    {NULL, NULL, NULL},
    #endif
    #if defined(MICROPY_HW_SPI4_SCK)
    {&SPIHandle4, &dma_SPI_4_TX, &dma_SPI_4_RX},
    #else
    {NULL, NULL, NULL},
    #endif
    #if defined(MICROPY_HW_SPI5_SCK)
    {&SPIHandle5, &dma_SPI_5_TX, &dma_SPI_5_RX},
    #else
    {NULL, NULL, NULL},
    #endif
    #if defined(MICROPY_HW_SPI6_SCK)
    {&SPIHandle6, &dma_SPI_6_TX, &dma_SPI_6_RX},
    #else
    {NULL, NULL, NULL},
    #endif
};

void spi_init0(void) {
    // Initialise the SPI handles.
    // The structs live on the BSS so all other fields will be zero after a reset.
    #if defined(MICROPY_HW_SPI1_SCK)
    SPIHandle1.Instance = SPI1;
    #endif
    #if defined(MICROPY_HW_SPI2_SCK)
    SPIHandle2.Instance = SPI2;
    #endif
    #if defined(MICROPY_HW_SPI3_SCK)
    SPIHandle3.Instance = SPI3;
    #endif
    #if defined(MICROPY_HW_SPI4_SCK)
    SPIHandle4.Instance = SPI4;
    #endif
    #if defined(MICROPY_HW_SPI5_SCK)
    SPIHandle5.Instance = SPI5;
    #endif
    #if defined(MICROPY_HW_SPI6_SCK)
    SPIHandle6.Instance = SPI6;
    #endif
}

int spi_find_index(mp_obj_t id) {
    if (MP_OBJ_IS_STR(id)) {
        // given a string id
        const char *port = mp_obj_str_get_str(id);
        if (0) {
        #ifdef MICROPY_HW_SPI1_NAME
        } else if (strcmp(port, MICROPY_HW_SPI1_NAME) == 0) {
            return 1;
        #endif
        #ifdef MICROPY_HW_SPI2_NAME
        } else if (strcmp(port, MICROPY_HW_SPI2_NAME) == 0) {
            return 2;
        #endif
        #ifdef MICROPY_HW_SPI3_NAME
        } else if (strcmp(port, MICROPY_HW_SPI3_NAME) == 0) {
            return 3;
        #endif
        #ifdef MICROPY_HW_SPI4_NAME
        } else if (strcmp(port, MICROPY_HW_SPI4_NAME) == 0) {
            return 4;
        #endif
        #ifdef MICROPY_HW_SPI5_NAME
        } else if (strcmp(port, MICROPY_HW_SPI5_NAME) == 0) {
            return 5;
        #endif
        #ifdef MICROPY_HW_SPI6_NAME
        } else if (strcmp(port, MICROPY_HW_SPI6_NAME) == 0) {
            return 6;
        #endif
        }
        nlr_raise(mp_obj_new_exception_msg_varg(&mp_type_ValueError,
            "SPI(%s) doesn't exist", port));
    } else {
        // given an integer id
        int spi_id = mp_obj_get_int(id);
        if (spi_id >= 1 && spi_id <= MP_ARRAY_SIZE(spi_obj)
            && spi_obj[spi_id - 1].spi != NULL) {
            return spi_id;
        }
        nlr_raise(mp_obj_new_exception_msg_varg(&mp_type_ValueError,
            "SPI(%d) doesn't exist", spi_id));
    }
}

// sets the parameters in the SPI_InitTypeDef struct
// if an argument is -1 then the corresponding parameter is not changed
void spi_set_params(const spi_t *spi_obj, uint32_t prescale, int32_t baudrate,
    int32_t polarity, int32_t phase, int32_t bits, int32_t firstbit) {
    SPI_HandleTypeDef *spi = spi_obj->spi;
    SPI_InitTypeDef *init = &spi->Init;

    if (prescale != 0xffffffff || baudrate != -1) {
        if (prescale == 0xffffffff) {
            // prescaler not given, so select one that yields at most the requested baudrate
            mp_uint_t spi_clock;
            #if defined(STM32F0)
            spi_clock = HAL_RCC_GetPCLK1Freq();
            #elif defined(STM32H7)
            if (spi->Instance == SPI1 || spi->Instance == SPI2 || spi->Instance == SPI3) {
                spi_clock = HAL_RCCEx_GetPeriphCLKFreq(RCC_PERIPHCLK_SPI123);
            } else if (spi->Instance == SPI4 || spi->Instance == SPI5) {
                spi_clock = HAL_RCCEx_GetPeriphCLKFreq(RCC_PERIPHCLK_SPI45);
            } else {
                spi_clock = HAL_RCCEx_GetPeriphCLKFreq(RCC_PERIPHCLK_SPI6);
            }
            #else
<<<<<<< HEAD
            if (spi->Instance == SPI2 || spi->Instance == SPI3) {
                // SPI2 and SPI3 are on APB1
=======
            if (spi->Instance == SPI3) {
                // SPI3 is on APB1
                spi_clock = HAL_RCC_GetPCLK1Freq();
            #if defined(SPI2)
            } else if (spi->Instance == SPI2) {
                // SPI2 is on APB1
>>>>>>> eb446ec2
                spi_clock = HAL_RCC_GetPCLK1Freq();
            #endif
            } else {
                // SPI1, SPI4, SPI5 and SPI6 are on APB2
                spi_clock = HAL_RCC_GetPCLK2Freq();
            }
            #endif
            prescale = (spi_clock + baudrate - 1) / baudrate;
        }
        if (prescale <= 2) { init->BaudRatePrescaler = SPI_BAUDRATEPRESCALER_2; }
        else if (prescale <= 4) { init->BaudRatePrescaler = SPI_BAUDRATEPRESCALER_4; }
        else if (prescale <= 8) { init->BaudRatePrescaler = SPI_BAUDRATEPRESCALER_8; }
        else if (prescale <= 16) { init->BaudRatePrescaler = SPI_BAUDRATEPRESCALER_16; }
        else if (prescale <= 32) { init->BaudRatePrescaler = SPI_BAUDRATEPRESCALER_32; }
        else if (prescale <= 64) { init->BaudRatePrescaler = SPI_BAUDRATEPRESCALER_64; }
        else if (prescale <= 128) { init->BaudRatePrescaler = SPI_BAUDRATEPRESCALER_128; }
        else { init->BaudRatePrescaler = SPI_BAUDRATEPRESCALER_256; }
    }

    if (polarity != -1) {
        init->CLKPolarity = polarity == 0 ? SPI_POLARITY_LOW : SPI_POLARITY_HIGH;
    }

    if (phase != -1) {
        init->CLKPhase = phase == 0 ? SPI_PHASE_1EDGE : SPI_PHASE_2EDGE;
    }

    if (bits != -1) {
        init->DataSize = (bits == 16) ? SPI_DATASIZE_16BIT : SPI_DATASIZE_8BIT;
    }

    if (firstbit != -1) {
        init->FirstBit = firstbit;
    }
}

// TODO allow to take a list of pins to use
void spi_init(const spi_t *self, bool enable_nss_pin) {
    SPI_HandleTypeDef *spi = self->spi;
    const pin_obj_t *pins[4] = { NULL, NULL, NULL, NULL };

    if (0) {
    #if defined(MICROPY_HW_SPI1_SCK)
    } else if (spi->Instance == SPI1) {
        #if defined(MICROPY_HW_SPI1_NSS)
        pins[0] = MICROPY_HW_SPI1_NSS;
        #endif
        pins[1] = MICROPY_HW_SPI1_SCK;
        #if defined(MICROPY_HW_SPI1_MISO)
        pins[2] = MICROPY_HW_SPI1_MISO;
        #endif
        pins[3] = MICROPY_HW_SPI1_MOSI;
        // enable the SPI clock
        __HAL_RCC_SPI1_CLK_ENABLE();
    #endif
    #if defined(MICROPY_HW_SPI2_SCK)
    } else if (spi->Instance == SPI2) {
        #if defined(MICROPY_HW_SPI2_NSS)
        pins[0] = MICROPY_HW_SPI2_NSS;
        #endif
        pins[1] = MICROPY_HW_SPI2_SCK;
        #if defined(MICROPY_HW_SPI2_MISO)
        pins[2] = MICROPY_HW_SPI2_MISO;
        #endif
        pins[3] = MICROPY_HW_SPI2_MOSI;
        // enable the SPI clock
        __HAL_RCC_SPI2_CLK_ENABLE();
    #endif
    #if defined(MICROPY_HW_SPI3_SCK)
    } else if (spi->Instance == SPI3) {
        #if defined(MICROPY_HW_SPI3_NSS)
        pins[0] = MICROPY_HW_SPI3_NSS;
        #endif
        pins[1] = MICROPY_HW_SPI3_SCK;
        #if defined(MICROPY_HW_SPI3_MISO)
        pins[2] = MICROPY_HW_SPI3_MISO;
        #endif
        pins[3] = MICROPY_HW_SPI3_MOSI;
        // enable the SPI clock
        __HAL_RCC_SPI3_CLK_ENABLE();
    #endif
    #if defined(MICROPY_HW_SPI4_SCK)
    } else if (spi->Instance == SPI4) {
        #if defined(MICROPY_HW_SPI4_NSS)
        pins[0] = MICROPY_HW_SPI4_NSS;
        #endif
        pins[1] = MICROPY_HW_SPI4_SCK;
        #if defined(MICROPY_HW_SPI4_MISO)
        pins[2] = MICROPY_HW_SPI4_MISO;
        #endif
        pins[3] = MICROPY_HW_SPI4_MOSI;
        // enable the SPI clock
        __HAL_RCC_SPI4_CLK_ENABLE();
    #endif
    #if defined(MICROPY_HW_SPI5_SCK)
    } else if (spi->Instance == SPI5) {
        #if defined(MICROPY_HW_SPI5_NSS)
        pins[0] = MICROPY_HW_SPI5_NSS;
        #endif
        pins[1] = MICROPY_HW_SPI5_SCK;
        #if defined(MICROPY_HW_SPI5_MISO)
        pins[2] = MICROPY_HW_SPI5_MISO;
        #endif
        pins[3] = MICROPY_HW_SPI5_MOSI;
        // enable the SPI clock
        __HAL_RCC_SPI5_CLK_ENABLE();
    #endif
    #if defined(MICROPY_HW_SPI6_SCK)
    } else if (spi->Instance == SPI6) {
        #if defined(MICROPY_HW_SPI6_NSS)
        pins[0] = MICROPY_HW_SPI6_NSS;
        #endif
        pins[1] = MICROPY_HW_SPI6_SCK;
        #if defined(MICROPY_HW_SPI6_MISO)
        pins[2] = MICROPY_HW_SPI6_MISO;
        #endif
        pins[3] = MICROPY_HW_SPI6_MOSI;
        // enable the SPI clock
        __HAL_RCC_SPI6_CLK_ENABLE();
    #endif
    } else {
        // SPI does not exist for this board (shouldn't get here, should be checked by caller)
        return;
    }

    // init the GPIO lines
    uint32_t mode = MP_HAL_PIN_MODE_ALT;
    uint32_t pull = spi->Init.CLKPolarity == SPI_POLARITY_LOW ? MP_HAL_PIN_PULL_DOWN : MP_HAL_PIN_PULL_UP;
    for (uint i = (enable_nss_pin ? 0 : 1); i < 4; i++) {
        if (pins[i] == NULL) {
            continue;
        }
        mp_hal_pin_config_alt(pins[i], mode, pull, AF_FN_SPI, (self - &spi_obj[0]) + 1);
    }

    // init the SPI device
    if (HAL_SPI_Init(spi) != HAL_OK) {
        // init error
        // TODO should raise an exception, but this function is not necessarily going to be
        // called via Python, so may not be properly wrapped in an NLR handler
        printf("OSError: HAL_SPI_Init failed\n");
        return;
    }

    // After calling HAL_SPI_Init() it seems that the DMA gets disconnected if
    // it was previously configured.  So we invalidate the DMA channel to force
    // an initialisation the next time we use it.
    dma_invalidate_channel(self->tx_dma_descr);
    dma_invalidate_channel(self->rx_dma_descr);
}

void spi_deinit(const spi_t *spi_obj) {
    SPI_HandleTypeDef *spi = spi_obj->spi;
    HAL_SPI_DeInit(spi);
    if (0) {
    #if defined(MICROPY_HW_SPI1_SCK)
    } else if (spi->Instance == SPI1) {
        __HAL_RCC_SPI1_FORCE_RESET();
        __HAL_RCC_SPI1_RELEASE_RESET();
        __HAL_RCC_SPI1_CLK_DISABLE();
    #endif
    #if defined(MICROPY_HW_SPI2_SCK)
    } else if (spi->Instance == SPI2) {
        __HAL_RCC_SPI2_FORCE_RESET();
        __HAL_RCC_SPI2_RELEASE_RESET();
        __HAL_RCC_SPI2_CLK_DISABLE();
    #endif
    #if defined(MICROPY_HW_SPI3_SCK)
    } else if (spi->Instance == SPI3) {
        __HAL_RCC_SPI3_FORCE_RESET();
        __HAL_RCC_SPI3_RELEASE_RESET();
        __HAL_RCC_SPI3_CLK_DISABLE();
    #endif
    #if defined(MICROPY_HW_SPI4_SCK)
    } else if (spi->Instance == SPI4) {
        __HAL_RCC_SPI4_FORCE_RESET();
        __HAL_RCC_SPI4_RELEASE_RESET();
        __HAL_RCC_SPI4_CLK_DISABLE();
    #endif
    #if defined(MICROPY_HW_SPI5_SCK)
    } else if (spi->Instance == SPI5) {
        __HAL_RCC_SPI5_FORCE_RESET();
        __HAL_RCC_SPI5_RELEASE_RESET();
        __HAL_RCC_SPI5_CLK_DISABLE();
    #endif
    #if defined(MICROPY_HW_SPI6_SCK)
    } else if (spi->Instance == SPI6) {
        __HAL_RCC_SPI6_FORCE_RESET();
        __HAL_RCC_SPI6_RELEASE_RESET();
        __HAL_RCC_SPI6_CLK_DISABLE();
    #endif
    }
}

STATIC HAL_StatusTypeDef spi_wait_dma_finished(const spi_t *spi, uint32_t t_start, uint32_t timeout) {
    volatile HAL_SPI_StateTypeDef *state = &spi->spi->State;
    for (;;) {
        // Do an atomic check of the state; WFI will exit even if IRQs are disabled
        uint32_t irq_state = disable_irq();
        if (*state == HAL_SPI_STATE_READY) {
            enable_irq(irq_state);
            return HAL_OK;
        }
        __WFI();
        enable_irq(irq_state);
        if (HAL_GetTick() - t_start >= timeout) {
            return HAL_TIMEOUT;
        }
    }
    return HAL_OK;
}

void spi_transfer(const spi_t *self, size_t len, const uint8_t *src, uint8_t *dest, uint32_t timeout) {
    // Note: there seems to be a problem sending 1 byte using DMA the first
    // time directly after the SPI/DMA is initialised.  The cause of this is
    // unknown but we sidestep the issue by using polling for 1 byte transfer.

    // Note: DMA transfers are limited to 65535 bytes at a time.

    HAL_StatusTypeDef status;

    if (dest == NULL) {
        // send only
        if (len == 1 || query_irq() == IRQ_STATE_DISABLED) {
            status = HAL_SPI_Transmit(self->spi, (uint8_t*)src, len, timeout);
        } else {
            DMA_HandleTypeDef tx_dma;
            dma_init(&tx_dma, self->tx_dma_descr, DMA_MEMORY_TO_PERIPH, self->spi);
            self->spi->hdmatx = &tx_dma;
            self->spi->hdmarx = NULL;
            MP_HAL_CLEAN_DCACHE(src, len);
            uint32_t t_start = HAL_GetTick();
            do {
                uint32_t l = MIN(len, 65535);
                status = HAL_SPI_Transmit_DMA(self->spi, (uint8_t*)src, l);
                if (status != HAL_OK) {
                    break;
                }
                status = spi_wait_dma_finished(self, t_start, timeout);
                if (status != HAL_OK) {
                    break;
                }
                len -= l;
                src += l;
            } while (len);
            dma_deinit(self->tx_dma_descr);
        }
    } else if (src == NULL) {
        // receive only
        if (len == 1 || query_irq() == IRQ_STATE_DISABLED) {
            status = HAL_SPI_Receive(self->spi, dest, len, timeout);
        } else {
            DMA_HandleTypeDef tx_dma, rx_dma;
            if (self->spi->Init.Mode == SPI_MODE_MASTER) {
                // in master mode the HAL actually does a TransmitReceive call
                dma_init(&tx_dma, self->tx_dma_descr, DMA_MEMORY_TO_PERIPH, self->spi);
                self->spi->hdmatx = &tx_dma;
            } else {
                self->spi->hdmatx = NULL;
            }
            dma_init(&rx_dma, self->rx_dma_descr, DMA_PERIPH_TO_MEMORY, self->spi);
            self->spi->hdmarx = &rx_dma;
            MP_HAL_CLEANINVALIDATE_DCACHE(dest, len);
            uint32_t t_start = HAL_GetTick();
            do {
                uint32_t l = MIN(len, 65535);
                status = HAL_SPI_Receive_DMA(self->spi, dest, l);
                if (status != HAL_OK) {
                    break;
                }
                status = spi_wait_dma_finished(self, t_start, timeout);
                if (status != HAL_OK) {
                    break;
                }
                len -= l;
                dest += l;
            } while (len);
            if (self->spi->hdmatx != NULL) {
                dma_deinit(self->tx_dma_descr);
            }
            dma_deinit(self->rx_dma_descr);
        }
    } else {
        // send and receive
        if (len == 1 || query_irq() == IRQ_STATE_DISABLED) {
            status = HAL_SPI_TransmitReceive(self->spi, (uint8_t*)src, dest, len, timeout);
        } else {
            DMA_HandleTypeDef tx_dma, rx_dma;
            dma_init(&tx_dma, self->tx_dma_descr, DMA_MEMORY_TO_PERIPH, self->spi);
            self->spi->hdmatx = &tx_dma;
            dma_init(&rx_dma, self->rx_dma_descr, DMA_PERIPH_TO_MEMORY, self->spi);
            self->spi->hdmarx = &rx_dma;
            MP_HAL_CLEAN_DCACHE(src, len);
            MP_HAL_CLEANINVALIDATE_DCACHE(dest, len);
            uint32_t t_start = HAL_GetTick();
            do {
                uint32_t l = MIN(len, 65535);
                status = HAL_SPI_TransmitReceive_DMA(self->spi, (uint8_t*)src, dest, l);
                if (status != HAL_OK) {
                    break;
                }
                status = spi_wait_dma_finished(self, t_start, timeout);
                if (status != HAL_OK) {
                    break;
                }
                len -= l;
                src += l;
                dest += l;
            } while (len);
            dma_deinit(self->tx_dma_descr);
            dma_deinit(self->rx_dma_descr);
        }
    }

    if (status != HAL_OK) {
        mp_hal_raise(status);
    }
}

void spi_print(const mp_print_t *print, const spi_t *spi_obj, bool legacy) {
    SPI_HandleTypeDef *spi = spi_obj->spi;

    uint spi_num = 1; // default to SPI1
<<<<<<< HEAD
    if (spi->Instance == SPI2) { spi_num = 2; }
=======
    if (0) { }
    #if defined(SPI2)
    else if (spi->Instance == SPI2) { spi_num = 2; }
    #endif
>>>>>>> eb446ec2
    #if defined(SPI3)
    else if (spi->Instance == SPI3) { spi_num = 3; }
    #endif
    #if defined(SPI4)
    else if (spi->Instance == SPI4) { spi_num = 4; }
    #endif
    #if defined(SPI5)
    else if (spi->Instance == SPI5) { spi_num = 5; }
    #endif
    #if defined(SPI6)
    else if (spi->Instance == SPI6) { spi_num = 6; }
    #endif

    mp_printf(print, "SPI(%u", spi_num);
    if (spi->State != HAL_SPI_STATE_RESET) {
        if (spi->Init.Mode == SPI_MODE_MASTER) {
            // compute baudrate
            uint spi_clock;
            #if defined(STM32F0)
            spi_clock = HAL_RCC_GetPCLK1Freq();
            #elif defined(STM32H7)
            if (spi->Instance == SPI1 || spi->Instance == SPI2 || spi->Instance == SPI3) {
                spi_clock = HAL_RCCEx_GetPeriphCLKFreq(RCC_PERIPHCLK_SPI123);
            } else if (spi->Instance == SPI4 || spi->Instance == SPI5) {
                spi_clock = HAL_RCCEx_GetPeriphCLKFreq(RCC_PERIPHCLK_SPI45);
            } else {
                spi_clock = HAL_RCCEx_GetPeriphCLKFreq(RCC_PERIPHCLK_SPI6);
            }
            #else
<<<<<<< HEAD
            if (spi->Instance == SPI2 || spi->Instance == SPI3) {
=======
            #if defined(SPI2)
            if (spi->Instance == SPI2) {
                // SPI2 is on APB1
                spi_clock = HAL_RCC_GetPCLK1Freq();
            } else
            #endif
            if (spi->Instance == SPI3) {
>>>>>>> eb446ec2
                // SPI2 and SPI3 are on APB1
                spi_clock = HAL_RCC_GetPCLK1Freq();
            } else {
                // SPI1, SPI4, SPI5 and SPI6 are on APB2
                spi_clock = HAL_RCC_GetPCLK2Freq();
            }
            #endif
            uint log_prescaler = (spi->Init.BaudRatePrescaler >> 3) + 1;
            uint baudrate = spi_clock >> log_prescaler;
            if (legacy) {
                mp_printf(print, ", SPI.MASTER");
            }
            mp_printf(print, ", baudrate=%u", baudrate);
            if (legacy) {
                mp_printf(print, ", prescaler=%u", 1 << log_prescaler);
            }
        } else {
            mp_printf(print, ", SPI.SLAVE");
        }
        mp_printf(print, ", polarity=%u, phase=%u, bits=%u", spi->Init.CLKPolarity == SPI_POLARITY_LOW ? 0 : 1, spi->Init.CLKPhase == SPI_PHASE_1EDGE ? 0 : 1, spi->Init.DataSize == SPI_DATASIZE_8BIT ? 8 : 16);
        if (spi->Init.CRCCalculation == SPI_CRCCALCULATION_ENABLE) {
            mp_printf(print, ", crc=0x%x", spi->Init.CRCPolynomial);
        }
    }
    mp_print_str(print, ")");
}

const spi_t *spi_from_mp_obj(mp_obj_t o) {
    if (MP_OBJ_IS_TYPE(o, &pyb_spi_type)) {
        pyb_spi_obj_t *self = MP_OBJ_TO_PTR(o);
        return self->spi;
    } else if (MP_OBJ_IS_TYPE(o, &machine_hard_spi_type)) {
        machine_hard_spi_obj_t *self = MP_OBJ_TO_PTR(o);
        return self->spi;
    } else {
        mp_raise_TypeError("expecting an SPI object");
    }
}

/******************************************************************************/
// Implementation of low-level SPI C protocol

STATIC int spi_proto_ioctl(void *self_in, uint32_t cmd) {
    spi_proto_cfg_t *self = (spi_proto_cfg_t*)self_in;

    switch (cmd) {
        case MP_SPI_IOCTL_INIT:
            self->spi->spi->Init.Mode = SPI_MODE_MASTER;
            self->spi->spi->Init.Direction = SPI_DIRECTION_2LINES;
            self->spi->spi->Init.NSS = SPI_NSS_SOFT;
            self->spi->spi->Init.TIMode = SPI_TIMODE_DISABLE;
            self->spi->spi->Init.CRCCalculation = SPI_CRCCALCULATION_DISABLE;
            spi_set_params(self->spi, 0xffffffff, self->baudrate,
                self->polarity, self->phase, self->bits, self->firstbit);
            spi_init(self->spi, false);
            break;

        case MP_SPI_IOCTL_DEINIT:
            spi_deinit(self->spi);
            break;
    }

    return 0;
}

STATIC void spi_proto_transfer(void *self_in, size_t len, const uint8_t *src, uint8_t *dest) {
    spi_proto_cfg_t *self = (spi_proto_cfg_t*)self_in;
    spi_transfer(self->spi, len, src, dest, SPI_TRANSFER_TIMEOUT(len));
}

const mp_spi_proto_t spi_proto = {
    .ioctl = spi_proto_ioctl,
    .transfer = spi_proto_transfer,
};<|MERGE_RESOLUTION|>--- conflicted
+++ resolved
@@ -186,17 +186,12 @@
                 spi_clock = HAL_RCCEx_GetPeriphCLKFreq(RCC_PERIPHCLK_SPI6);
             }
             #else
-<<<<<<< HEAD
-            if (spi->Instance == SPI2 || spi->Instance == SPI3) {
-                // SPI2 and SPI3 are on APB1
-=======
             if (spi->Instance == SPI3) {
                 // SPI3 is on APB1
                 spi_clock = HAL_RCC_GetPCLK1Freq();
             #if defined(SPI2)
             } else if (spi->Instance == SPI2) {
                 // SPI2 is on APB1
->>>>>>> eb446ec2
                 spi_clock = HAL_RCC_GetPCLK1Freq();
             #endif
             } else {
@@ -520,14 +515,10 @@
     SPI_HandleTypeDef *spi = spi_obj->spi;
 
     uint spi_num = 1; // default to SPI1
-<<<<<<< HEAD
-    if (spi->Instance == SPI2) { spi_num = 2; }
-=======
     if (0) { }
     #if defined(SPI2)
     else if (spi->Instance == SPI2) { spi_num = 2; }
     #endif
->>>>>>> eb446ec2
     #if defined(SPI3)
     else if (spi->Instance == SPI3) { spi_num = 3; }
     #endif
@@ -557,9 +548,6 @@
                 spi_clock = HAL_RCCEx_GetPeriphCLKFreq(RCC_PERIPHCLK_SPI6);
             }
             #else
-<<<<<<< HEAD
-            if (spi->Instance == SPI2 || spi->Instance == SPI3) {
-=======
             #if defined(SPI2)
             if (spi->Instance == SPI2) {
                 // SPI2 is on APB1
@@ -567,7 +555,6 @@
             } else
             #endif
             if (spi->Instance == SPI3) {
->>>>>>> eb446ec2
                 // SPI2 and SPI3 are on APB1
                 spi_clock = HAL_RCC_GetPCLK1Freq();
             } else {
