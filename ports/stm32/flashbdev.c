--- conflicted
+++ resolved
@@ -115,17 +115,6 @@
     defined(STM32L475xx) || defined(STM32L476xx) || defined(STM32L496xx) || \
     defined(STM32WB)
 
-<<<<<<< HEAD
-// The STM32L475/6 doesn't have CCRAM, so we use the 32K SRAM2 for this, although
-// actual location and size is defined by the linker script.
-extern uint8_t _flash_fs_start;
-extern uint8_t _flash_fs_end;
-extern uint8_t _ram_fs_cache_start[0];      // size determined by linker file
-extern uint8_t _ram_fs_cache_end[0];
-
-#define CACHE_MEM_START_ADDR (&_ram_fs_cache_start)
-#define FLASH_SECTOR_SIZE_MAX (_ram_fs_cache_end - _ram_fs_cache_start)   // 2k max
-=======
 // The STM32L4xx doesn't have CCRAM, so we use SRAM2 for this, although
 // actual location and size is defined by the linker script.
 extern uint8_t _flash_fs_start;
@@ -135,7 +124,6 @@
 
 #define CACHE_MEM_START_ADDR ((uintptr_t)&_ram_fs_cache_start[0])
 #define FLASH_SECTOR_SIZE_MAX (&_ram_fs_cache_end[0] - &_ram_fs_cache_start[0]) // 2k max
->>>>>>> ffded488
 #define FLASH_MEM_SEG1_START_ADDR ((long)&_flash_fs_start)
 #define FLASH_MEM_SEG1_NUM_BLOCKS ((&_flash_fs_end - &_flash_fs_start) / 512)
 
