/*
 * This file is part of the MicroPython project, http://micropython.org/
 *
 * The MIT License (MIT)
 *
 * Copyright (c) 2013-2018 Damien P. George
 *
 * Permission is hereby granted, free of charge, to any person obtaining a copy
 * of this software and associated documentation files (the "Software"), to deal
 * in the Software without restriction, including without limitation the rights
 * to use, copy, modify, merge, publish, distribute, sublicense, and/or sell
 * copies of the Software, and to permit persons to whom the Software is
 * furnished to do so, subject to the following conditions:
 *
 * The above copyright notice and this permission notice shall be included in
 * all copies or substantial portions of the Software.
 *
 * THE SOFTWARE IS PROVIDED "AS IS", WITHOUT WARRANTY OF ANY KIND, EXPRESS OR
 * IMPLIED, INCLUDING BUT NOT LIMITED TO THE WARRANTIES OF MERCHANTABILITY,
 * FITNESS FOR A PARTICULAR PURPOSE AND NONINFRINGEMENT. IN NO EVENT SHALL THE
 * AUTHORS OR COPYRIGHT HOLDERS BE LIABLE FOR ANY CLAIM, DAMAGES OR OTHER
 * LIABILITY, WHETHER IN AN ACTION OF CONTRACT, TORT OR OTHERWISE, ARISING FROM,
 * OUT OF OR IN CONNECTION WITH THE SOFTWARE OR THE USE OR OTHER DEALINGS IN
 * THE SOFTWARE.
 */

#include <stdint.h>
#include <string.h>

#include "py/obj.h"
#include "py/mperrno.h"
#include "irq.h"
#include "led.h"
#include "flash.h"
#include "storage.h"

#if MICROPY_HW_ENABLE_INTERNAL_FLASH_STORAGE

// Here we try to automatically configure the location and size of the flash
// pages to use for the internal storage.  We also configure the location of the
// cache used for writing.

#if defined(STM32F405xx) || defined(STM32F415xx) || defined(STM32F407xx)

#define CACHE_MEM_START_ADDR (0x10000000) // CCM data RAM, 64k
#define FLASH_SECTOR_SIZE_MAX (0x10000) // 64k max, size of CCM
#define FLASH_MEM_SEG1_START_ADDR (0x08004000) // sector 1
#define FLASH_MEM_SEG1_NUM_BLOCKS (224) // sectors 1,2,3,4: 16k+16k+16k+64k=112k

// enable this to get an extra 64k of storage (uses the last sector of the flash)
#if 0
#define FLASH_MEM_SEG2_START_ADDR (0x080e0000) // sector 11
#define FLASH_MEM_SEG2_NUM_BLOCKS (128) // sector 11: 128k
#endif

#elif defined(STM32F401xE) || defined(STM32F411xE) || defined(STM32F446xx)

STATIC byte flash_cache_mem[0x4000] __attribute__((aligned(4))); // 16k
#define CACHE_MEM_START_ADDR (&flash_cache_mem[0])
#define FLASH_SECTOR_SIZE_MAX (0x4000) // 16k max due to size of cache buffer
#define FLASH_MEM_SEG1_START_ADDR (0x08004000) // sector 1
#define FLASH_MEM_SEG1_NUM_BLOCKS (128) // sectors 1,2,3,4: 16k+16k+16k+16k(of 64k)=64k

#elif defined(STM32F429xx)

#define CACHE_MEM_START_ADDR (0x10000000) // CCM data RAM, 64k
#define FLASH_SECTOR_SIZE_MAX (0x10000) // 64k max, size of CCM
#define FLASH_MEM_SEG1_START_ADDR (0x08004000) // sector 1
#define FLASH_MEM_SEG1_NUM_BLOCKS (224) // sectors 1,2,3,4: 16k+16k+16k+64k=112k

#elif defined(STM32F439xx)

#define CACHE_MEM_START_ADDR (0x10000000) // CCM data RAM, 64k
#define FLASH_SECTOR_SIZE_MAX (0x10000) // 64k max, size of CCM
#define FLASH_MEM_SEG1_START_ADDR (0x08100000) // sector 12
#define FLASH_MEM_SEG1_NUM_BLOCKS (384) // sectors 12,13,14,15,16,17: 16k+16k+16k+16k+64k+64k(of 128k)=192k
#define FLASH_MEM_SEG2_START_ADDR (0x08140000) // sector 18
#define FLASH_MEM_SEG2_NUM_BLOCKS (128) // sector 18: 64k(of 128k)

#elif defined(STM32F746xx) || defined(STM32F765xx) || defined(STM32F767xx) || defined(STM32F769xx)

// The STM32F746 doesn't really have CCRAM, so we use the 64K DTCM for this.

#define CACHE_MEM_START_ADDR (0x20000000) // DTCM data RAM, 64k
#define FLASH_SECTOR_SIZE_MAX (0x08000) // 32k max
#define FLASH_MEM_SEG1_START_ADDR (0x08008000) // sector 1
#define FLASH_MEM_SEG1_NUM_BLOCKS (192) // sectors 1,2,3: 32k+32k+32=96k

#elif defined(STM32H743xx)

// The STM32H743 flash sectors are 128K
#define CACHE_MEM_START_ADDR (0x20000000) // DTCM data RAM, 128k
#define FLASH_SECTOR_SIZE_MAX (0x20000) // 128k max
#define FLASH_MEM_SEG1_START_ADDR (0x08020000) // sector 1
#define FLASH_MEM_SEG1_NUM_BLOCKS (256) // Sector 1: 128k / 512b = 256 blocks

<<<<<<< HEAD
#elif defined(STM32L475xx) || defined(STM32L476xx) || defined(STM32L496xx)
=======
#elif defined(STM32L432xx) || defined(STM32L475xx) || defined(STM32L476xx) || defined(STM32L496xx)
>>>>>>> eb446ec2

// The STM32L475/6 doesn't have CCRAM, so we use the 32K SRAM2 for this, although
// actual location and size is defined by the linker script.
extern uint8_t _flash_fs_start;
extern uint8_t _flash_fs_end;
extern uint8_t _ram_fs_cache_start[]; // size determined by linker file
extern uint8_t _ram_fs_cache_end[];

#define CACHE_MEM_START_ADDR ((uintptr_t)&_ram_fs_cache_start[0])
#define FLASH_SECTOR_SIZE_MAX (&_ram_fs_cache_end[0] - &_ram_fs_cache_start[0]) // 2k max
#define FLASH_MEM_SEG1_START_ADDR ((long)&_flash_fs_start)
#define FLASH_MEM_SEG1_NUM_BLOCKS ((&_flash_fs_end - &_flash_fs_start) / 512)

#else
#error "no internal flash storage support for this MCU"
#endif

#if !defined(FLASH_MEM_SEG2_START_ADDR)
#define FLASH_MEM_SEG2_START_ADDR (0) // no second segment
#define FLASH_MEM_SEG2_NUM_BLOCKS (0) // no second segment
#endif

#define FLASH_FLAG_DIRTY        (1)
#define FLASH_FLAG_FORCE_WRITE  (2)
#define FLASH_FLAG_ERASED       (4)
static __IO uint8_t flash_flags = 0;
static uint32_t flash_cache_sector_id;
static uint32_t flash_cache_sector_start;
static uint32_t flash_cache_sector_size;
static uint32_t flash_tick_counter_last_write;

static void flash_bdev_irq_handler(void);

int32_t flash_bdev_ioctl(uint32_t op, uint32_t arg) {
    (void)arg;
    switch (op) {
        case BDEV_IOCTL_INIT:
            flash_flags = 0;
            flash_cache_sector_id = 0;
            flash_tick_counter_last_write = 0;
            return 0;

        case BDEV_IOCTL_NUM_BLOCKS:
            return FLASH_MEM_SEG1_NUM_BLOCKS + FLASH_MEM_SEG2_NUM_BLOCKS;

        case BDEV_IOCTL_IRQ_HANDLER:
            flash_bdev_irq_handler();
            return 0;

        case BDEV_IOCTL_SYNC: {
            uint32_t basepri = raise_irq_pri(IRQ_PRI_FLASH); // prevent cache flushing and USB access
            if (flash_flags & FLASH_FLAG_DIRTY) {
                flash_flags |= FLASH_FLAG_FORCE_WRITE;
                while (flash_flags & FLASH_FLAG_DIRTY) {
                    flash_bdev_irq_handler();
                }
            }
            restore_irq_pri(basepri);
            return 0;
        }
    }
    return -MP_EINVAL;
}

static uint8_t *flash_cache_get_addr_for_write(uint32_t flash_addr) {
    uint32_t flash_sector_start;
    uint32_t flash_sector_size;
    uint32_t flash_sector_id = flash_get_sector_info(flash_addr, &flash_sector_start, &flash_sector_size);
    if (flash_sector_size > FLASH_SECTOR_SIZE_MAX) {
        flash_sector_size = FLASH_SECTOR_SIZE_MAX;
    }
    if (flash_cache_sector_id != flash_sector_id) {
        flash_bdev_ioctl(BDEV_IOCTL_SYNC, 0);
        memcpy((void*)CACHE_MEM_START_ADDR, (const void*)flash_sector_start, flash_sector_size);
        flash_cache_sector_id = flash_sector_id;
        flash_cache_sector_start = flash_sector_start;
        flash_cache_sector_size = flash_sector_size;
    }
    flash_flags |= FLASH_FLAG_DIRTY;
    led_state(PYB_LED_RED, 1); // indicate a dirty cache with LED on
    flash_tick_counter_last_write = HAL_GetTick();
    return (uint8_t*)CACHE_MEM_START_ADDR + flash_addr - flash_sector_start;
}

static uint8_t *flash_cache_get_addr_for_read(uint32_t flash_addr) {
    uint32_t flash_sector_start;
    uint32_t flash_sector_size;
    uint32_t flash_sector_id = flash_get_sector_info(flash_addr, &flash_sector_start, &flash_sector_size);
    if (flash_cache_sector_id == flash_sector_id) {
        // in cache, copy from there
        return (uint8_t*)CACHE_MEM_START_ADDR + flash_addr - flash_sector_start;
    }
    // not in cache, copy straight from flash
    return (uint8_t*)flash_addr;
}

static uint32_t convert_block_to_flash_addr(uint32_t block) {
    if (block < FLASH_MEM_SEG1_NUM_BLOCKS) {
        return FLASH_MEM_SEG1_START_ADDR + block * FLASH_BLOCK_SIZE;
    }
    if (block < FLASH_MEM_SEG1_NUM_BLOCKS + FLASH_MEM_SEG2_NUM_BLOCKS) {
        return FLASH_MEM_SEG2_START_ADDR + (block - FLASH_MEM_SEG1_NUM_BLOCKS) * FLASH_BLOCK_SIZE;
    }
    // can add more flash segments here if needed, following above pattern

    // bad block
    return -1;
}

static void flash_bdev_irq_handler(void) {
    if (!(flash_flags & FLASH_FLAG_DIRTY)) {
        return;
    }

    // This code uses interrupts to erase the flash
    /*
    if (flash_erase_state == 0) {
        flash_erase_it(flash_cache_sector_start, flash_cache_sector_size / 4);
        flash_erase_state = 1;
        return;
    }

    if (flash_erase_state == 1) {
        // wait for erase
        // TODO add timeout
        #define flash_erase_done() (__HAL_FLASH_GET_FLAG(FLASH_FLAG_BSY) == RESET)
        if (!flash_erase_done()) {
            return;
        }
        flash_erase_state = 2;
    }
    */

    // This code erases the flash directly, waiting for it to finish
    if (!(flash_flags & FLASH_FLAG_ERASED)) {
        flash_erase(flash_cache_sector_start, flash_cache_sector_size / 4);
        flash_flags |= FLASH_FLAG_ERASED;
        return;
    }

    // If not a forced write, wait at least 5 seconds after last write to flush
    // On file close and flash unmount we get a forced write, so we can afford to wait a while
    if ((flash_flags & FLASH_FLAG_FORCE_WRITE) || HAL_GetTick() - flash_tick_counter_last_write >= 5000) {
        // sync the cache RAM buffer by writing it to the flash page
        flash_write(flash_cache_sector_start, (const uint32_t*)CACHE_MEM_START_ADDR, flash_cache_sector_size / 4);
        // clear the flash flags now that we have a clean cache
        flash_flags = 0;
        // indicate a clean cache with LED off
        led_state(PYB_LED_RED, 0);
    }
}

bool flash_bdev_readblock(uint8_t *dest, uint32_t block) {
    // non-MBR block, get data from flash memory, possibly via cache
    uint32_t flash_addr = convert_block_to_flash_addr(block);
    if (flash_addr == -1) {
        // bad block number
        return false;
    }
    uint8_t *src = flash_cache_get_addr_for_read(flash_addr);
    memcpy(dest, src, FLASH_BLOCK_SIZE);
    return true;
}

bool flash_bdev_writeblock(const uint8_t *src, uint32_t block) {
    // non-MBR block, copy to cache
    uint32_t flash_addr = convert_block_to_flash_addr(block);
    if (flash_addr == -1) {
        // bad block number
        return false;
    }
    uint32_t basepri = raise_irq_pri(IRQ_PRI_FLASH); // prevent cache flushing and USB access
    uint8_t *dest = flash_cache_get_addr_for_write(flash_addr);
    memcpy(dest, src, FLASH_BLOCK_SIZE);
    restore_irq_pri(basepri);
    return true;
}

#endif // MICROPY_HW_ENABLE_INTERNAL_FLASH_STORAGE<|MERGE_RESOLUTION|>--- conflicted
+++ resolved
@@ -94,11 +94,7 @@
 #define FLASH_MEM_SEG1_START_ADDR (0x08020000) // sector 1
 #define FLASH_MEM_SEG1_NUM_BLOCKS (256) // Sector 1: 128k / 512b = 256 blocks
 
-<<<<<<< HEAD
-#elif defined(STM32L475xx) || defined(STM32L476xx) || defined(STM32L496xx)
-=======
 #elif defined(STM32L432xx) || defined(STM32L475xx) || defined(STM32L476xx) || defined(STM32L496xx)
->>>>>>> eb446ec2
 
 // The STM32L475/6 doesn't have CCRAM, so we use the 32K SRAM2 for this, although
 // actual location and size is defined by the linker script.
