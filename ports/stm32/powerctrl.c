--- conflicted
+++ resolved
@@ -134,11 +134,7 @@
 int powerctrl_rcc_clock_config_pll(RCC_ClkInitTypeDef *rcc_init, uint32_t sysclk_mhz, bool need_pllsai) {
     uint32_t flash_latency;
 
-<<<<<<< HEAD
-#if defined(STM32F7) || defined(STM32F469xx)
-=======
-    #if defined(STM32F7)
->>>>>>> ad9a0ec8
+    #if defined(STM32F7) || defined(STM32F469xx)
     if (need_pllsai) {
         // Configure PLLSAI at 48MHz for those peripherals that need this freq
         // (calculation assumes it can get an integral value of PLLSAIN)
@@ -162,21 +158,17 @@
         RCC->DCKCFGR |= RCC_DCKCFGR_CK48MSEL;
         #endif
     }
-<<<<<<< HEAD
-#endif
-=======
-    #endif
->>>>>>> ad9a0ec8
-
-#if defined(STM32F7)
+    #endif
+
+    
     // If possible, scale down the internal voltage regulator to save power
     int ret = powerctrl_config_vos(sysclk_mhz);
     if (ret) {
         return ret;
     }
-
-    #if defined(STM32F7)
-
+    
+    #if defined(STM32F7)
+    
     // These flash_latency values assume a supply voltage between 2.7V and 3.6V
     if (sysclk_mhz <= 30) {
         flash_latency = FLASH_LATENCY_0;
@@ -196,12 +188,11 @@
         flash_latency = FLASH_LATENCY_7;
     }
 
-#elif defined(MICROPY_HW_FLASH_LATENCY)
+    #elif defined(MICROPY_HW_FLASH_LATENCY)
     flash_latency = MICROPY_HW_FLASH_LATENCY;
-#else
+    #else
     flash_latency = FLASH_LATENCY_5;
-#endif
-
+    #endif
     rcc_init->SYSCLKSource = RCC_SYSCLKSOURCE_PLLCLK;
     if (HAL_RCC_ClockConfig(rcc_init, flash_latency) != HAL_OK) {
         return -MP_EIO;
