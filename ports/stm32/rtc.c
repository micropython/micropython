/*
 * This file is part of the MicroPython project, http://micropython.org/
 *
 * The MIT License (MIT)
 *
 * Copyright (c) 2013, 2014 Damien P. George
 *
 * Permission is hereby granted, free of charge, to any person obtaining a copy
 * of this software and associated documentation files (the "Software"), to deal
 * in the Software without restriction, including without limitation the rights
 * to use, copy, modify, merge, publish, distribute, sublicense, and/or sell
 * copies of the Software, and to permit persons to whom the Software is
 * furnished to do so, subject to the following conditions:
 *
 * The above copyright notice and this permission notice shall be included in
 * all copies or substantial portions of the Software.
 *
 * THE SOFTWARE IS PROVIDED "AS IS", WITHOUT WARRANTY OF ANY KIND, EXPRESS OR
 * IMPLIED, INCLUDING BUT NOT LIMITED TO THE WARRANTIES OF MERCHANTABILITY,
 * FITNESS FOR A PARTICULAR PURPOSE AND NONINFRINGEMENT. IN NO EVENT SHALL THE
 * AUTHORS OR COPYRIGHT HOLDERS BE LIABLE FOR ANY CLAIM, DAMAGES OR OTHER
 * LIABILITY, WHETHER IN AN ACTION OF CONTRACT, TORT OR OTHERWISE, ARISING FROM,
 * OUT OF OR IN CONNECTION WITH THE SOFTWARE OR THE USE OR OTHER DEALINGS IN
 * THE SOFTWARE.
 */

#include <stdio.h>

#include "py/runtime.h"
#include "lib/timeutils/timeutils.h"
#include "extint.h"
#include "rtc.h"
#include "irq.h"

#if defined(STM32WB)
#define RCC_CSR_LSION RCC_CSR_LSI1ON
#define RCC_FLAG_LSIRDY RCC_FLAG_LSI1RDY
#define RCC_OSCILLATORTYPE_LSI RCC_OSCILLATORTYPE_LSI1
#define __HAL_RCC_LSI_ENABLE __HAL_RCC_LSI1_ENABLE
#define __HAL_RCC_LSI_DISABLE __HAL_RCC_LSI1_DISABLE
#endif

/// \moduleref pyb
/// \class RTC - real time clock
///
/// The RTC is an independent clock that keeps track of the date
/// and time.
///
/// Example usage:
///
///     rtc = pyb.RTC()
///     rtc.datetime((2014, 5, 1, 4, 13, 0, 0, 0))
///     print(rtc.datetime())

RTC_HandleTypeDef RTCHandle;

// rtc_info indicates various things about RTC startup
// it's a bit of a hack at the moment
static mp_uint_t rtc_info;

// Note: LSI is around (32KHz), these dividers should work either way
// ck_spre(1Hz) = RTCCLK(LSE) /(uwAsynchPrediv + 1)*(uwSynchPrediv + 1)
// modify RTC_ASYNCH_PREDIV & RTC_SYNCH_PREDIV in board/<BN>/mpconfigport.h to change sub-second ticks
// default is 3906.25 us, min is ~30.52 us (will increase Ivbat by ~500nA)
#ifndef RTC_ASYNCH_PREDIV
#define RTC_ASYNCH_PREDIV (0x7f)
#endif
#ifndef RTC_SYNCH_PREDIV
#define RTC_SYNCH_PREDIV  (0x00ff)
#endif

STATIC HAL_StatusTypeDef PYB_RTC_Init(RTC_HandleTypeDef *hrtc);
STATIC void PYB_RTC_MspInit_Kick(RTC_HandleTypeDef *hrtc, bool rtc_use_lse, bool rtc_use_byp);
STATIC HAL_StatusTypeDef PYB_RTC_MspInit_Finalise(RTC_HandleTypeDef *hrtc);
STATIC void RTC_CalendarConfig(void);

#if MICROPY_HW_RTC_USE_LSE || MICROPY_HW_RTC_USE_BYPASS
STATIC bool rtc_use_lse = true;
#else
STATIC bool rtc_use_lse = false;
#endif
STATIC uint32_t rtc_startup_tick;
STATIC bool rtc_need_init_finalise = false;

#if defined(STM32L0)
#define BDCR CSR
#define RCC_BDCR_RTCEN RCC_CSR_RTCEN
#define RCC_BDCR_RTCSEL RCC_CSR_RTCSEL
#define RCC_BDCR_RTCSEL_0 RCC_CSR_RTCSEL_0
#define RCC_BDCR_RTCSEL_1 RCC_CSR_RTCSEL_1
#define RCC_BDCR_LSEON RCC_CSR_LSEON
#define RCC_BDCR_LSERDY RCC_CSR_LSERDY
#define RCC_BDCR_LSEBYP RCC_CSR_LSEBYP
#endif

void rtc_init_start(bool force_init) {
    RTCHandle.Instance = RTC;

    /* Configure RTC prescaler and RTC data registers */
    /* RTC configured as follow:
      - Hour Format    = Format 24
      - Asynch Prediv  = Value according to source clock
      - Synch Prediv   = Value according to source clock
      - OutPut         = Output Disable
      - OutPutPolarity = High Polarity
      - OutPutType     = Open Drain */
    RTCHandle.Init.HourFormat = RTC_HOURFORMAT_24;
    RTCHandle.Init.AsynchPrediv = RTC_ASYNCH_PREDIV;
    RTCHandle.Init.SynchPrediv = RTC_SYNCH_PREDIV;
    RTCHandle.Init.OutPut = RTC_OUTPUT_DISABLE;
    RTCHandle.Init.OutPutPolarity = RTC_OUTPUT_POLARITY_HIGH;
    RTCHandle.Init.OutPutType = RTC_OUTPUT_TYPE_OPENDRAIN;

    rtc_need_init_finalise = false;

    if (!force_init) {
        bool rtc_running = false;
        uint32_t bdcr = RCC->BDCR;
        if ((bdcr & (RCC_BDCR_RTCEN | RCC_BDCR_RTCSEL | RCC_BDCR_LSEON | RCC_BDCR_LSERDY))
            == (RCC_BDCR_RTCEN | RCC_BDCR_RTCSEL_0 | RCC_BDCR_LSEON | RCC_BDCR_LSERDY)) {
            // LSE is enabled & ready --> no need to (re-)init RTC
            rtc_running = true;
            // remove Backup Domain write protection
            HAL_PWR_EnableBkUpAccess();
            // Clear source Reset Flag
            __HAL_RCC_CLEAR_RESET_FLAGS();
            // provide some status information
            rtc_info |= 0x40000;
        } else if ((bdcr & (RCC_BDCR_RTCEN | RCC_BDCR_RTCSEL))
                   == (RCC_BDCR_RTCEN | RCC_BDCR_RTCSEL_1)) {
            // LSI configured as the RTC clock source --> no need to (re-)init RTC
            rtc_running = true;
            // remove Backup Domain write protection
            HAL_PWR_EnableBkUpAccess();
            // Clear source Reset Flag
            __HAL_RCC_CLEAR_RESET_FLAGS();
            // Turn the LSI on (it may need this even if the RTC is running)
            RCC->CSR |= RCC_CSR_LSION;
            // provide some status information
            rtc_info |= 0x80000;
        }

        if (rtc_running) {
            // Provide information about the registers that indicated the RTC is running.
            rtc_info |= (RCC->BDCR & 7) | (RCC->CSR & 3) << 8;

            // Check that the sync and async prescaler values are correct.  If the RTC
            // gets into a state where they are wrong then it will run slow or fast and
            // never be corrected.  In such a situation, attempt to reconfigure the values
            // without changing the data/time.
            if (LL_RTC_GetSynchPrescaler(RTC) != RTC_SYNCH_PREDIV
                || LL_RTC_GetAsynchPrescaler(RTC) != RTC_ASYNCH_PREDIV) {
                // Values are wrong, attempt to enter RTC init mode and change them.
                LL_RTC_DisableWriteProtection(RTC);
                LL_RTC_EnableInitMode(RTC);
                uint32_t ticks_ms = HAL_GetTick();
                while (HAL_GetTick() - ticks_ms < RTC_TIMEOUT_VALUE) {
                    if (LL_RTC_IsActiveFlag_INIT(RTC)) {
                        // Reconfigure the RTC prescaler register PRER.
                        LL_RTC_SetSynchPrescaler(RTC, RTC_SYNCH_PREDIV);
                        LL_RTC_SetAsynchPrescaler(RTC, RTC_ASYNCH_PREDIV);
                        LL_RTC_DisableInitMode(RTC);
                        break;
                    }
                }
                LL_RTC_EnableWriteProtection(RTC);

                // Provide information that the prescaler was changed.
                rtc_info |= 0x100000;
            }

            // The RTC is up and running, so return without any further configuration.
            return;
        }
    }

    rtc_startup_tick = HAL_GetTick();
    rtc_info = 0x3f000000 | (rtc_startup_tick & 0xffffff);
    PYB_RTC_MspInit_Kick(&RTCHandle, rtc_use_lse, MICROPY_HW_RTC_USE_BYPASS);
}

void rtc_init_finalise() {
    if (!rtc_need_init_finalise) {
        return;
    }

    rtc_info = 0;
    while (PYB_RTC_Init(&RTCHandle) != HAL_OK) {
        if (rtc_use_lse) {
            #if MICROPY_HW_RTC_USE_BYPASS
            if (RCC->BDCR & RCC_BDCR_LSEBYP) {
                // LSEBYP failed, fallback to LSE non-bypass
                rtc_info |= 0x02000000;
            } else
            #endif
            {
                // LSE failed, fallback to LSI
                rtc_use_lse = false;
                rtc_info |= 0x01000000;
            }
            rtc_startup_tick = HAL_GetTick();
            PYB_RTC_MspInit_Kick(&RTCHandle, rtc_use_lse, false);
            HAL_PWR_EnableBkUpAccess();
            RTCHandle.State = HAL_RTC_STATE_RESET;
        } else {
            // init error
            rtc_info |= 0xffff; // indicate error
            return;
        }
    }

    // RTC started successfully
    rtc_info = 0x20000000;

    // record if LSE or LSI is used
    rtc_info |= (rtc_use_lse << 28);

    // record how long it took for the RTC to start up
    rtc_info |= (HAL_GetTick() - rtc_startup_tick) & 0xffff;

    // fresh reset; configure RTC Calendar
    RTC_CalendarConfig();
    #if defined(STM32L4) || defined(STM32WB)
    if (__HAL_RCC_GET_FLAG(RCC_FLAG_BORRST) != RESET) {
    #else
    if (__HAL_RCC_GET_FLAG(RCC_FLAG_PORRST) != RESET) {
        #endif
        // power on reset occurred
        rtc_info |= 0x10000;
    }
    if (__HAL_RCC_GET_FLAG(RCC_FLAG_PINRST) != RESET) {
        // external reset occurred
        rtc_info |= 0x20000;
    }
    // Clear source Reset Flag
    __HAL_RCC_CLEAR_RESET_FLAGS();
    rtc_need_init_finalise = false;
}

STATIC HAL_StatusTypeDef PYB_RCC_OscConfig(RCC_OscInitTypeDef *RCC_OscInitStruct) {
    /*------------------------------ LSI Configuration -------------------------*/
    if ((RCC_OscInitStruct->OscillatorType & RCC_OSCILLATORTYPE_LSI) == RCC_OSCILLATORTYPE_LSI) {
        // Check the LSI State
        if (RCC_OscInitStruct->LSIState != RCC_LSI_OFF) {
            // Enable the Internal Low Speed oscillator (LSI).
            __HAL_RCC_LSI_ENABLE();
        } else {
            // Disable the Internal Low Speed oscillator (LSI).
            __HAL_RCC_LSI_DISABLE();
        }
    }

    /*------------------------------ LSE Configuration -------------------------*/
    if ((RCC_OscInitStruct->OscillatorType & RCC_OSCILLATORTYPE_LSE) == RCC_OSCILLATORTYPE_LSE) {
        #if !defined(STM32H7) && !defined(STM32WB)
        // Enable Power Clock
        __HAL_RCC_PWR_CLK_ENABLE();
        #endif

        // Enable access to the backup domain
        HAL_PWR_EnableBkUpAccess();
        uint32_t tickstart = HAL_GetTick();

        #if defined(STM32F7) || defined(STM32L4) || defined(STM32H7) || defined(STM32WB)
        // __HAL_RCC_PWR_CLK_ENABLE();
        // Enable write access to Backup domain
        // PWR->CR1 |= PWR_CR1_DBP;
        // Wait for Backup domain Write protection disable
        while ((PWR->CR1 & PWR_CR1_DBP) == RESET) {
            if (HAL_GetTick() - tickstart > RCC_DBP_TIMEOUT_VALUE) {
                return HAL_TIMEOUT;
            }
        }
        #else
        // Enable write access to Backup domain
        // PWR->CR |= PWR_CR_DBP;
        // Wait for Backup domain Write protection disable
        while ((PWR->CR & PWR_CR_DBP) == RESET) {
            if (HAL_GetTick() - tickstart > RCC_DBP_TIMEOUT_VALUE) {
                return HAL_TIMEOUT;
            }
        }
        #endif

        #if MICROPY_HW_RTC_USE_BYPASS
        // If LSEBYP is enabled and new state is non-bypass then disable LSEBYP
        if (RCC_OscInitStruct->LSEState == RCC_LSE_ON && (RCC->BDCR & RCC_BDCR_LSEBYP)) {
            CLEAR_BIT(RCC->BDCR, RCC_BDCR_LSEON);
            while (RCC->BDCR & RCC_BDCR_LSERDY) {
            }
            CLEAR_BIT(RCC->BDCR, RCC_BDCR_LSEBYP);
        }
        #endif

        // Set the new LSE configuration
        __HAL_RCC_LSE_CONFIG(RCC_OscInitStruct->LSEState);
    }

    return HAL_OK;
}

STATIC HAL_StatusTypeDef PYB_RTC_Init(RTC_HandleTypeDef *hrtc) {
    // Check the RTC peripheral state
    if (hrtc == NULL) {
        return HAL_ERROR;
    }
    if (hrtc->State == HAL_RTC_STATE_RESET) {
        // Allocate lock resource and initialize it
        hrtc->Lock = HAL_UNLOCKED;
        // Initialize RTC MSP
        if (PYB_RTC_MspInit_Finalise(hrtc) != HAL_OK) {
            return HAL_ERROR;
        }
    }

    // Set RTC state
    hrtc->State = HAL_RTC_STATE_BUSY;

    // Disable the write protection for RTC registers
    __HAL_RTC_WRITEPROTECTION_DISABLE(hrtc);

    // Set Initialization mode
    if (RTC_EnterInitMode(hrtc) != HAL_OK) {
        // Enable the write protection for RTC registers
        __HAL_RTC_WRITEPROTECTION_ENABLE(hrtc);

        // Set RTC state
        hrtc->State = HAL_RTC_STATE_ERROR;

        return HAL_ERROR;
    } else {
        // Clear RTC_CR FMT, OSEL and POL Bits
        hrtc->Instance->CR &= ((uint32_t) ~(RTC_CR_FMT | RTC_CR_OSEL | RTC_CR_POL));
        // Set RTC_CR register
        hrtc->Instance->CR |= (uint32_t)(hrtc->Init.HourFormat | hrtc->Init.OutPut | hrtc->Init.OutPutPolarity);

        // Configure the RTC PRER
        hrtc->Instance->PRER = (uint32_t)(hrtc->Init.SynchPrediv);
        hrtc->Instance->PRER |= (uint32_t)(hrtc->Init.AsynchPrediv << 16);

        // Exit Initialization mode
        hrtc->Instance->ISR &= (uint32_t) ~RTC_ISR_INIT;

        #if defined(STM32L0) || defined(STM32L4) || defined(STM32H7) || defined(STM32WB)
        hrtc->Instance->OR &= (uint32_t) ~RTC_OR_ALARMOUTTYPE;
        hrtc->Instance->OR |= (uint32_t)(hrtc->Init.OutPutType);
        #elif defined(STM32F7)
        hrtc->Instance->OR &= (uint32_t) ~RTC_OR_ALARMTYPE;
        hrtc->Instance->OR |= (uint32_t)(hrtc->Init.OutPutType);
        #else
        hrtc->Instance->TAFCR &= (uint32_t) ~RTC_TAFCR_ALARMOUTTYPE;
        hrtc->Instance->TAFCR |= (uint32_t)(hrtc->Init.OutPutType);
        #endif

        // Enable the write protection for RTC registers
        __HAL_RTC_WRITEPROTECTION_ENABLE(hrtc);

        // Set RTC state
        hrtc->State = HAL_RTC_STATE_READY;

        return HAL_OK;
    }
}

STATIC void PYB_RTC_MspInit_Kick(RTC_HandleTypeDef *hrtc, bool rtc_use_lse, bool rtc_use_byp) {
    /* To change the source clock of the RTC feature (LSE, LSI), You have to:
       - Enable the power clock using __PWR_CLK_ENABLE()
       - Enable write access using HAL_PWR_EnableBkUpAccess() function before to
         configure the RTC clock source (to be done once after reset).
       - Reset the Back up Domain using __HAL_RCC_BACKUPRESET_FORCE() and
         __HAL_RCC_BACKUPRESET_RELEASE().
       - Configure the needed RTc clock source */

    // RTC clock source uses LSE (external crystal) only if relevant
    // configuration variable is set.  Otherwise it uses LSI (internal osc).

    RCC_OscInitTypeDef RCC_OscInitStruct;
    RCC_OscInitStruct.OscillatorType = RCC_OSCILLATORTYPE_LSI | RCC_OSCILLATORTYPE_LSE;
    RCC_OscInitStruct.PLL.PLLState = RCC_PLL_NONE;
    #if MICROPY_HW_RTC_USE_BYPASS
    if (rtc_use_byp) {
        RCC_OscInitStruct.LSEState = RCC_LSE_BYPASS;
        RCC_OscInitStruct.LSIState = RCC_LSI_OFF;
    } else
    #endif
    if (rtc_use_lse) {
        RCC_OscInitStruct.LSEState = RCC_LSE_ON;
        RCC_OscInitStruct.LSIState = RCC_LSI_OFF;
    } else {
        RCC_OscInitStruct.LSEState = RCC_LSE_OFF;
        RCC_OscInitStruct.LSIState = RCC_LSI_ON;
    }
    PYB_RCC_OscConfig(&RCC_OscInitStruct);

    // now ramp up osc. in background and flag calendear init needed
    rtc_need_init_finalise = true;
}

#ifndef MICROPY_HW_RTC_LSE_TIMEOUT_MS
#define MICROPY_HW_RTC_LSE_TIMEOUT_MS 1000  // ST docs spec 2000 ms LSE startup, seems to be too pessimistic
#endif
#ifndef MICROPY_HW_RTC_LSI_TIMEOUT_MS
#define MICROPY_HW_RTC_LSI_TIMEOUT_MS 500   // this is way too pessimistic, typ. < 1ms
#endif
#ifndef MICROPY_HW_RTC_BYP_TIMEOUT_MS
#define MICROPY_HW_RTC_BYP_TIMEOUT_MS 150
#endif

STATIC HAL_StatusTypeDef PYB_RTC_MspInit_Finalise(RTC_HandleTypeDef *hrtc) {
    // we already had a kick so now wait for the corresponding ready state...
    if (rtc_use_lse) {
        // we now have to wait for LSE ready or timeout
        uint32_t timeout = MICROPY_HW_RTC_LSE_TIMEOUT_MS;
        #if MICROPY_HW_RTC_USE_BYPASS
        if (RCC->BDCR & RCC_BDCR_LSEBYP) {
            timeout = MICROPY_HW_RTC_BYP_TIMEOUT_MS;
        }
        #endif
        uint32_t tickstart = rtc_startup_tick;
        while (__HAL_RCC_GET_FLAG(RCC_FLAG_LSERDY) == RESET) {
            if ((HAL_GetTick() - tickstart) > timeout) {
                return HAL_TIMEOUT;
            }
        }
    } else {
        // we now have to wait for LSI ready or timeout
        uint32_t tickstart = rtc_startup_tick;
        while (__HAL_RCC_GET_FLAG(RCC_FLAG_LSIRDY) == RESET) {
            if ((HAL_GetTick() - tickstart) > MICROPY_HW_RTC_LSI_TIMEOUT_MS) {
                return HAL_TIMEOUT;
            }
        }
    }

    RCC_PeriphCLKInitTypeDef PeriphClkInitStruct;
    PeriphClkInitStruct.PeriphClockSelection = RCC_PERIPHCLK_RTC;
    if (rtc_use_lse) {
        PeriphClkInitStruct.RTCClockSelection = RCC_RTCCLKSOURCE_LSE;
    } else {
        PeriphClkInitStruct.RTCClockSelection = RCC_RTCCLKSOURCE_LSI;
    }
    if (HAL_RCCEx_PeriphCLKConfig(&PeriphClkInitStruct) != HAL_OK) {
        // Error_Handler();
        return HAL_ERROR;
    }

    // enable RTC peripheral clock
    __HAL_RCC_RTC_ENABLE();
    return HAL_OK;
}

STATIC void RTC_CalendarConfig(void) {
    // set the date to 1st Jan 2015
    RTC_DateTypeDef date;
    date.Year = 15;
    date.Month = 1;
    date.Date = 1;
    date.WeekDay = RTC_WEEKDAY_THURSDAY;

    if (HAL_RTC_SetDate(&RTCHandle, &date, RTC_FORMAT_BIN) != HAL_OK) {
        // init error
        return;
    }

    // set the time to 00:00:00
    RTC_TimeTypeDef time;
    time.Hours = 0;
    time.Minutes = 0;
    time.Seconds = 0;
    time.TimeFormat = RTC_HOURFORMAT12_AM;
    time.DayLightSaving = RTC_DAYLIGHTSAVING_NONE;
    time.StoreOperation = RTC_STOREOPERATION_RESET;

    if (HAL_RTC_SetTime(&RTCHandle, &time, RTC_FORMAT_BIN) != HAL_OK) {
        // init error
        return;
    }
}

uint64_t mp_hal_time_ns(void) {
    uint64_t ns = 0;
    #if MICROPY_HW_ENABLE_RTC
    // Get current according to the RTC.
    rtc_init_finalise();
    RTC_TimeTypeDef time;
    RTC_DateTypeDef date;
    HAL_RTC_GetTime(&RTCHandle, &time, RTC_FORMAT_BIN);
    HAL_RTC_GetDate(&RTCHandle, &date, RTC_FORMAT_BIN);
<<<<<<< HEAD
    ns = timeutils_nanoseconds_since_1970(
        2000 + date.Year, date.Month, date.Date, time.Hours, time.Minutes, time.Seconds);
=======
    ns = timeutils_seconds_since_epoch(2000 + date.Year, date.Month, date.Date, time.Hours, time.Minutes, time.Seconds);
    ns *= 1000000000ULL;
>>>>>>> 78b23c3a
    uint32_t usec = ((RTC_SYNCH_PREDIV - time.SubSeconds) * (1000000 / 64)) / ((RTC_SYNCH_PREDIV + 1) / 64);
    ns += usec * 1000;
    #endif
    return ns;
}

/******************************************************************************/
// MicroPython bindings

typedef struct _pyb_rtc_obj_t {
    mp_obj_base_t base;
} pyb_rtc_obj_t;

STATIC const pyb_rtc_obj_t pyb_rtc_obj = {{&pyb_rtc_type}};

/// \classmethod \constructor()
/// Create an RTC object.
STATIC mp_obj_t pyb_rtc_make_new(const mp_obj_type_t *type, size_t n_args, size_t n_kw, const mp_obj_t *args) {
    // check arguments
    mp_arg_check_num(n_args, n_kw, 0, 0, false);

    // return constant object
    return MP_OBJ_FROM_PTR(&pyb_rtc_obj);
}

// force rtc to re-initialise
mp_obj_t pyb_rtc_init(mp_obj_t self_in) {
    rtc_init_start(true);
    rtc_init_finalise();
    return mp_const_none;
}
MP_DEFINE_CONST_FUN_OBJ_1(pyb_rtc_init_obj, pyb_rtc_init);

/// \method info()
/// Get information about the startup time and reset source.
///
///  - The lower 0xffff are the number of milliseconds the RTC took to
///    start up.
///  - Bit 0x10000 is set if a power-on reset occurred.
///  - Bit 0x20000 is set if an external reset occurred
mp_obj_t pyb_rtc_info(mp_obj_t self_in) {
    return mp_obj_new_int(rtc_info);
}
MP_DEFINE_CONST_FUN_OBJ_1(pyb_rtc_info_obj, pyb_rtc_info);

/// \method datetime([datetimetuple])
/// Get or set the date and time of the RTC.
///
/// With no arguments, this method returns an 8-tuple with the current
/// date and time.  With 1 argument (being an 8-tuple) it sets the date
/// and time.
///
/// The 8-tuple has the following format:
///
///     (year, month, day, weekday, hours, minutes, seconds, subseconds)
///
/// `weekday` is 1-7 for Monday through Sunday.
///
/// `subseconds` counts down from 255 to 0

#define MEG_DIV_64 (1000000 / 64)
#define MEG_DIV_SCALE ((RTC_SYNCH_PREDIV + 1) / 64)

#if defined(MICROPY_HW_RTC_USE_US) && MICROPY_HW_RTC_USE_US
uint32_t rtc_subsec_to_us(uint32_t ss) {
    return ((RTC_SYNCH_PREDIV - ss) * MEG_DIV_64) / MEG_DIV_SCALE;
}

uint32_t rtc_us_to_subsec(uint32_t us) {
    return RTC_SYNCH_PREDIV - (us * MEG_DIV_SCALE / MEG_DIV_64);
}
#else
#define rtc_us_to_subsec
#define rtc_subsec_to_us
#endif

mp_obj_t pyb_rtc_datetime(size_t n_args, const mp_obj_t *args) {
    rtc_init_finalise();
    if (n_args == 1) {
        // get date and time
        // note: need to call get time then get date to correctly access the registers
        RTC_DateTypeDef date;
        RTC_TimeTypeDef time;
        HAL_RTC_GetTime(&RTCHandle, &time, RTC_FORMAT_BIN);
        HAL_RTC_GetDate(&RTCHandle, &date, RTC_FORMAT_BIN);
        mp_obj_t tuple[8] = {
            mp_obj_new_int(2000 + date.Year),
            mp_obj_new_int(date.Month),
            mp_obj_new_int(date.Date),
            mp_obj_new_int(date.WeekDay),
            mp_obj_new_int(time.Hours),
            mp_obj_new_int(time.Minutes),
            mp_obj_new_int(time.Seconds),
            mp_obj_new_int(rtc_subsec_to_us(time.SubSeconds)),
        };
        return mp_obj_new_tuple(8, tuple);
    } else {
        // set date and time
        mp_obj_t *items;
        mp_obj_get_array_fixed_n(args[1], 8, &items);

        RTC_DateTypeDef date;
        date.Year = mp_obj_get_int(items[0]) - 2000;
        date.Month = mp_obj_get_int(items[1]);
        date.Date = mp_obj_get_int(items[2]);
        date.WeekDay = mp_obj_get_int(items[3]);
        HAL_RTC_SetDate(&RTCHandle, &date, RTC_FORMAT_BIN);

        RTC_TimeTypeDef time;
        time.Hours = mp_obj_get_int(items[4]);
        time.Minutes = mp_obj_get_int(items[5]);
        time.Seconds = mp_obj_get_int(items[6]);
        time.TimeFormat = RTC_HOURFORMAT12_AM;
        time.DayLightSaving = RTC_DAYLIGHTSAVING_NONE;
        time.StoreOperation = RTC_STOREOPERATION_SET;
        HAL_RTC_SetTime(&RTCHandle, &time, RTC_FORMAT_BIN);

        return mp_const_none;
    }
}
MP_DEFINE_CONST_FUN_OBJ_VAR_BETWEEN(pyb_rtc_datetime_obj, 1, 2, pyb_rtc_datetime);

#if defined(STM32F0) || defined(STM32L0)
#define RTC_WKUP_IRQn RTC_IRQn
#endif

// wakeup(None)
// wakeup(ms, callback=None)
// wakeup(wucksel, wut, callback)
mp_obj_t pyb_rtc_wakeup(size_t n_args, const mp_obj_t *args) {
    // wut is wakeup counter start value, wucksel is clock source
    // counter is decremented at wucksel rate, and wakes the MCU when it gets to 0
    // wucksel=0b000 is RTC/16 (RTC runs at 32768Hz)
    // wucksel=0b001 is RTC/8
    // wucksel=0b010 is RTC/4
    // wucksel=0b011 is RTC/2
    // wucksel=0b100 is 1Hz clock
    // wucksel=0b110 is 1Hz clock with 0x10000 added to wut
    // so a 1 second wakeup could be wut=2047, wucksel=0b000, or wut=4095, wucksel=0b001, etc

    rtc_init_finalise();

    // disable wakeup IRQ while we configure it
    HAL_NVIC_DisableIRQ(RTC_WKUP_IRQn);

    bool enable = false;
    mp_int_t wucksel;
    mp_int_t wut;
    mp_obj_t callback = mp_const_none;
    if (n_args <= 3) {
        if (args[1] == mp_const_none) {
            // disable wakeup
        } else {
            // time given in ms
            mp_int_t ms = mp_obj_get_int(args[1]);
            mp_int_t div = 2;
            wucksel = 3;
            while (div <= 16 && ms > 2000 * div) {
                div *= 2;
                wucksel -= 1;
            }
            if (div <= 16) {
                wut = 32768 / div * ms / 1000;
            } else {
                // use 1Hz clock
                wucksel = 4;
                wut = ms / 1000;
                if (wut > 0x10000) {
                    // wut too large for 16-bit register, try to offset by 0x10000
                    wucksel = 6;
                    wut -= 0x10000;
                    if (wut > 0x10000) {
                        // wut still too large
                        mp_raise_ValueError(MP_ERROR_TEXT("wakeup value too large"));
                    }
                }
            }
            // wut register should be 1 less than desired value, but guard against wut=0
            if (wut > 0) {
                wut -= 1;
            }
            enable = true;
        }
        if (n_args == 3) {
            callback = args[2];
        }
    } else {
        // config values given directly
        wucksel = mp_obj_get_int(args[1]);
        wut = mp_obj_get_int(args[2]);
        callback = args[3];
        enable = true;
    }

    // set the callback
    MP_STATE_PORT(pyb_extint_callback)[EXTI_RTC_WAKEUP] = callback;

    // disable register write protection
    RTC->WPR = 0xca;
    RTC->WPR = 0x53;

    // clear WUTE
    RTC->CR &= ~RTC_CR_WUTE;

    // wait until WUTWF is set
    while (!(RTC->ISR & RTC_ISR_WUTWF)) {
    }

    if (enable) {
        // program WUT
        RTC->WUTR = wut;

        // set WUTIE to enable wakeup interrupts
        // set WUTE to enable wakeup
        // program WUCKSEL
        RTC->CR = (RTC->CR & ~7) | (1 << 14) | (1 << 10) | (wucksel & 7);

        // enable register write protection
        RTC->WPR = 0xff;

        // enable external interrupts on line EXTI_RTC_WAKEUP
        #if defined(STM32L4) || defined(STM32WB)
        EXTI->IMR1 |= 1 << EXTI_RTC_WAKEUP;
        EXTI->RTSR1 |= 1 << EXTI_RTC_WAKEUP;
        #elif defined(STM32H7)
        EXTI_D1->IMR1 |= 1 << EXTI_RTC_WAKEUP;
        EXTI->RTSR1 |= 1 << EXTI_RTC_WAKEUP;
        #else
        EXTI->IMR |= 1 << EXTI_RTC_WAKEUP;
        EXTI->RTSR |= 1 << EXTI_RTC_WAKEUP;
        #endif

        // clear interrupt flags
        RTC->ISR &= ~RTC_ISR_WUTF;
        #if defined(STM32L4) || defined(STM32WB)
        EXTI->PR1 = 1 << EXTI_RTC_WAKEUP;
        #elif defined(STM32H7)
        EXTI_D1->PR1 = 1 << EXTI_RTC_WAKEUP;
        #else
        EXTI->PR = 1 << EXTI_RTC_WAKEUP;
        #endif

        NVIC_SetPriority(RTC_WKUP_IRQn, IRQ_PRI_RTC_WKUP);
        HAL_NVIC_EnableIRQ(RTC_WKUP_IRQn);

        // printf("wut=%d wucksel=%d\n", wut, wucksel);
    } else {
        // clear WUTIE to disable interrupts
        RTC->CR &= ~RTC_CR_WUTIE;

        // enable register write protection
        RTC->WPR = 0xff;

        // disable external interrupts on line EXTI_RTC_WAKEUP
        #if defined(STM32L4) || defined(STM32WB)
        EXTI->IMR1 &= ~(1 << EXTI_RTC_WAKEUP);
        #elif defined(STM32H7)
        EXTI_D1->IMR1 |= 1 << EXTI_RTC_WAKEUP;
        #else
        EXTI->IMR &= ~(1 << EXTI_RTC_WAKEUP);
        #endif
    }

    return mp_const_none;
}
MP_DEFINE_CONST_FUN_OBJ_VAR_BETWEEN(pyb_rtc_wakeup_obj, 2, 4, pyb_rtc_wakeup);

// calibration(None)
// calibration(cal)
// When an integer argument is provided, check that it falls in the range [-511 to 512]
// and set the calibration value; otherwise return calibration value
mp_obj_t pyb_rtc_calibration(size_t n_args, const mp_obj_t *args) {
    rtc_init_finalise();
    mp_int_t cal;
    if (n_args == 2) {
        cal = mp_obj_get_int(args[1]);
        mp_uint_t cal_p, cal_m;
        if (cal < -511 || cal > 512) {
            #if defined(MICROPY_HW_RTC_USE_CALOUT) && MICROPY_HW_RTC_USE_CALOUT
            if ((cal & 0xfffe) == 0x0ffe) {
                // turn on/off X18 (PC13) 512Hz output
                // Note:
                //      Output will stay active even in VBAT mode (and inrease current)
                if (cal & 1) {
                    HAL_RTCEx_SetCalibrationOutPut(&RTCHandle, RTC_CALIBOUTPUT_512HZ);
                } else {
                    HAL_RTCEx_DeactivateCalibrationOutPut(&RTCHandle);
                }
                return mp_obj_new_int(cal & 1);
            } else {
                mp_raise_ValueError(MP_ERROR_TEXT("calibration value out of range"));
            }
            #else
            mp_raise_ValueError(MP_ERROR_TEXT("calibration value out of range"));
            #endif
        }
        if (cal > 0) {
            cal_p = RTC_SMOOTHCALIB_PLUSPULSES_SET;
            cal_m = 512 - cal;
        } else {
            cal_p = RTC_SMOOTHCALIB_PLUSPULSES_RESET;
            cal_m = -cal;
        }
        HAL_RTCEx_SetSmoothCalib(&RTCHandle, RTC_SMOOTHCALIB_PERIOD_32SEC, cal_p, cal_m);
        return mp_const_none;
    } else {
        // printf("CALR = 0x%x\n", (mp_uint_t) RTCHandle.Instance->CALR); // DEBUG
        // Test if CALP bit is set in CALR:
        if (RTCHandle.Instance->CALR & 0x8000) {
            cal = 512 - (RTCHandle.Instance->CALR & 0x1ff);
        } else {
            cal = -(RTCHandle.Instance->CALR & 0x1ff);
        }
        return mp_obj_new_int(cal);
    }
}
MP_DEFINE_CONST_FUN_OBJ_VAR_BETWEEN(pyb_rtc_calibration_obj, 1, 2, pyb_rtc_calibration);

STATIC const mp_rom_map_elem_t pyb_rtc_locals_dict_table[] = {
    { MP_ROM_QSTR(MP_QSTR_init), MP_ROM_PTR(&pyb_rtc_init_obj) },
    { MP_ROM_QSTR(MP_QSTR_info), MP_ROM_PTR(&pyb_rtc_info_obj) },
    { MP_ROM_QSTR(MP_QSTR_datetime), MP_ROM_PTR(&pyb_rtc_datetime_obj) },
    { MP_ROM_QSTR(MP_QSTR_wakeup), MP_ROM_PTR(&pyb_rtc_wakeup_obj) },
    { MP_ROM_QSTR(MP_QSTR_calibration), MP_ROM_PTR(&pyb_rtc_calibration_obj) },
};
STATIC MP_DEFINE_CONST_DICT(pyb_rtc_locals_dict, pyb_rtc_locals_dict_table);

const mp_obj_type_t pyb_rtc_type = {
    { &mp_type_type },
    .name = MP_QSTR_RTC,
    .make_new = pyb_rtc_make_new,
    .locals_dict = (mp_obj_dict_t *)&pyb_rtc_locals_dict,
};<|MERGE_RESOLUTION|>--- conflicted
+++ resolved
@@ -486,13 +486,8 @@
     RTC_DateTypeDef date;
     HAL_RTC_GetTime(&RTCHandle, &time, RTC_FORMAT_BIN);
     HAL_RTC_GetDate(&RTCHandle, &date, RTC_FORMAT_BIN);
-<<<<<<< HEAD
-    ns = timeutils_nanoseconds_since_1970(
-        2000 + date.Year, date.Month, date.Date, time.Hours, time.Minutes, time.Seconds);
-=======
     ns = timeutils_seconds_since_epoch(2000 + date.Year, date.Month, date.Date, time.Hours, time.Minutes, time.Seconds);
     ns *= 1000000000ULL;
->>>>>>> 78b23c3a
     uint32_t usec = ((RTC_SYNCH_PREDIV - time.SubSeconds) * (1000000 / 64)) / ((RTC_SYNCH_PREDIV + 1) / 64);
     ns += usec * 1000;
     #endif
