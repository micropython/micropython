/*
 * This file is part of the MicroPython project, http://micropython.org/
 *
 * Taken from ST Cube library and modified.  See below for original header.
 *
 * The MIT License (MIT)
 *
 * Copyright (c) 2013, 2014 Damien P. George
 *
 * Permission is hereby granted, free of charge, to any person obtaining a copy
 * of this software and associated documentation files (the "Software"), to deal
 * in the Software without restriction, including without limitation the rights
 * to use, copy, modify, merge, publish, distribute, sublicense, and/or sell
 * copies of the Software, and to permit persons to whom the Software is
 * furnished to do so, subject to the following conditions:
 *
 * The above copyright notice and this permission notice shall be included in
 * all copies or substantial portions of the Software.
 *
 * THE SOFTWARE IS PROVIDED "AS IS", WITHOUT WARRANTY OF ANY KIND, EXPRESS OR
 * IMPLIED, INCLUDING BUT NOT LIMITED TO THE WARRANTIES OF MERCHANTABILITY,
 * FITNESS FOR A PARTICULAR PURPOSE AND NONINFRINGEMENT. IN NO EVENT SHALL THE
 * AUTHORS OR COPYRIGHT HOLDERS BE LIABLE FOR ANY CLAIM, DAMAGES OR OTHER
 * LIABILITY, WHETHER IN AN ACTION OF CONTRACT, TORT OR OTHERWISE, ARISING FROM,
 * OUT OF OR IN CONNECTION WITH THE SOFTWARE OR THE USE OR OTHER DEALINGS IN
 * THE SOFTWARE.
 */

/**
  ******************************************************************************
  * @file    system_stm32.c
  * @author  MCD Application Team
  * @version V1.0.1
  * @date    26-February-2014
  * @brief   CMSIS Cortex-M4/M7 Device Peripheral Access Layer System Source File.
  *
  *   This file provides two functions and one global variable to be called from
  *   user application:
  *      - SystemInit(): This function is called at startup just after reset and
  *                      before branch to main program. This call is made inside
  *                      the "startup_stm32.s" file.
  *
  *      - SystemCoreClock variable: Contains the core clock (HCLK), it can be used
  *                                  by the user application to setup the SysTick
  *                                  timer or configure other parameters.
  *
  *
  ******************************************************************************
  * @attention
  *
  * <h2><center>&copy; COPYRIGHT 2014 STMicroelectronics</center></h2>
  *
  * Redistribution and use in source and binary forms, with or without modification,
  * are permitted provided that the following conditions are met:
  *   1. Redistributions of source code must retain the above copyright notice,
  *      this list of conditions and the following disclaimer.
  *   2. Redistributions in binary form must reproduce the above copyright notice,
  *      this list of conditions and the following disclaimer in the documentation
  *      and/or other materials provided with the distribution.
  *   3. Neither the name of STMicroelectronics nor the names of its contributors
  *      may be used to endorse or promote products derived from this software
  *      without specific prior written permission.
  *
  * THIS SOFTWARE IS PROVIDED BY THE COPYRIGHT HOLDERS AND CONTRIBUTORS "AS IS"
  * AND ANY EXPRESS OR IMPLIED WARRANTIES, INCLUDING, BUT NOT LIMITED TO, THE
  * IMPLIED WARRANTIES OF MERCHANTABILITY AND FITNESS FOR A PARTICULAR PURPOSE ARE
  * DISCLAIMED. IN NO EVENT SHALL THE COPYRIGHT HOLDER OR CONTRIBUTORS BE LIABLE
  * FOR ANY DIRECT, INDIRECT, INCIDENTAL, SPECIAL, EXEMPLARY, OR CONSEQUENTIAL
  * DAMAGES (INCLUDING, BUT NOT LIMITED TO, PROCUREMENT OF SUBSTITUTE GOODS OR
  * SERVICES; LOSS OF USE, DATA, OR PROFITS; OR BUSINESS INTERRUPTION) HOWEVER
  * CAUSED AND ON ANY THEORY OF LIABILITY, WHETHER IN CONTRACT, STRICT LIABILITY,
  * OR TORT (INCLUDING NEGLIGENCE OR OTHERWISE) ARISING IN ANY WAY OUT OF THE USE
  * OF THIS SOFTWARE, EVEN IF ADVISED OF THE POSSIBILITY OF SUCH DAMAGE.
  *
  ******************************************************************************
  */

/** @addtogroup CMSIS
  * @{
  */

/** @addtogroup stm32fxxx_system
  * @{
  */

/** @addtogroup STM32Fxxx_System_Private_Includes
  * @{
  */

#include "py/mphal.h"

void __fatal_error(const char *msg);

/**
  * @}
  */

/** @addtogroup STM32Fxxx_System_Private_TypesDefinitions
  * @{
  */

/**
  * @}
  */

/** @addtogroup STM32Fxxx_System_Private_Defines
  * @{
  */

#if defined(STM32F4) || defined(STM32F7)

#define CONFIG_RCC_CR_1ST (RCC_CR_HSION)
#define CONFIG_RCC_CR_2ND (RCC_CR_HSEON | RCC_CR_CSSON | RCC_CR_PLLON)
#define CONFIG_RCC_PLLCFGR (0x24003010)

#if defined(STM32F4)
const uint8_t AHBPrescTable[16] = {0, 0, 0, 0, 0, 0, 0, 0, 1, 2, 3, 4, 6, 7, 8, 9};
const uint8_t APBPrescTable[8] = {0, 0, 0, 0, 1, 2, 3, 4};
#elif defined(STM32F7)
const uint8_t AHBPrescTable[16] = {0, 0, 0, 0, 0, 0, 0, 0, 1, 2, 3, 4, 6, 7, 8, 9};
const uint8_t APBPrescTable[8] = {0, 0, 0, 0, 1, 2, 3, 4};
#endif

#elif defined(STM32L4)

#define CONFIG_RCC_CR_1ST (RCC_CR_MSION)
#define CONFIG_RCC_CR_2ND (RCC_CR_HSEON | RCC_CR_CSSON | RCC_CR_HSION | RCC_CR_PLLON)
#define CONFIG_RCC_PLLCFGR (0x00001000)
/*
 * FIXME Do not know why I have to define these arrays here! they should be defined in the
 * hal_rcc-file!!
 *
 */
const uint8_t  AHBPrescTable[16] = {0, 0, 0, 0, 0, 0, 0, 0, 1, 2, 3, 4, 6, 7, 8, 9};
const uint8_t  APBPrescTable[8] =  {0, 0, 0, 0, 1, 2, 3, 4};
const uint32_t MSIRangeTable[12] = {100000, 200000, 400000, 800000, 1000000, 2000000, \
                                  4000000, 8000000, 16000000, 24000000, 32000000, 48000000};
#elif defined(STM32H7)

#define CONFIG_RCC_CR_1ST   (RCC_CR_HSION)
#define CONFIG_RCC_CR_2ND   (~0xEAF6ED7F)
#define CONFIG_RCC_PLLCFGR  (0x00000000)

#define SRAM_BASE D1_AXISRAM_BASE
#define FLASH_BASE FLASH_BANK1_BASE
uint32_t SystemD2Clock = 64000000;
const uint8_t D1CorePrescTable[16] = {0, 0, 0, 0, 1, 2, 3, 4, 1, 2, 3, 4, 6, 7, 8, 9};

#else
#error Unknown processor
#endif

/************************* Miscellaneous Configuration ************************/

/*!< Uncomment the following line if you need to relocate your vector Table in
     Internal SRAM. */
/* #define VECT_TAB_SRAM */
#ifndef VECT_TAB_OFFSET
#define VECT_TAB_OFFSET  0x00 /*!< Vector Table base offset field.
                                   This value must be a multiple of 0x200. */
#endif
/******************************************************************************/

/**
  * @}
  */

/** @addtogroup STM32Fxxx_System_Private_Macros
  * @{
  */

/**
  * @}
  */

/** @addtogroup STM32Fxxx_System_Private_Variables
  * @{
  */
  /* This variable is updated in three ways:
      1) by calling CMSIS function SystemCoreClockUpdate()
      2) by calling HAL API function HAL_RCC_GetHCLKFreq()
      3) each time HAL_RCC_ClockConfig() is called to configure the system clock frequency
         Note: If you use this function to configure the system clock; then there
               is no need to call the 2 first functions listed above, since SystemCoreClock
               variable is updated automatically.
  */
  uint32_t SystemCoreClock = 16000000;

/**
  * @}
  */

/** @addtogroup STM32Fxxx_System_Private_FunctionPrototypes
  * @{
  */

/**
  * @}
  */

/** @addtogroup STM32Fxxx_System_Private_Functions
  * @{
  */

/**
  * @brief  Setup the microcontroller system
  *         Initialize the FPU setting, vector table location and External memory
  *         configuration.
  * @param  None
  * @retval None
  */
void SystemInit(void)
{
  /* FPU settings ------------------------------------------------------------*/
  #if (__FPU_PRESENT == 1) && (__FPU_USED == 1)
    SCB->CPACR |= ((3UL << 10*2)|(3UL << 11*2));  /* set CP10 and CP11 Full Access */
  #endif
  /* Reset the RCC clock configuration to the default reset state ------------*/

  /* Set configured startup clk source */
  RCC->CR |= CONFIG_RCC_CR_1ST;

  /* Reset CFGR register */
  RCC->CFGR = 0x00000000;

  /* Reset HSEON, CSSON and PLLON bits */
  RCC->CR &= ~ CONFIG_RCC_CR_2ND;

  /* Reset PLLCFGR register */
  RCC->PLLCFGR = CONFIG_RCC_PLLCFGR;

  #if defined(STM32H7)
  /* Reset D1CFGR register */
  RCC->D1CFGR = 0x00000000;

  /* Reset D2CFGR register */
  RCC->D2CFGR = 0x00000000;

  /* Reset D3CFGR register */
  RCC->D3CFGR = 0x00000000;

  /* Reset PLLCKSELR register */
  RCC->PLLCKSELR = 0x00000000;

  /* Reset PLL1DIVR register */
  RCC->PLL1DIVR = 0x00000000;

  /* Reset PLL1FRACR register */
  RCC->PLL1FRACR = 0x00000000;

  /* Reset PLL2DIVR register */
  RCC->PLL2DIVR = 0x00000000;

  /* Reset PLL2FRACR register */
  RCC->PLL2FRACR = 0x00000000;

  /* Reset PLL3DIVR register */
  RCC->PLL3DIVR = 0x00000000;

  /* Reset PLL3FRACR register */
  RCC->PLL3FRACR = 0x00000000;
  #endif

  /* Reset HSEBYP bit */
  RCC->CR &= (uint32_t)0xFFFBFFFF;

  /* Disable all interrupts */
  #if defined(STM32F4) || defined(STM32F7)
  RCC->CIR = 0x00000000;
  #elif defined(STM32L4) || defined(STM32H7)
  RCC->CIER = 0x00000000;
  #endif

  #if defined(STM32H7)
  /* Change the switch matrix read issuing capability to 1 for the AXI SRAM target (Target 7) */
  *((__IO uint32_t*)0x51008108) = 0x00000001;
  #endif

  /* Configure the Vector Table location add offset address ------------------*/
#ifdef MICROPY_HW_VTOR
  SCB->VTOR = MICROPY_HW_VTOR;
#else
#ifdef VECT_TAB_SRAM
  SCB->VTOR = SRAM1_BASE | VECT_TAB_OFFSET; /* Vector Table Relocation in Internal SRAM */
#else
  SCB->VTOR = FLASH_BASE | VECT_TAB_OFFSET; /* Vector Table Relocation in Internal FLASH */
#endif
#endif

  /* dpgeorge: enable 8-byte stack alignment for IRQ handlers, in accord with EABI */
  SCB->CCR |= SCB_CCR_STKALIGN_Msk;
}


/**
  * @brief  System Clock Configuration
  *
  *         The system Clock is configured for F4/F7 as follows:
  *            System Clock source            = PLL (HSE)
  *            SYSCLK(Hz)                     = 168000000
  *            HCLK(Hz)                       = 168000000
  *            AHB Prescaler                  = 1
  *            APB1 Prescaler                 = 4
  *            APB2 Prescaler                 = 2
  *            HSE Frequency(Hz)              = HSE_VALUE
  *            PLL_M                          = HSE_VALUE/1000000
  *            PLL_N                          = 336
  *            PLL_P                          = 2
  *            PLL_Q                          = 7
  *            VDD(V)                         = 3.3
  *            Main regulator output voltage  = Scale1 mode
  *            Flash Latency(WS)              = 5
  *
  *         The system Clock is configured for L4 as follows:
  *            System Clock source            = PLL (MSI)
  *            SYSCLK(Hz)                     = 80000000
  *            HCLK(Hz)                       = 80000000
  *            AHB Prescaler                  = 1
  *            APB1 Prescaler                 = 1
  *            APB2 Prescaler                 = 1
  *            MSI Frequency(Hz)              = MSI_VALUE (4000000)
  *            LSE Frequency(Hz)              = 32768
  *            PLL_M                          = 1
  *            PLL_N                          = 40
  *            PLL_P                          = 7
  *            PLL_Q                          = 2
  *            PLL_R                          = 2 <= This is the source for SysClk, not as on F4/7 PLL_P
  *            Flash Latency(WS)              = 4
  * @param  None
  * @retval None
  *
  * PLL is configured as follows:
  *
  *     VCO_IN
  *         F4/F7 = HSE / M
  *         L4    = MSI / M
  *     VCO_OUT
  *         F4/F7 = HSE / M * N
  *         L4    = MSI / M * N
  *     PLLCLK
  *         F4/F7 = HSE / M * N / P
  *         L4    = MSI / M * N / R
  *     PLL48CK
  *         F4/F7 = HSE / M * N / Q
  *         L4    = MSI / M * N / Q  USB Clock is obtained over PLLSAI1
  *
  *     SYSCLK = PLLCLK
  *     HCLK   = SYSCLK / AHB_PRESC
  *     PCLKx  = HCLK / APBx_PRESC
  *
  * Constraints on parameters:
  *
  *     VCO_IN between 1MHz and 2MHz (2MHz recommended)
  *     VCO_OUT between 192MHz and 432MHz
  *     HSE = 8MHz
  *     M = 2 .. 63 (inclusive)
  *     N = 192 ... 432 (inclusive)
  *     P = 2, 4, 6, 8
  *     Q = 2 .. 15 (inclusive)
  *
  *     AHB_PRESC=1,2,4,8,16,64,128,256,512
  *     APBx_PRESC=1,2,4,8,16
  *
  * Output clocks:
  *
  * CPU             SYSCLK      max 168MHz
  * USB,RNG,SDIO    PLL48CK     must be 48MHz for USB
  * AHB             HCLK        max 168MHz
  * APB1            PCLK1       max 42MHz
  * APB2            PCLK2       max 84MHz
  *
  * Timers run from APBx if APBx_PRESC=1, else 2x APBx
  */
MP_WEAK void SystemClock_Config(void)
{
    RCC_ClkInitTypeDef RCC_ClkInitStruct;
    RCC_OscInitTypeDef RCC_OscInitStruct;
    #if defined(STM32H7)
    RCC_PeriphCLKInitTypeDef PeriphClkInitStruct;
    #endif

    #if defined(STM32F4) || defined(STM32F7) || defined(STM32H7)

    /* Enable Power Control clock */
    #if defined(STM32H7)
    MODIFY_REG(PWR->CR3, PWR_CR3_SCUEN, 0);
    #else
    __PWR_CLK_ENABLE();
    #endif

    /* The voltage scaling allows optimizing the power consumption when the device is
       clocked below the maximum system frequency, to update the voltage scaling value
       regarding system frequency refer to product datasheet.  */
    __HAL_PWR_VOLTAGESCALING_CONFIG(PWR_REGULATOR_VOLTAGE_SCALE1);
    #elif defined(STM32L4)
    // Configure LSE Drive Capability
    __HAL_RCC_LSEDRIVE_CONFIG(RCC_LSEDRIVE_LOW);
    #endif

    #if defined(STM32H7)
    // Wait for PWR_FLAG_VOSRDY
    while ((PWR->D3CR & (PWR_D3CR_VOSRDY)) != PWR_D3CR_VOSRDY) {
    }
    #endif

    /* Enable HSE Oscillator and activate PLL with HSE as source */
    #if defined(STM32F4) || defined(STM32F7) || defined(STM32H7)
    RCC_OscInitStruct.OscillatorType = RCC_OSCILLATORTYPE_HSE;
    RCC_OscInitStruct.HSEState = MICROPY_HW_CLK_HSE_STATE;
    RCC_OscInitStruct.HSIState = RCC_HSI_OFF;
    #if defined(STM32H7)
    RCC_OscInitStruct.CSIState = RCC_CSI_OFF;
    #endif
    RCC_OscInitStruct.PLL.PLLSource = RCC_PLLSOURCE_HSE;
    #elif defined(STM32L4)
    RCC_OscInitStruct.OscillatorType = RCC_OSCILLATORTYPE_LSE|RCC_OSCILLATORTYPE_MSI;
    RCC_OscInitStruct.LSEState = RCC_LSE_ON;
    RCC_OscInitStruct.MSIState = RCC_MSI_ON;
    RCC_OscInitStruct.MSICalibrationValue = RCC_MSICALIBRATION_DEFAULT;
    RCC_OscInitStruct.MSIClockRange = RCC_MSIRANGE_6;
    RCC_OscInitStruct.PLL.PLLSource = RCC_PLLSOURCE_MSI;
    #endif
    RCC_OscInitStruct.PLL.PLLState = RCC_PLL_ON;
    /* Select PLL as system clock source and configure the HCLK, PCLK1 and PCLK2
     clocks dividers */
    RCC_ClkInitStruct.ClockType = (RCC_CLOCKTYPE_SYSCLK | RCC_CLOCKTYPE_HCLK | RCC_CLOCKTYPE_PCLK1 | RCC_CLOCKTYPE_PCLK2);
    #if defined(STM32H7)
    RCC_ClkInitStruct.ClockType |= (RCC_CLOCKTYPE_D3PCLK1 | RCC_CLOCKTYPE_D1PCLK1);
    #endif
    RCC_ClkInitStruct.SYSCLKSource = RCC_SYSCLKSOURCE_PLLCLK;

#if defined(MICROPY_HW_CLK_LAST_FREQ) && MICROPY_HW_CLK_LAST_FREQ
    #if defined(STM32F7)
    #define FREQ_BKP BKP31R
    #elif defined(STM32L4)
    #error Unsupported Processor
    #else
    #define FREQ_BKP BKP19R
    #endif
    uint32_t m = RTC->FREQ_BKP;
    uint32_t n;
    uint32_t p;
    uint32_t q;

    // 222111HH HHQQQQPP nNNNNNNN NNMMMMMM
    uint32_t h = (m >> 22) & 0xf;
    uint32_t b1 = (m >> 26) & 0x7;
    uint32_t b2 = (m >> 29) & 0x7;
    q = (m >> 18) & 0xf;
    p = (((m >> 16) & 0x03)+1)*2;
    n = (m >> 6) & 0x3ff;
    m &= 0x3f;
    if ((q < 2) || (q > 15) || (p > 8) || (p < 2) || (n < 192) || (n >= 433) || (m < 2)) {
        m = MICROPY_HW_CLK_PLLM;
        n = MICROPY_HW_CLK_PLLN;
        p = MICROPY_HW_CLK_PLLP;
        q = MICROPY_HW_CLK_PLLQ;
        h = RCC_SYSCLK_DIV1;
        b1 = RCC_HCLK_DIV4;
        b2 = RCC_HCLK_DIV2;
    } else {
        h <<= 4;
        b1 <<= 10;
        b2 <<= 10;
    }
    RCC_OscInitStruct.PLL.PLLM = m; //MICROPY_HW_CLK_PLLM;
    RCC_OscInitStruct.PLL.PLLN = n; //MICROPY_HW_CLK_PLLN;
    RCC_OscInitStruct.PLL.PLLP = p; //MICROPY_HW_CLK_PLLP;
    RCC_OscInitStruct.PLL.PLLQ = q; //MICROPY_HW_CLK_PLLQ;

    RCC_ClkInitStruct.AHBCLKDivider = h;  //RCC_SYSCLK_DIV1;
    RCC_ClkInitStruct.APB1CLKDivider = b1; //RCC_HCLK_DIV4;
    RCC_ClkInitStruct.APB2CLKDivider = b2; //RCC_HCLK_DIV2;
#else // defined(MICROPY_HW_CLK_LAST_FREQ) && MICROPY_HW_CLK_LAST_FREQ
    RCC_OscInitStruct.PLL.PLLM = MICROPY_HW_CLK_PLLM;
    RCC_OscInitStruct.PLL.PLLN = MICROPY_HW_CLK_PLLN;
    RCC_OscInitStruct.PLL.PLLP = MICROPY_HW_CLK_PLLP;
    RCC_OscInitStruct.PLL.PLLQ = MICROPY_HW_CLK_PLLQ;
    #if defined(STM32L4) || defined(STM32H7)
    RCC_OscInitStruct.PLL.PLLR = MICROPY_HW_CLK_PLLR;
    #endif

    #if defined(STM32H7)
    RCC_OscInitStruct.PLL.PLLRGE = RCC_PLL1VCIRANGE_1;
    RCC_OscInitStruct.PLL.PLLVCOSEL = RCC_PLL1VCOWIDE;
    RCC_OscInitStruct.PLL.PLLFRACN = 0;
    #endif

    #if defined(STM32F4) || defined(STM32F7)
    RCC_ClkInitStruct.AHBCLKDivider  = RCC_SYSCLK_DIV1;
    RCC_ClkInitStruct.APB1CLKDivider = RCC_HCLK_DIV4;
    RCC_ClkInitStruct.APB2CLKDivider = RCC_HCLK_DIV2;
    #elif defined(STM32L4)
    RCC_ClkInitStruct.AHBCLKDivider  = RCC_SYSCLK_DIV1;
    RCC_ClkInitStruct.APB1CLKDivider = RCC_HCLK_DIV1;
    RCC_ClkInitStruct.APB2CLKDivider = RCC_HCLK_DIV1;
    #elif defined(STM32H7)
    RCC_ClkInitStruct.SYSCLKDivider  = RCC_SYSCLK_DIV1;
    RCC_ClkInitStruct.AHBCLKDivider  = RCC_HCLK_DIV2;
    RCC_ClkInitStruct.APB3CLKDivider = RCC_APB3_DIV2;
    RCC_ClkInitStruct.APB1CLKDivider = RCC_APB1_DIV2;
    RCC_ClkInitStruct.APB2CLKDivider = RCC_APB2_DIV2;
    RCC_ClkInitStruct.APB4CLKDivider = RCC_APB4_DIV2;
    #endif
#endif

    if(HAL_RCC_OscConfig(&RCC_OscInitStruct) != HAL_OK) {
      __fatal_error("HAL_RCC_OscConfig");
    }

#if defined(STM32H7)
    /* PLL3 for USB Clock */
    PeriphClkInitStruct.PeriphClockSelection = RCC_PERIPHCLK_USB;
    PeriphClkInitStruct.UsbClockSelection = RCC_USBCLKSOURCE_PLL3;
    PeriphClkInitStruct.PLL3.PLL3M = 4;
    PeriphClkInitStruct.PLL3.PLL3N = 120;
    PeriphClkInitStruct.PLL3.PLL3P = 2;
    PeriphClkInitStruct.PLL3.PLL3Q = 5;
    PeriphClkInitStruct.PLL3.PLL3R = 2;
    PeriphClkInitStruct.PLL3.PLL3RGE = RCC_PLL3VCIRANGE_1;
    PeriphClkInitStruct.PLL3.PLL3VCOSEL = RCC_PLL3VCOWIDE;
    PeriphClkInitStruct.PLL3.PLL3FRACN = 0;
    if (HAL_RCCEx_PeriphCLKConfig(&PeriphClkInitStruct) != HAL_OK) {
        __fatal_error("HAL_RCCEx_PeriphCLKConfig");
    }
#endif

#if defined(STM32F7)
  /* Activate the OverDrive to reach the 200 MHz Frequency */
  if (HAL_PWREx_EnableOverDrive() != HAL_OK)
  {
    __fatal_error("HAL_PWREx_EnableOverDrive");
  }
#endif

#if !defined(MICROPY_HW_FLASH_LATENCY)
#define MICROPY_HW_FLASH_LATENCY FLASH_LATENCY_5
#endif

  if (HAL_RCC_ClockConfig(&RCC_ClkInitStruct, MICROPY_HW_FLASH_LATENCY) != HAL_OK)
  {
    __fatal_error("HAL_RCC_ClockConfig");
  }

#if defined(STM32H7)
  /* Activate CSI clock mandatory for I/O Compensation Cell*/
  __HAL_RCC_CSI_ENABLE() ;

  /* Enable SYSCFG clock mandatory for I/O Compensation Cell */
  __HAL_RCC_SYSCFG_CLK_ENABLE() ;

  /* Enable the I/O Compensation Cell */
  HAL_EnableCompensationCell();

  /* Enable the USB voltage level detector */
  HAL_PWREx_EnableUSBVoltageDetector();
#endif

#if defined(STM32F7)
  // The DFU bootloader changes the clocksource register from its default power
  // on reset value, so we set it back here, so the clocksources are the same
  // whether we were started from DFU or from a power on reset.

  RCC->DCKCFGR2 = 0;
#endif
#if defined(STM32L4)
    // Enable MSI-Hardware auto calibration mode with LSE
    HAL_RCCEx_EnableMSIPLLMode();

    RCC_PeriphCLKInitTypeDef PeriphClkInitStruct;
    PeriphClkInitStruct.PeriphClockSelection = RCC_PERIPHCLK_SAI1|RCC_PERIPHCLK_I2C1
                                              |RCC_PERIPHCLK_USB |RCC_PERIPHCLK_ADC
                                              |RCC_PERIPHCLK_RNG |RCC_PERIPHCLK_RTC;
    PeriphClkInitStruct.I2c1ClockSelection = RCC_I2C1CLKSOURCE_PCLK1;
    /* PLLSAI is used to clock USB, ADC, I2C1 and RNG. The frequency is
       MSI(4MHz)/PLLM(1)*PLLSAI1N(24)/PLLSAIQ(2) = 48MHz. See the STM32CubeMx
       application or the reference manual. */
    PeriphClkInitStruct.Sai1ClockSelection = RCC_SAI1CLKSOURCE_PLLSAI1;
    PeriphClkInitStruct.AdcClockSelection = RCC_ADCCLKSOURCE_PLLSAI1;
    PeriphClkInitStruct.UsbClockSelection = RCC_USBCLKSOURCE_PLLSAI1;
    PeriphClkInitStruct.RTCClockSelection = RCC_RTCCLKSOURCE_LSE;
    PeriphClkInitStruct.RngClockSelection = RCC_RNGCLKSOURCE_PLLSAI1;
    PeriphClkInitStruct.PLLSAI1.PLLSAI1Source = RCC_PLLSOURCE_MSI;
    PeriphClkInitStruct.PLLSAI1.PLLSAI1M = 1;
    PeriphClkInitStruct.PLLSAI1.PLLSAI1N = 24;
    PeriphClkInitStruct.PLLSAI1.PLLSAI1P = RCC_PLLP_DIV7;
    PeriphClkInitStruct.PLLSAI1.PLLSAI1Q = RCC_PLLQ_DIV2;
    PeriphClkInitStruct.PLLSAI1.PLLSAI1R = RCC_PLLR_DIV2;
    PeriphClkInitStruct.PLLSAI1.PLLSAI1ClockOut = RCC_PLLSAI1_SAI1CLK
                                                 |RCC_PLLSAI1_48M2CLK
                                                 |RCC_PLLSAI1_ADC1CLK;

    if (HAL_RCCEx_PeriphCLKConfig(&PeriphClkInitStruct) != HAL_OK)
    {
        __fatal_error("HAL_RCCEx_PeriphCLKConfig");
    }

    __PWR_CLK_ENABLE();

    HAL_PWREx_ControlVoltageScaling(PWR_REGULATOR_VOLTAGE_SCALE1);

    HAL_SYSTICK_Config(HAL_RCC_GetHCLKFreq()/1000);
    HAL_SYSTICK_CLKSourceConfig(SYSTICK_CLKSOURCE_HCLK);
<<<<<<< HEAD
    HAL_NVIC_SetPriority(SysTick_IRQn, TICK_INT_PRIORITY, 0);
#endif
}

void HAL_MspInit(void) {
#if defined(STM32F7) || defined(STM32H7)
    /* Enable I-Cache */
    SCB_EnableICache();

    /* Enable D-Cache */
    SCB_EnableDCache();
=======
    NVIC_SetPriority(SysTick_IRQn, NVIC_EncodePriority(NVIC_PRIORITYGROUP_4, TICK_INT_PRIORITY, 0));
>>>>>>> cf1509c9
#endif
}<|MERGE_RESOLUTION|>--- conflicted
+++ resolved
@@ -601,20 +601,6 @@
 
     HAL_SYSTICK_Config(HAL_RCC_GetHCLKFreq()/1000);
     HAL_SYSTICK_CLKSourceConfig(SYSTICK_CLKSOURCE_HCLK);
-<<<<<<< HEAD
     HAL_NVIC_SetPriority(SysTick_IRQn, TICK_INT_PRIORITY, 0);
 #endif
-}
-
-void HAL_MspInit(void) {
-#if defined(STM32F7) || defined(STM32H7)
-    /* Enable I-Cache */
-    SCB_EnableICache();
-
-    /* Enable D-Cache */
-    SCB_EnableDCache();
-=======
-    NVIC_SetPriority(SysTick_IRQn, NVIC_EncodePriority(NVIC_PRIORITYGROUP_4, TICK_INT_PRIORITY, 0));
->>>>>>> cf1509c9
-#endif
 }