--- conflicted
+++ resolved
@@ -78,211 +78,7 @@
 #include "py/mphal.h"
 #include "powerctrl.h"
 
-<<<<<<< HEAD
-void __fatal_error(const char *msg);
-
-/**
-  * @}
-  */
-
-/** @addtogroup STM32Fxxx_System_Private_TypesDefinitions
-  * @{
-  */
-
-/**
-  * @}
-  */
-
-/** @addtogroup STM32Fxxx_System_Private_Defines
-  * @{
-  */
-
-#if defined(STM32F4) || defined(STM32F7)
-
-#define CONFIG_RCC_CR_1ST (RCC_CR_HSION)
-#define CONFIG_RCC_CR_2ND (RCC_CR_HSEON | RCC_CR_CSSON | RCC_CR_PLLON)
-#define CONFIG_RCC_PLLCFGR (0x24003010)
-
-#if defined(STM32F4)
-const uint8_t AHBPrescTable[16] = {0, 0, 0, 0, 0, 0, 0, 0, 1, 2, 3, 4, 6, 7, 8, 9};
-const uint8_t APBPrescTable[8] = {0, 0, 0, 0, 1, 2, 3, 4};
-#elif defined(STM32F7)
-const uint8_t AHBPrescTable[16] = {0, 0, 0, 0, 0, 0, 0, 0, 1, 2, 3, 4, 6, 7, 8, 9};
-const uint8_t APBPrescTable[8] = {0, 0, 0, 0, 1, 2, 3, 4};
-#endif
-
-#elif defined(STM32L4)
-
-#define CONFIG_RCC_CR_1ST (RCC_CR_MSION)
-#define CONFIG_RCC_CR_2ND (RCC_CR_HSEON | RCC_CR_CSSON | RCC_CR_HSION | RCC_CR_PLLON)
-#define CONFIG_RCC_PLLCFGR (0x00001000)
-/*
- * FIXME Do not know why I have to define these arrays here! they should be defined in the
- * hal_rcc-file!!
- *
- */
-const uint8_t  AHBPrescTable[16] = {0, 0, 0, 0, 0, 0, 0, 0, 1, 2, 3, 4, 6, 7, 8, 9};
-const uint8_t  APBPrescTable[8] =  {0, 0, 0, 0, 1, 2, 3, 4};
-const uint32_t MSIRangeTable[12] = {100000, 200000, 400000, 800000, 1000000, 2000000, \
-                                  4000000, 8000000, 16000000, 24000000, 32000000, 48000000};
-#elif defined(STM32H7)
-
-#define CONFIG_RCC_CR_1ST   (RCC_CR_HSION)
-#define CONFIG_RCC_CR_2ND   (~0xEAF6ED7F)
-#define CONFIG_RCC_PLLCFGR  (0x00000000)
-
-#define SRAM_BASE D1_AXISRAM_BASE
-#define FLASH_BASE FLASH_BANK1_BASE
-uint32_t SystemD2Clock = 64000000;
-const uint8_t D1CorePrescTable[16] = {0, 0, 0, 0, 1, 2, 3, 4, 1, 2, 3, 4, 6, 7, 8, 9};
-
-#else
-#error Unknown processor
-#endif
-
-/************************* Miscellaneous Configuration ************************/
-
-/*!< Uncomment the following line if you need to relocate your vector Table in
-     Internal SRAM. */
-/* #define VECT_TAB_SRAM */
-#ifndef VECT_TAB_OFFSET
-#define VECT_TAB_OFFSET  0x00 /*!< Vector Table base offset field.
-                                   This value must be a multiple of 0x200. */
-#endif
-/******************************************************************************/
-
-/**
-  * @}
-  */
-
-/** @addtogroup STM32Fxxx_System_Private_Macros
-  * @{
-  */
-
-/**
-  * @}
-  */
-
-/** @addtogroup STM32Fxxx_System_Private_Variables
-  * @{
-  */
-  /* This variable is updated in three ways:
-      1) by calling CMSIS function SystemCoreClockUpdate()
-      2) by calling HAL API function HAL_RCC_GetHCLKFreq()
-      3) each time HAL_RCC_ClockConfig() is called to configure the system clock frequency
-         Note: If you use this function to configure the system clock; then there
-               is no need to call the 2 first functions listed above, since SystemCoreClock
-               variable is updated automatically.
-  */
-  uint32_t SystemCoreClock = 16000000;
-
-/**
-  * @}
-  */
-
-/** @addtogroup STM32Fxxx_System_Private_FunctionPrototypes
-  * @{
-  */
-
-/**
-  * @}
-  */
-
-/** @addtogroup STM32Fxxx_System_Private_Functions
-  * @{
-  */
-
-/**
-  * @brief  Setup the microcontroller system
-  *         Initialize the FPU setting, vector table location and External memory
-  *         configuration.
-  * @param  None
-  * @retval None
-  */
-void SystemInit(void)
-{
-  /* FPU settings ------------------------------------------------------------*/
-  #if (__FPU_PRESENT == 1) && (__FPU_USED == 1)
-    SCB->CPACR |= ((3UL << 10*2)|(3UL << 11*2));  /* set CP10 and CP11 Full Access */
-  #endif
-  /* Reset the RCC clock configuration to the default reset state ------------*/
-
-  /* Set configured startup clk source */
-  RCC->CR |= CONFIG_RCC_CR_1ST;
-
-  /* Reset CFGR register */
-  RCC->CFGR = 0x00000000;
-
-  /* Reset HSEON, CSSON and PLLON bits */
-  RCC->CR &= ~ CONFIG_RCC_CR_2ND;
-
-  /* Reset PLLCFGR register */
-  RCC->PLLCFGR = CONFIG_RCC_PLLCFGR;
-
-  #if defined(STM32H7)
-  /* Reset D1CFGR register */
-  RCC->D1CFGR = 0x00000000;
-
-  /* Reset D2CFGR register */
-  RCC->D2CFGR = 0x00000000;
-
-  /* Reset D3CFGR register */
-  RCC->D3CFGR = 0x00000000;
-
-  /* Reset PLLCKSELR register */
-  RCC->PLLCKSELR = 0x00000000;
-
-  /* Reset PLL1DIVR register */
-  RCC->PLL1DIVR = 0x00000000;
-
-  /* Reset PLL1FRACR register */
-  RCC->PLL1FRACR = 0x00000000;
-
-  /* Reset PLL2DIVR register */
-  RCC->PLL2DIVR = 0x00000000;
-
-  /* Reset PLL2FRACR register */
-  RCC->PLL2FRACR = 0x00000000;
-
-  /* Reset PLL3DIVR register */
-  RCC->PLL3DIVR = 0x00000000;
-
-  /* Reset PLL3FRACR register */
-  RCC->PLL3FRACR = 0x00000000;
-  #endif
-
-  /* Reset HSEBYP bit */
-  RCC->CR &= (uint32_t)0xFFFBFFFF;
-
-  /* Disable all interrupts */
-  #if defined(STM32F4) || defined(STM32F7)
-  RCC->CIR = 0x00000000;
-  #elif defined(STM32L4) || defined(STM32H7)
-  RCC->CIER = 0x00000000;
-  #endif
-
-  #if defined(STM32H7)
-  /* Change the switch matrix read issuing capability to 1 for the AXI SRAM target (Target 7) */
-  *((__IO uint32_t*)0x51008108) = 0x00000001;
-  #endif
-
-  /* Configure the Vector Table location add offset address ------------------*/
-#ifdef MICROPY_HW_VTOR
-  SCB->VTOR = MICROPY_HW_VTOR;
-#else
-#ifdef VECT_TAB_SRAM
-  SCB->VTOR = SRAM1_BASE | VECT_TAB_OFFSET; /* Vector Table Relocation in Internal SRAM */
-#else
-  SCB->VTOR = FLASH_BASE | VECT_TAB_OFFSET; /* Vector Table Relocation in Internal FLASH */
-#endif
-#endif
-
-  /* dpgeorge: enable 8-byte stack alignment for IRQ handlers, in accord with EABI */
-  SCB->CCR |= SCB_CCR_STKALIGN_Msk;
-}
-=======
 #if defined(STM32F4) || defined(STM32F7) || defined(STM32H7) || defined(STM32L4)
->>>>>>> ffded488
 
 void __fatal_error(const char *msg);
 
@@ -367,11 +163,7 @@
   *
   * Timers run from APBx if APBx_PRESC=1, else 2x APBx
   */
-<<<<<<< HEAD
-MP_WEAK void SystemClock_Config(void)
-{
-=======
-void SystemClock_Config(void) {
+MP_WEAK void SystemClock_Config(void) {
     #if defined(STM32F7)
     // The DFU bootloader changes the clocksource register from its default power
     // on reset value, so we set it back here, so the clocksources are the same
@@ -379,7 +171,6 @@
     RCC->DCKCFGR2 = 0;
     #endif
 
->>>>>>> ffded488
     RCC_ClkInitTypeDef RCC_ClkInitStruct;
     RCC_OscInitTypeDef RCC_OscInitStruct;
     #if defined(STM32H7)
@@ -632,11 +423,6 @@
 
     HAL_SYSTICK_Config(HAL_RCC_GetHCLKFreq() / 1000);
     HAL_SYSTICK_CLKSourceConfig(SYSTICK_CLKSOURCE_HCLK);
-<<<<<<< HEAD
-    HAL_NVIC_SetPriority(SysTick_IRQn, TICK_INT_PRIORITY, 0);
-#endif
-}
-=======
     NVIC_SetPriority(SysTick_IRQn, NVIC_EncodePriority(NVIC_PRIORITYGROUP_4, TICK_INT_PRIORITY, 0));
     #endif
 
@@ -646,5 +432,4 @@
     #endif
 }
 
-#endif
->>>>>>> ffded488
+#endif