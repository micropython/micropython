/*
 * This file is part of the MicroPython project, http://micropython.org/
 *
 * The MIT License (MIT)
 *
 * Copyright (c) 2015 Damien P. George
 *
 * Permission is hereby granted, free of charge, to any person obtaining a copy
 * of this software and associated documentation files (the "Software"), to deal
 * in the Software without restriction, including without limitation the rights
 * to use, copy, modify, merge, publish, distribute, sublicense, and/or sell
 * copies of the Software, and to permit persons to whom the Software is
 * furnished to do so, subject to the following conditions:
 *
 * The above copyright notice and this permission notice shall be included in
 * all copies or substantial portions of the Software.
 *
 * THE SOFTWARE IS PROVIDED "AS IS", WITHOUT WARRANTY OF ANY KIND, EXPRESS OR
 * IMPLIED, INCLUDING BUT NOT LIMITED TO THE WARRANTIES OF MERCHANTABILITY,
 * FITNESS FOR A PARTICULAR PURPOSE AND NONINFRINGEMENT. IN NO EVENT SHALL THE
 * AUTHORS OR COPYRIGHT HOLDERS BE LIABLE FOR ANY CLAIM, DAMAGES OR OTHER
 * LIABILITY, WHETHER IN AN ACTION OF CONTRACT, TORT OR OTHERWISE, ARISING FROM,
 * OUT OF OR IN CONNECTION WITH THE SOFTWARE OR THE USE OR OTHER DEALINGS IN
 * THE SOFTWARE.
 */

#include <stdio.h>
#include <string.h>
#include <stdint.h>

#include "py/obj.h"
#include "dma.h"
#include "irq.h"

typedef enum {
    dma_id_not_defined=-1,
    dma_id_0,
    dma_id_1,
    dma_id_2,
    dma_id_3,
    dma_id_4,
    dma_id_5,
    dma_id_6,
    dma_id_7,
    dma_id_8,
    dma_id_9,
    dma_id_10,
    dma_id_11,
    dma_id_12,
    dma_id_13,
    dma_id_14,
    dma_id_15,
} dma_id_t;

typedef struct _dma_descr_t {
    #if defined(STM32F4) || defined(STM32F7) || defined(STM32H7)
    DMA_Stream_TypeDef *instance;
    #elif defined(STM32L4)
    DMA_Channel_TypeDef *instance;
    #else
    #error "Unsupported Processor"
    #endif
    uint32_t sub_instance;
    uint32_t transfer_direction; // periph to memory or vice-versa
    dma_id_t id;
    const DMA_InitTypeDef *init;
} dma_descr_t;

// Default parameters to dma_init() shared by spi and i2c; Channel and Direction
// vary depending on the peripheral instance so they get passed separately
static const DMA_InitTypeDef dma_init_struct_spi_i2c = {
    #if defined(STM32F4) || defined(STM32F7)
    .Channel             = 0,
    #elif defined(STM32L4)
    .Request             = 0,
    #endif
    .Direction           = 0,
    .PeriphInc           = DMA_PINC_DISABLE,
    .MemInc              = DMA_MINC_ENABLE,
    .PeriphDataAlignment = DMA_PDATAALIGN_BYTE,
    .MemDataAlignment    = DMA_MDATAALIGN_BYTE,
    .Mode                = DMA_NORMAL,
    .Priority            = DMA_PRIORITY_LOW,
    #if defined(STM32F4) || defined(STM32F7)
    .FIFOMode            = DMA_FIFOMODE_DISABLE,
    .FIFOThreshold       = DMA_FIFO_THRESHOLD_FULL,
    .MemBurst            = DMA_MBURST_INC4,
    .PeriphBurst         = DMA_PBURST_INC4
    #endif
};

#if defined(MICROPY_HW_HAS_SDCARD) && MICROPY_HW_HAS_SDCARD && !defined(STM32H7)
// Parameters to dma_init() for SDIO tx and rx.
static const DMA_InitTypeDef dma_init_struct_sdio = {
    #if defined(STM32F4) || defined(STM32F7)
    .Channel             = 0,
    #elif defined(STM32L4)
    .Request             = 0,
    #endif
    .Direction           = 0,
    .PeriphInc           = DMA_PINC_DISABLE,
    .MemInc              = DMA_MINC_ENABLE,
    .PeriphDataAlignment = DMA_PDATAALIGN_WORD,
    .MemDataAlignment    = DMA_MDATAALIGN_WORD,
    #if defined(STM32F4) || defined(STM32F7)
    .Mode                = DMA_PFCTRL,
    #elif defined(STM32L4)
    .Mode                = DMA_NORMAL,
    #endif
    .Priority            = DMA_PRIORITY_VERY_HIGH,
    #if defined(STM32F4) || defined(STM32F7)
    .FIFOMode            = DMA_FIFOMODE_ENABLE,
    .FIFOThreshold       = DMA_FIFO_THRESHOLD_FULL,
    .MemBurst            = DMA_MBURST_INC4,
    .PeriphBurst         = DMA_PBURST_INC4,
    #endif
};
#endif

#if defined(MICROPY_HW_ENABLE_DAC) && MICROPY_HW_ENABLE_DAC
// Default parameters to dma_init() for DAC tx
static const DMA_InitTypeDef dma_init_struct_dac = {
    #if defined(STM32F4) || defined(STM32F7)
    .Channel             = 0,
    #elif defined(STM32L4)
    .Request             = 0,
    #endif
    .Direction           = 0,
    .PeriphInc           = DMA_PINC_DISABLE,
    .MemInc              = DMA_MINC_ENABLE,
    .PeriphDataAlignment = DMA_PDATAALIGN_BYTE,
    .MemDataAlignment    = DMA_MDATAALIGN_BYTE,
    .Mode                = DMA_NORMAL,
    .Priority            = DMA_PRIORITY_HIGH,
    #if defined(STM32F4) || defined(STM32F7)
    .FIFOMode            = DMA_FIFOMODE_DISABLE,
    .FIFOThreshold       = DMA_FIFO_THRESHOLD_HALFFULL,
    .MemBurst            = DMA_MBURST_SINGLE,
    .PeriphBurst         = DMA_PBURST_SINGLE,
    #endif
};
#endif

#if defined(STM32F4) || defined(STM32F7)

#define NCONTROLLERS            (2)
#define NSTREAMS_PER_CONTROLLER (8)
#define NSTREAM                 (NCONTROLLERS * NSTREAMS_PER_CONTROLLER)

#define DMA_SUB_INSTANCE_AS_UINT8(dma_channel) (((dma_channel) & DMA_SxCR_CHSEL) >> 25)

#define DMA1_ENABLE_MASK (0x00ff) // Bits in dma_enable_mask corresponding to DMA1
#define DMA2_ENABLE_MASK (0xff00) // Bits in dma_enable_mask corresponding to DMA2

// These descriptors are ordered by DMAx_Stream number, and within a stream by channel
// number. The duplicate streams are ok as long as they aren't used at the same time.
//
// Currently I2C and SPI are synchronous and they call dma_init/dma_deinit
// around each transfer.

// DMA1 streams
const dma_descr_t dma_I2C_1_RX = { DMA1_Stream0, DMA_CHANNEL_1, DMA_PERIPH_TO_MEMORY, dma_id_0,   &dma_init_struct_spi_i2c };
const dma_descr_t dma_SPI_3_RX = { DMA1_Stream2, DMA_CHANNEL_0, DMA_PERIPH_TO_MEMORY, dma_id_2,   &dma_init_struct_spi_i2c };
#if defined(STM32F7)
const dma_descr_t dma_I2C_4_RX = { DMA1_Stream2, DMA_CHANNEL_2, DMA_PERIPH_TO_MEMORY, dma_id_2,   &dma_init_struct_spi_i2c };
#endif
const dma_descr_t dma_I2C_3_RX = { DMA1_Stream2, DMA_CHANNEL_3, DMA_PERIPH_TO_MEMORY, dma_id_2,   &dma_init_struct_spi_i2c };
const dma_descr_t dma_I2C_2_RX = { DMA1_Stream2, DMA_CHANNEL_7, DMA_PERIPH_TO_MEMORY, dma_id_2,   &dma_init_struct_spi_i2c };
const dma_descr_t dma_SPI_2_RX = { DMA1_Stream3, DMA_CHANNEL_0, DMA_PERIPH_TO_MEMORY, dma_id_3,   &dma_init_struct_spi_i2c };
const dma_descr_t dma_SPI_2_TX = { DMA1_Stream4, DMA_CHANNEL_0, DMA_MEMORY_TO_PERIPH, dma_id_4,   &dma_init_struct_spi_i2c };
const dma_descr_t dma_I2C_3_TX = { DMA1_Stream4, DMA_CHANNEL_3, DMA_MEMORY_TO_PERIPH, dma_id_4,   &dma_init_struct_spi_i2c };
#if defined(STM32F7)
const dma_descr_t dma_I2C_4_TX = { DMA1_Stream5, DMA_CHANNEL_2, DMA_MEMORY_TO_PERIPH, dma_id_5,   &dma_init_struct_spi_i2c };
#endif
#if defined(MICROPY_HW_ENABLE_DAC) && MICROPY_HW_ENABLE_DAC
const dma_descr_t dma_DAC_1_TX = { DMA1_Stream5, DMA_CHANNEL_7, DMA_MEMORY_TO_PERIPH, dma_id_5,   &dma_init_struct_dac };
const dma_descr_t dma_DAC_2_TX = { DMA1_Stream6, DMA_CHANNEL_7, DMA_MEMORY_TO_PERIPH, dma_id_6,   &dma_init_struct_dac };
#endif
const dma_descr_t dma_SPI_3_TX = { DMA1_Stream7, DMA_CHANNEL_0, DMA_MEMORY_TO_PERIPH, dma_id_7,   &dma_init_struct_spi_i2c };
const dma_descr_t dma_I2C_1_TX = { DMA1_Stream7, DMA_CHANNEL_1, DMA_MEMORY_TO_PERIPH, dma_id_7,   &dma_init_struct_spi_i2c };
const dma_descr_t dma_I2C_2_TX = { DMA1_Stream7, DMA_CHANNEL_7, DMA_MEMORY_TO_PERIPH, dma_id_7,   &dma_init_struct_spi_i2c };
/* not preferred streams
const dma_descr_t dma_SPI_3_RX = { DMA1_Stream0, DMA_CHANNEL_0, DMA_PERIPH_TO_MEMORY, dma_id_0,   &dma_init_struct_spi_i2c };
const dma_descr_t dma_I2C_1_TX = { DMA1_Stream6, DMA_CHANNEL_1, DMA_MEMORY_TO_PERIPH, dma_id_6,   &dma_init_struct_spi_i2c };
*/

// DMA2 streams
#if defined(STM32F7) && defined(SDMMC2) && MICROPY_HW_HAS_SDCARD
const dma_descr_t dma_SDMMC_2_RX= { DMA2_Stream0, DMA_CHANNEL_11, DMA_PERIPH_TO_MEMORY, dma_id_8,  &dma_init_struct_sdio };
#endif
const dma_descr_t dma_SPI_1_RX = { DMA2_Stream2, DMA_CHANNEL_3, DMA_PERIPH_TO_MEMORY, dma_id_10,  &dma_init_struct_spi_i2c };
const dma_descr_t dma_SPI_5_RX = { DMA2_Stream3, DMA_CHANNEL_2, DMA_PERIPH_TO_MEMORY, dma_id_11,  &dma_init_struct_spi_i2c };
#if defined(MICROPY_HW_HAS_SDCARD) && MICROPY_HW_HAS_SDCARD
const dma_descr_t dma_SDIO_0_RX= { DMA2_Stream3, DMA_CHANNEL_4, DMA_PERIPH_TO_MEMORY, dma_id_11,  &dma_init_struct_sdio };
#endif
const dma_descr_t dma_SPI_4_RX = { DMA2_Stream3, DMA_CHANNEL_5, DMA_PERIPH_TO_MEMORY, dma_id_11,  &dma_init_struct_spi_i2c };
const dma_descr_t dma_SPI_5_TX = { DMA2_Stream4, DMA_CHANNEL_2, DMA_MEMORY_TO_PERIPH, dma_id_12,  &dma_init_struct_spi_i2c };
const dma_descr_t dma_SPI_4_TX = { DMA2_Stream4, DMA_CHANNEL_5, DMA_MEMORY_TO_PERIPH, dma_id_12,  &dma_init_struct_spi_i2c };
const dma_descr_t dma_SPI_6_TX = { DMA2_Stream5, DMA_CHANNEL_1, DMA_MEMORY_TO_PERIPH, dma_id_13,  &dma_init_struct_spi_i2c };
const dma_descr_t dma_SPI_1_TX = { DMA2_Stream5, DMA_CHANNEL_3, DMA_MEMORY_TO_PERIPH, dma_id_13,  &dma_init_struct_spi_i2c };
#if defined(STM32F7) && defined(SDMMC2) && MICROPY_HW_HAS_SDCARD
const dma_descr_t dma_SDMMC_2_TX= { DMA2_Stream5, DMA_CHANNEL_11, DMA_MEMORY_TO_PERIPH, dma_id_13,  &dma_init_struct_sdio };
#endif
const dma_descr_t dma_SPI_6_RX = { DMA2_Stream6, DMA_CHANNEL_1, DMA_PERIPH_TO_MEMORY, dma_id_14,  &dma_init_struct_spi_i2c };
#if defined(MICROPY_HW_HAS_SDCARD) && MICROPY_HW_HAS_SDCARD
const dma_descr_t dma_SDIO_0_TX= { DMA2_Stream6, DMA_CHANNEL_4, DMA_MEMORY_TO_PERIPH, dma_id_14,  &dma_init_struct_sdio };
#endif
/* not preferred streams
const dma_descr_t dma_SPI_1_TX = { DMA2_Stream3, DMA_CHANNEL_3, DMA_MEMORY_TO_PERIPH, dma_id_11,  &dma_init_struct_spi_i2c };
const dma_descr_t dma_SPI_1_RX = { DMA2_Stream0, DMA_CHANNEL_3, DMA_PERIPH_TO_MEMORY, dma_id_8,   &dma_init_struct_spi_i2c };
const dma_descr_t dma_SPI_4_RX = { DMA2_Stream0, DMA_CHANNEL_4, DMA_PERIPH_TO_MEMORY, dma_id_8,   &dma_init_struct_spi_i2c };
const dma_descr_t dma_SPI_4_TX = { DMA2_Stream1, DMA_CHANNEL_4, DMA_MEMORY_TO_PERIPH, dma_id_9,   &dma_init_struct_spi_i2c };
const dma_descr_t dma_SPI_5_RX = { DMA2_Stream5, DMA_CHANNEL_7, DMA_PERIPH_TO_MEMORY, dma_id_13,  &dma_init_struct_spi_i2c };
const dma_descr_t dma_SPI_5_TX = { DMA2_Stream6, DMA_CHANNEL_7, DMA_MEMORY_TO_PERIPH, dma_id_14,  &dma_init_struct_spi_i2c };
*/

static const uint8_t dma_irqn[NSTREAM] = {
    DMA1_Stream0_IRQn,
    DMA1_Stream1_IRQn,
    DMA1_Stream2_IRQn,
    DMA1_Stream3_IRQn,
    DMA1_Stream4_IRQn,
    DMA1_Stream5_IRQn,
    DMA1_Stream6_IRQn,
    DMA1_Stream7_IRQn,
    DMA2_Stream0_IRQn,
    DMA2_Stream1_IRQn,
    DMA2_Stream2_IRQn,
    DMA2_Stream3_IRQn,
    DMA2_Stream4_IRQn,
    DMA2_Stream5_IRQn,
    DMA2_Stream6_IRQn,
    DMA2_Stream7_IRQn,
};

#elif defined(STM32L4)

#define NCONTROLLERS            (2)
#define NSTREAMS_PER_CONTROLLER (7)
#define NSTREAM                 (NCONTROLLERS * NSTREAMS_PER_CONTROLLER)

#define DMA_SUB_INSTANCE_AS_UINT8(dma_request) (dma_request)

#define DMA1_ENABLE_MASK (0x007f) // Bits in dma_enable_mask corresponfing to DMA1
#define DMA2_ENABLE_MASK (0x3f80) // Bits in dma_enable_mask corresponding to DMA2

// These descriptors are ordered by DMAx_Channel number, and within a channel by request
// number. The duplicate streams are ok as long as they aren't used at the same time.

// DMA1 streams
//const dma_descr_t dma_ADC_1_RX = { DMA1_Channel1, DMA_REQUEST_0, DMA_PERIPH_TO_MEMORY, dma_id_0,   NULL }; // unused
//const dma_descr_t dma_ADC_2_RX = { DMA1_Channel2, DMA_REQUEST_0, DMA_PERIPH_TO_MEMORY, dma_id_1,   NULL }; // unused
const dma_descr_t dma_SPI_1_RX = { DMA1_Channel2, DMA_REQUEST_1, DMA_PERIPH_TO_MEMORY, dma_id_1,   &dma_init_struct_spi_i2c };
const dma_descr_t dma_I2C_3_TX = { DMA1_Channel2, DMA_REQUEST_3, DMA_MEMORY_TO_PERIPH, dma_id_1,   &dma_init_struct_spi_i2c };
//const dma_descr_t dma_ADC_3_RX = { DMA1_Channel3, DMA_REQUEST_0, DMA_PERIPH_TO_MEMORY, dma_id_2,   NULL }; // unused
const dma_descr_t dma_SPI_1_TX = { DMA1_Channel3, DMA_REQUEST_1, DMA_MEMORY_TO_PERIPH, dma_id_2,   &dma_init_struct_spi_i2c };
const dma_descr_t dma_I2C_3_RX = { DMA1_Channel3, DMA_REQUEST_3, DMA_PERIPH_TO_MEMORY, dma_id_2,   &dma_init_struct_spi_i2c };
#if MICROPY_HW_ENABLE_DAC
const dma_descr_t dma_DAC_1_TX = { DMA1_Channel3, DMA_REQUEST_6, DMA_MEMORY_TO_PERIPH, dma_id_2,   &dma_init_struct_dac };
#endif
const dma_descr_t dma_SPI_2_RX = { DMA1_Channel4, DMA_REQUEST_1, DMA_PERIPH_TO_MEMORY, dma_id_3,   &dma_init_struct_spi_i2c };
const dma_descr_t dma_I2C_2_TX = { DMA1_Channel4, DMA_REQUEST_3, DMA_MEMORY_TO_PERIPH, dma_id_3,   &dma_init_struct_spi_i2c };
#if MICROPY_HW_ENABLE_DAC
const dma_descr_t dma_DAC_2_TX = { DMA1_Channel4, DMA_REQUEST_5, DMA_MEMORY_TO_PERIPH, dma_id_3,   &dma_init_struct_dac };
#endif
const dma_descr_t dma_SPI_2_TX = { DMA1_Channel5, DMA_REQUEST_1, DMA_MEMORY_TO_PERIPH, dma_id_4,   &dma_init_struct_spi_i2c };
const dma_descr_t dma_I2C_2_RX = { DMA1_Channel5, DMA_REQUEST_3, DMA_PERIPH_TO_MEMORY, dma_id_4,   &dma_init_struct_spi_i2c };
const dma_descr_t dma_I2C_1_TX = { DMA1_Channel6, DMA_REQUEST_3, DMA_MEMORY_TO_PERIPH, dma_id_5,   &dma_init_struct_spi_i2c };
const dma_descr_t dma_I2C_1_RX = { DMA1_Channel7, DMA_REQUEST_3, DMA_PERIPH_TO_MEMORY, dma_id_6,   &dma_init_struct_spi_i2c };

// DMA2 streams
const dma_descr_t dma_SPI_3_RX = { DMA2_Channel1, DMA_REQUEST_3, DMA_PERIPH_TO_MEMORY, dma_id_7,   &dma_init_struct_spi_i2c };
const dma_descr_t dma_SPI_3_TX = { DMA2_Channel2, DMA_REQUEST_3, DMA_MEMORY_TO_PERIPH, dma_id_8,   &dma_init_struct_spi_i2c };
/* not preferred streams
const dma_descr_t dma_ADC_1_RX = { DMA2_Channel3, DMA_REQUEST_0, DMA_PERIPH_TO_MEMORY, dma_id_9,   NULL };
const dma_descr_t dma_SPI_1_RX = { DMA2_Channel3, DMA_REQUEST_4, DMA_PERIPH_TO_MEMORY, dma_id_9,   &dma_init_struct_spi_i2c };
const dma_descr_t dma_ADC_2_RX = { DMA2_Channel4, DMA_REQUEST_0, DMA_PERIPH_TO_MEMORY, dma_id_10,  NULL };
const dma_descr_t dma_DAC_1_TX = { DMA2_Channel4, DMA_REQUEST_3, DMA_MEMORY_TO_PERIPH, dma_id_10,  &dma_init_struct_dac };
const dma_descr_t dma_SPI_1_TX = { DMA2_Channel4, DMA_REQUEST_4, DMA_MEMORY_TO_PERIPH, dma_id_10,  &dma_init_struct_spi_i2c };
*/
#if defined(MICROPY_HW_HAS_SDCARD) && MICROPY_HW_HAS_SDCARD
// defined twice as L4 HAL only needs one channel and can correctly switch direction but sdcard.c needs two channels
const dma_descr_t dma_SDIO_0_TX= { DMA2_Channel4, DMA_REQUEST_7, DMA_MEMORY_TO_PERIPH, dma_id_10,  &dma_init_struct_sdio };
const dma_descr_t dma_SDIO_0_RX= { DMA2_Channel4, DMA_REQUEST_7, DMA_PERIPH_TO_MEMORY, dma_id_10,  &dma_init_struct_sdio };
#endif
/* not preferred streams
const dma_descr_t dma_ADC_3_RX = { DMA2_Channel5, DMA_REQUEST_0, DMA_PERIPH_TO_MEMORY, dma_id_11,  NULL };
const dma_descr_t dma_DAC_2_TX = { DMA2_Channel5, DMA_REQUEST_3, DMA_MEMORY_TO_PERIPH, dma_id_11,  &dma_init_struct_dac };
const dma_descr_t dma_SDIO_0_TX= { DMA2_Channel5, DMA_REQUEST_7, DMA_MEMORY_TO_PERIPH, dma_id_11,  &dma_init_struct_sdio };
const dma_descr_t dma_I2C_1_RX = { DMA2_Channel6, DMA_REQUEST_5, DMA_PERIPH_TO_MEMORY, dma_id_12,  &dma_init_struct_spi_i2c };
const dma_descr_t dma_I2C_1_TX = { DMA2_Channel7, DMA_REQUEST_5, DMA_MEMORY_TO_PERIPH, dma_id_13,  &dma_init_struct_spi_i2c };
*/

static const uint8_t dma_irqn[NSTREAM] = {
    DMA1_Channel1_IRQn,
    DMA1_Channel2_IRQn,
    DMA1_Channel3_IRQn,
    DMA1_Channel4_IRQn,
    DMA1_Channel5_IRQn,
    DMA1_Channel6_IRQn,
    DMA1_Channel7_IRQn,
    DMA2_Channel1_IRQn,
    DMA2_Channel2_IRQn,
    DMA2_Channel3_IRQn,
    DMA2_Channel4_IRQn,
    DMA2_Channel5_IRQn,
    DMA2_Channel6_IRQn,
    DMA2_Channel7_IRQn,
};

#elif defined(STM32H7)

#define NCONTROLLERS            (2)
#define NSTREAMS_PER_CONTROLLER (8)
#define NSTREAM                 (NCONTROLLERS * NSTREAMS_PER_CONTROLLER)

#define DMA_SUB_INSTANCE_AS_UINT8(dma_channel) (dma_channel)

#define DMA1_ENABLE_MASK (0x00ff) // Bits in dma_enable_mask corresponding to DMA1
#define DMA2_ENABLE_MASK (0xff00) // Bits in dma_enable_mask corresponding to DMA2

// These descriptors are ordered by DMAx_Stream number, and within a stream by channel
// number. The duplicate streams are ok as long as they aren't used at the same time.
//
// Currently I2C and SPI are synchronous and they call dma_init/dma_deinit
// around each transfer.

// DMA1 streams
const dma_descr_t dma_I2C_1_RX = { DMA1_Stream0, DMA_REQUEST_I2C1_RX, DMA_PERIPH_TO_MEMORY, dma_id_0,   &dma_init_struct_spi_i2c };
const dma_descr_t dma_SPI_3_RX = { DMA1_Stream2, DMA_REQUEST_SPI3_RX, DMA_PERIPH_TO_MEMORY, dma_id_2,   &dma_init_struct_spi_i2c };
const dma_descr_t dma_I2C_4_RX = { DMA1_Stream2, BDMA_REQUEST_I2C4_RX, DMA_PERIPH_TO_MEMORY, dma_id_2,   &dma_init_struct_spi_i2c };
const dma_descr_t dma_I2C_3_RX = { DMA1_Stream2, DMA_REQUEST_I2C3_RX, DMA_PERIPH_TO_MEMORY, dma_id_2,   &dma_init_struct_spi_i2c };
const dma_descr_t dma_I2C_2_RX = { DMA1_Stream2, DMA_REQUEST_I2C2_RX, DMA_PERIPH_TO_MEMORY, dma_id_2,   &dma_init_struct_spi_i2c };
const dma_descr_t dma_SPI_2_RX = { DMA1_Stream3, DMA_REQUEST_SPI2_RX, DMA_PERIPH_TO_MEMORY, dma_id_3,   &dma_init_struct_spi_i2c };
const dma_descr_t dma_SPI_2_TX = { DMA1_Stream4, DMA_REQUEST_SPI2_TX, DMA_MEMORY_TO_PERIPH, dma_id_4,   &dma_init_struct_spi_i2c };
const dma_descr_t dma_I2C_3_TX = { DMA1_Stream4, DMA_REQUEST_I2C3_TX, DMA_MEMORY_TO_PERIPH, dma_id_4,   &dma_init_struct_spi_i2c };
const dma_descr_t dma_I2C_4_TX = { DMA1_Stream5, BDMA_REQUEST_I2C4_TX, DMA_MEMORY_TO_PERIPH, dma_id_5,   &dma_init_struct_spi_i2c };
#if defined(MICROPY_HW_ENABLE_DAC) && MICROPY_HW_ENABLE_DAC
const dma_descr_t dma_DAC_1_TX = { DMA1_Stream5, DMA_REQUEST_DAC1_TX, DMA_MEMORY_TO_PERIPH, dma_id_5,   &dma_init_struct_dac };
const dma_descr_t dma_DAC_2_TX = { DMA1_Stream6, DMA_REQUEST_DAC2_TX, DMA_MEMORY_TO_PERIPH, dma_id_6,   &dma_init_struct_dac };
#endif
const dma_descr_t dma_SPI_3_TX = { DMA1_Stream7, DMA_REQUEST_SPI3_TX, DMA_MEMORY_TO_PERIPH, dma_id_7,   &dma_init_struct_spi_i2c };
const dma_descr_t dma_I2C_1_TX = { DMA1_Stream7, DMA_REQUEST_I2C1_TX, DMA_MEMORY_TO_PERIPH, dma_id_7,   &dma_init_struct_spi_i2c };
const dma_descr_t dma_I2C_2_TX = { DMA1_Stream7, DMA_REQUEST_I2C2_TX, DMA_MEMORY_TO_PERIPH, dma_id_7,   &dma_init_struct_spi_i2c };

// DMA2 streams
const dma_descr_t dma_SPI_1_RX = { DMA2_Stream2, DMA_REQUEST_SPI1_RX, DMA_PERIPH_TO_MEMORY, dma_id_10,  &dma_init_struct_spi_i2c };
const dma_descr_t dma_SPI_5_RX = { DMA2_Stream3, DMA_REQUEST_SPI5_RX, DMA_PERIPH_TO_MEMORY, dma_id_11,  &dma_init_struct_spi_i2c };
const dma_descr_t dma_SPI_4_RX = { DMA2_Stream3, DMA_REQUEST_SPI4_RX, DMA_PERIPH_TO_MEMORY, dma_id_11,  &dma_init_struct_spi_i2c };
const dma_descr_t dma_SPI_5_TX = { DMA2_Stream4, DMA_REQUEST_SPI5_TX, DMA_MEMORY_TO_PERIPH, dma_id_12,  &dma_init_struct_spi_i2c };
const dma_descr_t dma_SPI_4_TX = { DMA2_Stream4, DMA_REQUEST_SPI4_TX, DMA_MEMORY_TO_PERIPH, dma_id_12,  &dma_init_struct_spi_i2c };
const dma_descr_t dma_SPI_6_TX = { DMA2_Stream5, BDMA_REQUEST_SPI6_TX, DMA_MEMORY_TO_PERIPH, dma_id_13,  &dma_init_struct_spi_i2c };
const dma_descr_t dma_SPI_1_TX = { DMA2_Stream5, DMA_REQUEST_SPI1_TX, DMA_MEMORY_TO_PERIPH, dma_id_13,  &dma_init_struct_spi_i2c };
const dma_descr_t dma_SPI_6_RX = { DMA2_Stream6, BDMA_REQUEST_SPI6_RX, DMA_PERIPH_TO_MEMORY, dma_id_14,  &dma_init_struct_spi_i2c };

static const uint8_t dma_irqn[NSTREAM] = {
    DMA1_Stream0_IRQn,
    DMA1_Stream1_IRQn,
    DMA1_Stream2_IRQn,
    DMA1_Stream3_IRQn,
    DMA1_Stream4_IRQn,
    DMA1_Stream5_IRQn,
    DMA1_Stream6_IRQn,
    DMA1_Stream7_IRQn,
    DMA2_Stream0_IRQn,
    DMA2_Stream1_IRQn,
    DMA2_Stream2_IRQn,
    DMA2_Stream3_IRQn,
    DMA2_Stream4_IRQn,
    DMA2_Stream5_IRQn,
    DMA2_Stream6_IRQn,
    DMA2_Stream7_IRQn,
};

#endif

static DMA_HandleTypeDef *dma_handle[NSTREAM] = {NULL};
static uint8_t dma_last_sub_instance[NSTREAM];
static volatile uint32_t dma_enable_mask = 0;
volatile dma_idle_count_t dma_idle;

#define DMA_INVALID_CHANNEL 0xff    // Value stored in dma_last_channel which means invalid

#define DMA1_IS_CLK_ENABLED()   ((RCC->AHB1ENR & RCC_AHB1ENR_DMA1EN) != 0)
#define DMA2_IS_CLK_ENABLED()   ((RCC->AHB1ENR & RCC_AHB1ENR_DMA2EN) != 0)

#if defined(STM32F4) || defined(STM32F7) || defined(STM32H7)

void DMA1_Stream0_IRQHandler(void) { IRQ_ENTER(DMA1_Stream0_IRQn); if (dma_handle[dma_id_0] != NULL) { HAL_DMA_IRQHandler(dma_handle[dma_id_0]); } IRQ_EXIT(DMA1_Stream0_IRQn); }
void DMA1_Stream1_IRQHandler(void) { IRQ_ENTER(DMA1_Stream1_IRQn); if (dma_handle[dma_id_1] != NULL) { HAL_DMA_IRQHandler(dma_handle[dma_id_1]); } IRQ_EXIT(DMA1_Stream1_IRQn); }
void DMA1_Stream2_IRQHandler(void) { IRQ_ENTER(DMA1_Stream2_IRQn); if (dma_handle[dma_id_2] != NULL) { HAL_DMA_IRQHandler(dma_handle[dma_id_2]); } IRQ_EXIT(DMA1_Stream2_IRQn); }
void DMA1_Stream3_IRQHandler(void) { IRQ_ENTER(DMA1_Stream3_IRQn); if (dma_handle[dma_id_3] != NULL) { HAL_DMA_IRQHandler(dma_handle[dma_id_3]); } IRQ_EXIT(DMA1_Stream3_IRQn); }
void DMA1_Stream4_IRQHandler(void) { IRQ_ENTER(DMA1_Stream4_IRQn); if (dma_handle[dma_id_4] != NULL) { HAL_DMA_IRQHandler(dma_handle[dma_id_4]); } IRQ_EXIT(DMA1_Stream4_IRQn); }
void DMA1_Stream5_IRQHandler(void) { IRQ_ENTER(DMA1_Stream5_IRQn); if (dma_handle[dma_id_5] != NULL) { HAL_DMA_IRQHandler(dma_handle[dma_id_5]); } IRQ_EXIT(DMA1_Stream5_IRQn); }
void DMA1_Stream6_IRQHandler(void) { IRQ_ENTER(DMA1_Stream6_IRQn); if (dma_handle[dma_id_6] != NULL) { HAL_DMA_IRQHandler(dma_handle[dma_id_6]); } IRQ_EXIT(DMA1_Stream6_IRQn); }
void DMA1_Stream7_IRQHandler(void) { IRQ_ENTER(DMA1_Stream7_IRQn); if (dma_handle[dma_id_7] != NULL) { HAL_DMA_IRQHandler(dma_handle[dma_id_7]); } IRQ_EXIT(DMA1_Stream7_IRQn); }
void DMA2_Stream0_IRQHandler(void) { IRQ_ENTER(DMA2_Stream0_IRQn); if (dma_handle[dma_id_8] != NULL) { HAL_DMA_IRQHandler(dma_handle[dma_id_8]); } IRQ_EXIT(DMA2_Stream0_IRQn); }
void DMA2_Stream1_IRQHandler(void) { IRQ_ENTER(DMA2_Stream1_IRQn); if (dma_handle[dma_id_9] != NULL) { HAL_DMA_IRQHandler(dma_handle[dma_id_9]); } IRQ_EXIT(DMA2_Stream1_IRQn); }
void DMA2_Stream2_IRQHandler(void) { IRQ_ENTER(DMA2_Stream2_IRQn); if (dma_handle[dma_id_10] != NULL) { HAL_DMA_IRQHandler(dma_handle[dma_id_10]); } IRQ_EXIT(DMA2_Stream2_IRQn); }
void DMA2_Stream3_IRQHandler(void) { IRQ_ENTER(DMA2_Stream3_IRQn); if (dma_handle[dma_id_11] != NULL) { HAL_DMA_IRQHandler(dma_handle[dma_id_11]); } IRQ_EXIT(DMA2_Stream3_IRQn); }
void DMA2_Stream4_IRQHandler(void) { IRQ_ENTER(DMA2_Stream4_IRQn); if (dma_handle[dma_id_12] != NULL) { HAL_DMA_IRQHandler(dma_handle[dma_id_12]); } IRQ_EXIT(DMA2_Stream4_IRQn); }
void DMA2_Stream5_IRQHandler(void) { IRQ_ENTER(DMA2_Stream5_IRQn); if (dma_handle[dma_id_13] != NULL) { HAL_DMA_IRQHandler(dma_handle[dma_id_13]); } IRQ_EXIT(DMA2_Stream5_IRQn); }
void DMA2_Stream6_IRQHandler(void) { IRQ_ENTER(DMA2_Stream6_IRQn); if (dma_handle[dma_id_14] != NULL) { HAL_DMA_IRQHandler(dma_handle[dma_id_14]); } IRQ_EXIT(DMA2_Stream6_IRQn); }
void DMA2_Stream7_IRQHandler(void) { IRQ_ENTER(DMA2_Stream7_IRQn); if (dma_handle[dma_id_15] != NULL) { HAL_DMA_IRQHandler(dma_handle[dma_id_15]); } IRQ_EXIT(DMA2_Stream7_IRQn); }

#elif defined(STM32L4)

void DMA1_Channel1_IRQHandler(void) { IRQ_ENTER(DMA1_Channel1_IRQn); if (dma_handle[dma_id_0] != NULL) { HAL_DMA_IRQHandler(dma_handle[dma_id_0]); } IRQ_EXIT(DMA1_Channel1_IRQn); }
void DMA1_Channel2_IRQHandler(void) { IRQ_ENTER(DMA1_Channel2_IRQn); if (dma_handle[dma_id_1] != NULL) { HAL_DMA_IRQHandler(dma_handle[dma_id_1]); } IRQ_EXIT(DMA1_Channel2_IRQn); }
void DMA1_Channel3_IRQHandler(void) { IRQ_ENTER(DMA1_Channel3_IRQn); if (dma_handle[dma_id_2] != NULL) { HAL_DMA_IRQHandler(dma_handle[dma_id_2]); } IRQ_EXIT(DMA1_Channel3_IRQn); }
void DMA1_Channel4_IRQHandler(void) { IRQ_ENTER(DMA1_Channel4_IRQn); if (dma_handle[dma_id_3] != NULL) { HAL_DMA_IRQHandler(dma_handle[dma_id_3]); } IRQ_EXIT(DMA1_Channel4_IRQn); }
void DMA1_Channel5_IRQHandler(void) { IRQ_ENTER(DMA1_Channel5_IRQn); if (dma_handle[dma_id_4] != NULL) { HAL_DMA_IRQHandler(dma_handle[dma_id_4]); } IRQ_EXIT(DMA1_Channel5_IRQn); }
void DMA1_Channel6_IRQHandler(void) { IRQ_ENTER(DMA1_Channel6_IRQn); if (dma_handle[dma_id_5] != NULL) { HAL_DMA_IRQHandler(dma_handle[dma_id_5]); } IRQ_EXIT(DMA1_Channel6_IRQn); }
void DMA1_Channel7_IRQHandler(void) { IRQ_ENTER(DMA1_Channel7_IRQn); if (dma_handle[dma_id_6] != NULL) { HAL_DMA_IRQHandler(dma_handle[dma_id_6]); } IRQ_EXIT(DMA1_Channel7_IRQn); }
void DMA2_Channel1_IRQHandler(void) { IRQ_ENTER(DMA2_Channel1_IRQn); if (dma_handle[dma_id_7] != NULL) { HAL_DMA_IRQHandler(dma_handle[dma_id_7]); } IRQ_EXIT(DMA2_Channel1_IRQn); }
void DMA2_Channel2_IRQHandler(void) { IRQ_ENTER(DMA2_Channel2_IRQn); if (dma_handle[dma_id_8] != NULL) { HAL_DMA_IRQHandler(dma_handle[dma_id_8]); } IRQ_EXIT(DMA2_Channel2_IRQn); }
void DMA2_Channel3_IRQHandler(void) { IRQ_ENTER(DMA2_Channel3_IRQn); if (dma_handle[dma_id_9] != NULL) { HAL_DMA_IRQHandler(dma_handle[dma_id_9]); } IRQ_EXIT(DMA2_Channel3_IRQn); }
void DMA2_Channel4_IRQHandler(void) { IRQ_ENTER(DMA2_Channel4_IRQn); if (dma_handle[dma_id_10] != NULL) { HAL_DMA_IRQHandler(dma_handle[dma_id_10]);} IRQ_EXIT(DMA2_Channel4_IRQn); }
void DMA2_Channel5_IRQHandler(void) { IRQ_ENTER(DMA2_Channel5_IRQn); if (dma_handle[dma_id_11] != NULL) { HAL_DMA_IRQHandler(dma_handle[dma_id_11]);} IRQ_EXIT(DMA2_Channel5_IRQn); }
void DMA2_Channel6_IRQHandler(void) { IRQ_ENTER(DMA2_Channel6_IRQn); if (dma_handle[dma_id_12] != NULL) { HAL_DMA_IRQHandler(dma_handle[dma_id_12]);} IRQ_EXIT(DMA2_Channel6_IRQn); }
void DMA2_Channel7_IRQHandler(void) { IRQ_ENTER(DMA2_Channel7_IRQn); if (dma_handle[dma_id_13] != NULL) { HAL_DMA_IRQHandler(dma_handle[dma_id_13]);} IRQ_EXIT(DMA2_Channel7_IRQn); }

#endif

// Resets the idle counter for the DMA controller associated with dma_id.
static void dma_tickle(dma_id_t dma_id) {
    dma_idle.counter[(dma_id < NSTREAMS_PER_CONTROLLER) ? 0 : 1] = 1;
}

static void dma_enable_clock(dma_id_t dma_id) {
    // We don't want dma_tick_handler() to turn off the clock right after we
    // enable it, so we need to mark the channel in use in an atomic fashion.
    mp_uint_t irq_state = MICROPY_BEGIN_ATOMIC_SECTION();
    uint32_t old_enable_mask = dma_enable_mask;
    dma_enable_mask |= (1 << dma_id);
    MICROPY_END_ATOMIC_SECTION(irq_state);

    if (dma_id < NSTREAMS_PER_CONTROLLER) {
        if (((old_enable_mask & DMA1_ENABLE_MASK) == 0) && !DMA1_IS_CLK_ENABLED()) {
            __HAL_RCC_DMA1_CLK_ENABLE();

            // We just turned on the clock. This means that anything stored
            // in dma_last_channel (for DMA1) needs to be invalidated.

            for (int channel = 0; channel < NSTREAMS_PER_CONTROLLER; channel++) {
                dma_last_sub_instance[channel] = DMA_INVALID_CHANNEL;
            }
        }
    } else {
        if (((old_enable_mask & DMA2_ENABLE_MASK) == 0) && !DMA2_IS_CLK_ENABLED()) {
            __HAL_RCC_DMA2_CLK_ENABLE();

            // We just turned on the clock. This means that anything stored
            // in dma_last_channel (for DMA1) needs to be invalidated.

            for (int channel = NSTREAMS_PER_CONTROLLER; channel < NSTREAM; channel++) {
                dma_last_sub_instance[channel] = DMA_INVALID_CHANNEL;
            }
        }
    }
}

static void dma_disable_clock(dma_id_t dma_id) {
    // We just mark the clock as disabled here, but we don't actually disable it.
    // We wait for the timer to expire first, which means that back-to-back
    // transfers don't have to initialize as much.
    dma_tickle(dma_id);
    dma_enable_mask &= ~(1 << dma_id);
}

void dma_init_handle(DMA_HandleTypeDef *dma, const dma_descr_t *dma_descr, void *data) {
    // initialise parameters
    dma->Instance = dma_descr->instance;
    dma->Init = *dma_descr->init;
    dma->Init.Direction = dma_descr->transfer_direction;
    #if defined(STM32L4) || defined(STM32H7)
    dma->Init.Request = dma_descr->sub_instance;
    #else
    dma->Init.Channel = dma_descr->sub_instance;
    #endif
    // half of __HAL_LINKDMA(data, xxx, *dma)
    // caller must implement other half by doing: data->xxx = dma
    dma->Parent = data;
}

void dma_init(DMA_HandleTypeDef *dma, const dma_descr_t *dma_descr, void *data){
    // Some drivers allocate the DMA_HandleTypeDef from the stack
    // (i.e. dac, i2c, spi) and for those cases we need to clear the
    // structure so we don't get random values from the stack)
    memset(dma, 0, sizeof(*dma));

    if (dma_descr != NULL) {
        dma_id_t dma_id  = dma_descr->id;

        dma_init_handle(dma, dma_descr, data);
        // set global pointer for IRQ handler
        dma_handle[dma_id] = dma;

        dma_enable_clock(dma_id);

        // if this stream was previously configured for this channel/request then we
        // can skip most of the initialisation
        uint8_t sub_inst = DMA_SUB_INSTANCE_AS_UINT8(dma_descr->sub_instance);
        if (dma_last_sub_instance[dma_id] != sub_inst) {
            dma_last_sub_instance[dma_id] = sub_inst;

            // reset and configure DMA peripheral
            // (dma->State is set to HAL_DMA_STATE_RESET by memset above)
            HAL_DMA_DeInit(dma);
            HAL_DMA_Init(dma);
            HAL_NVIC_SetPriority(dma_irqn[dma_id], IRQ_PRI_DMA, IRQ_SUBPRI_DMA);
        } else {
            // only necessary initialization
            dma->State = HAL_DMA_STATE_READY;
<<<<<<< HEAD

#if defined(MCU_SERIES_F4) || defined(MCU_SERIES_F7)
=======
#if defined(STM32F4) || defined(STM32F7)
>>>>>>> bc3a5f19
            // calculate DMA base address and bitshift to be used in IRQ handler
            extern uint32_t DMA_CalcBaseAndBitshift(DMA_HandleTypeDef *hdma);
            DMA_CalcBaseAndBitshift(dma);

#elif defined(MCU_SERIES_L4)
            // copied from stm32l4xx_hal_dma.c:dma_init()
            if ((uint32_t)(dma->Instance) < (uint32_t)(DMA2_Channel1)) {
                // DMA1
                dma->ChannelIndex = (((uint32_t)dma->Instance - (uint32_t)DMA1_Channel1) 
                                        / ((uint32_t)DMA1_Channel2 - (uint32_t)DMA1_Channel1)) << 2;
                dma->DmaBaseAddress = DMA1;
            } else {
                // DMA2
                dma->ChannelIndex = (((uint32_t)dma->Instance - (uint32_t)DMA2_Channel1) 
                                        / ((uint32_t)DMA2_Channel2 - (uint32_t)DMA2_Channel1)) << 2;
                dma->DmaBaseAddress = DMA2;
            }
#endif
        }

        HAL_NVIC_EnableIRQ(dma_irqn[dma_id]);
    }
}

void dma_deinit(const dma_descr_t *dma_descr) {
    if (dma_descr != NULL) {
        HAL_NVIC_DisableIRQ(dma_irqn[dma_descr->id]);
        dma_handle[dma_descr->id] = NULL;

        dma_disable_clock(dma_descr->id);
    }
}

void dma_invalidate_channel(const dma_descr_t *dma_descr) {
    if (dma_descr != NULL) {
        dma_id_t dma_id = dma_descr->id;
        if (dma_last_sub_instance[dma_id] == DMA_SUB_INSTANCE_AS_UINT8(dma_descr->sub_instance) ) {
            dma_last_sub_instance[dma_id] = DMA_INVALID_CHANNEL;
        }
    }
}

// Called from the SysTick handler
// We use LSB of tick to select which controller to process
void dma_idle_handler(int tick) {
    static const uint32_t   controller_mask[] = {
        DMA1_ENABLE_MASK, DMA2_ENABLE_MASK
    };
    {
        int controller = tick & 1;
        if (dma_idle.counter[controller] == 0) {
            return;
        }
        if (++dma_idle.counter[controller] > DMA_IDLE_TICK_MAX) {
            if ((dma_enable_mask & controller_mask[controller]) == 0) {
                // Nothing is active and we've reached our idle timeout,
                // Now we'll really disable the clock.
                dma_idle.counter[controller] = 0;
                if (controller == 0) {
                    __HAL_RCC_DMA1_CLK_DISABLE();
                } else {
                    __HAL_RCC_DMA2_CLK_DISABLE();
                }
            } else {
                // Something is still active, but the counter never got
                // reset, so we'll reset the counter here.
                dma_idle.counter[controller] = 1;
            }
        }
    }
}<|MERGE_RESOLUTION|>--- conflicted
+++ resolved
@@ -512,12 +512,7 @@
         } else {
             // only necessary initialization
             dma->State = HAL_DMA_STATE_READY;
-<<<<<<< HEAD
-
-#if defined(MCU_SERIES_F4) || defined(MCU_SERIES_F7)
-=======
 #if defined(STM32F4) || defined(STM32F7)
->>>>>>> bc3a5f19
             // calculate DMA base address and bitshift to be used in IRQ handler
             extern uint32_t DMA_CalcBaseAndBitshift(DMA_HandleTypeDef *hdma);
             DMA_CalcBaseAndBitshift(dma);
