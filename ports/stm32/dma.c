/*
 * This file is part of the MicroPython project, http://micropython.org/
 *
 * The MIT License (MIT)
 *
 * Copyright (c) 2015 Damien P. George
 *
 * Permission is hereby granted, free of charge, to any person obtaining a copy
 * of this software and associated documentation files (the "Software"), to deal
 * in the Software without restriction, including without limitation the rights
 * to use, copy, modify, merge, publish, distribute, sublicense, and/or sell
 * copies of the Software, and to permit persons to whom the Software is
 * furnished to do so, subject to the following conditions:
 *
 * The above copyright notice and this permission notice shall be included in
 * all copies or substantial portions of the Software.
 *
 * THE SOFTWARE IS PROVIDED "AS IS", WITHOUT WARRANTY OF ANY KIND, EXPRESS OR
 * IMPLIED, INCLUDING BUT NOT LIMITED TO THE WARRANTIES OF MERCHANTABILITY,
 * FITNESS FOR A PARTICULAR PURPOSE AND NONINFRINGEMENT. IN NO EVENT SHALL THE
 * AUTHORS OR COPYRIGHT HOLDERS BE LIABLE FOR ANY CLAIM, DAMAGES OR OTHER
 * LIABILITY, WHETHER IN AN ACTION OF CONTRACT, TORT OR OTHERWISE, ARISING FROM,
 * OUT OF OR IN CONNECTION WITH THE SOFTWARE OR THE USE OR OTHER DEALINGS IN
 * THE SOFTWARE.
 */

#include <stdio.h>
#include <string.h>
#include <stdint.h>

#include "py/obj.h"
#include "dma.h"
#include "irq.h"

typedef enum {
    dma_id_not_defined=-1,
    dma_id_0,
    dma_id_1,
    dma_id_2,
    dma_id_3,
    dma_id_4,
    dma_id_5,
    dma_id_6,
    dma_id_7,
    dma_id_8,
    dma_id_9,
    dma_id_10,
    dma_id_11,
    dma_id_12,
    dma_id_13,
    dma_id_14,
    dma_id_15,
} dma_id_t;

struct _dma_descr_t {
    #if defined(STM32F4) || defined(STM32F7) || defined(STM32H7)
    DMA_Stream_TypeDef *instance;
    #elif defined(STM32F0) || defined(STM32L4)
    DMA_Channel_TypeDef *instance;
    #else
    #error "Unsupported Processor"
    #endif
    uint32_t sub_instance;
    uint32_t transfer_direction; // periph to memory or vice-versa
    dma_id_t id;
    const DMA_InitTypeDef *init;
};

// Default parameters to dma_init() shared by spi and i2c; Channel and Direction
// vary depending on the peripheral instance so they get passed separately
static const DMA_InitTypeDef dma_init_struct_spi_i2c = {
    #if defined(STM32F4) || defined(STM32F7)
    .Channel             = 0,
    #elif defined(STM32L4)
    .Request             = 0,
    #endif
    .Direction           = 0,
    .PeriphInc           = DMA_PINC_DISABLE,
    .MemInc              = DMA_MINC_ENABLE,
    .PeriphDataAlignment = DMA_PDATAALIGN_BYTE,
    .MemDataAlignment    = DMA_MDATAALIGN_BYTE,
    .Mode                = DMA_NORMAL,
    .Priority            = DMA_PRIORITY_LOW,
    #if defined(STM32F4) || defined(STM32F7)
    .FIFOMode            = DMA_FIFOMODE_DISABLE,
    .FIFOThreshold       = DMA_FIFO_THRESHOLD_FULL,
    .MemBurst            = DMA_MBURST_INC4,
    .PeriphBurst         = DMA_PBURST_INC4
    #endif
};

#if defined(MICROPY_HW_HAS_SDCARD) && MICROPY_HW_HAS_SDCARD && !defined(STM32H7)
// Parameters to dma_init() for SDIO tx and rx.
static const DMA_InitTypeDef dma_init_struct_sdio = {
    #if defined(STM32F4) || defined(STM32F7)
    .Channel             = 0,
    #elif defined(STM32L4)
    .Request             = 0,
    #endif
    .Direction           = 0,
    .PeriphInc           = DMA_PINC_DISABLE,
    .MemInc              = DMA_MINC_ENABLE,
    .PeriphDataAlignment = DMA_PDATAALIGN_WORD,
    .MemDataAlignment    = DMA_MDATAALIGN_WORD,
    #if defined(STM32F4) || defined(STM32F7)
    .Mode                = DMA_PFCTRL,
    #elif defined(STM32L4)
    .Mode                = DMA_NORMAL,
    #endif
    .Priority            = DMA_PRIORITY_VERY_HIGH,
    #if defined(STM32F4) || defined(STM32F7)
    .FIFOMode            = DMA_FIFOMODE_ENABLE,
    .FIFOThreshold       = DMA_FIFO_THRESHOLD_FULL,
    .MemBurst            = DMA_MBURST_INC4,
    .PeriphBurst         = DMA_PBURST_INC4,
    #endif
};
#endif

#if defined(MICROPY_HW_ENABLE_DAC) && MICROPY_HW_ENABLE_DAC
// Default parameters to dma_init() for DAC tx
static const DMA_InitTypeDef dma_init_struct_dac = {
    #if defined(STM32F4) || defined(STM32F7)
    .Channel             = 0,
    #elif defined(STM32L4)
    .Request             = 0,
    #endif
    .Direction           = 0,
    .PeriphInc           = DMA_PINC_DISABLE,
    .MemInc              = DMA_MINC_ENABLE,
    .PeriphDataAlignment = DMA_PDATAALIGN_BYTE,
    .MemDataAlignment    = DMA_MDATAALIGN_BYTE,
    .Mode                = DMA_NORMAL,
    .Priority            = DMA_PRIORITY_HIGH,
    #if defined(STM32F4) || defined(STM32F7)
    .FIFOMode            = DMA_FIFOMODE_DISABLE,
    .FIFOThreshold       = DMA_FIFO_THRESHOLD_HALFFULL,
    .MemBurst            = DMA_MBURST_SINGLE,
    .PeriphBurst         = DMA_PBURST_SINGLE,
    #endif
};
#endif

#if defined(STM32F0)

#define NCONTROLLERS            (2)
#define NSTREAMS_PER_CONTROLLER (7)
#define NSTREAM                 (NCONTROLLERS * NSTREAMS_PER_CONTROLLER)

#define DMA_SUB_INSTANCE_AS_UINT8(dma_channel) (dma_channel)

#define DMA1_ENABLE_MASK (0x007f) // Bits in dma_enable_mask corresponfing to DMA1 (7 channels)
#define DMA2_ENABLE_MASK (0x0f80) // Bits in dma_enable_mask corresponding to DMA2 (only 5 channels)

// DMA1 streams
#if MICROPY_HW_ENABLE_DAC
const dma_descr_t dma_DAC_1_TX = { DMA1_Channel3, HAL_DMA1_CH3_DAC_CH1, DMA_MEMORY_TO_PERIPH, dma_id_3, &dma_init_struct_dac };
const dma_descr_t dma_DAC_2_TX = { DMA1_Channel4, HAL_DMA1_CH4_DAC_CH2, DMA_MEMORY_TO_PERIPH, dma_id_4, &dma_init_struct_dac };
#endif
const dma_descr_t dma_SPI_2_TX = { DMA1_Channel5, HAL_DMA1_CH5_SPI2_TX, DMA_MEMORY_TO_PERIPH, dma_id_5, &dma_init_struct_spi_i2c};
const dma_descr_t dma_SPI_2_RX = { DMA1_Channel6, HAL_DMA1_CH6_SPI2_RX, DMA_PERIPH_TO_MEMORY, dma_id_6, &dma_init_struct_spi_i2c};
const dma_descr_t dma_SPI_1_RX = { DMA2_Channel3, HAL_DMA2_CH3_SPI1_RX, DMA_PERIPH_TO_MEMORY, dma_id_3, &dma_init_struct_spi_i2c};
const dma_descr_t dma_SPI_1_TX = { DMA2_Channel4, HAL_DMA2_CH4_SPI1_TX, DMA_MEMORY_TO_PERIPH, dma_id_4, &dma_init_struct_spi_i2c};

static const uint8_t dma_irqn[NSTREAM] = {
    DMA1_Ch1_IRQn,
    DMA1_Ch2_3_DMA2_Ch1_2_IRQn,
    DMA1_Ch2_3_DMA2_Ch1_2_IRQn,
    DMA1_Ch4_7_DMA2_Ch3_5_IRQn,
    DMA1_Ch4_7_DMA2_Ch3_5_IRQn,
    DMA1_Ch4_7_DMA2_Ch3_5_IRQn,
    DMA1_Ch4_7_DMA2_Ch3_5_IRQn,

    DMA1_Ch2_3_DMA2_Ch1_2_IRQn,
    DMA1_Ch2_3_DMA2_Ch1_2_IRQn,
    DMA1_Ch4_7_DMA2_Ch3_5_IRQn,
    DMA1_Ch4_7_DMA2_Ch3_5_IRQn,
    DMA1_Ch4_7_DMA2_Ch3_5_IRQn,
    0,
    0,
};

#elif defined(STM32F4) || defined(STM32F7)

#define NCONTROLLERS            (2)
#define NSTREAMS_PER_CONTROLLER (8)
#define NSTREAM                 (NCONTROLLERS * NSTREAMS_PER_CONTROLLER)

#define DMA_SUB_INSTANCE_AS_UINT8(dma_channel) (((dma_channel) & DMA_SxCR_CHSEL) >> 25)

#define DMA1_ENABLE_MASK (0x00ff) // Bits in dma_enable_mask corresponding to DMA1
#define DMA2_ENABLE_MASK (0xff00) // Bits in dma_enable_mask corresponding to DMA2

// These descriptors are ordered by DMAx_Stream number, and within a stream by channel
// number. The duplicate streams are ok as long as they aren't used at the same time.
//
// Currently I2C and SPI are synchronous and they call dma_init/dma_deinit
// around each transfer.

// DMA1 streams
const dma_descr_t dma_I2C_1_RX = { DMA1_Stream0, DMA_CHANNEL_1, DMA_PERIPH_TO_MEMORY, dma_id_0,   &dma_init_struct_spi_i2c };
const dma_descr_t dma_SPI_3_RX = { DMA1_Stream2, DMA_CHANNEL_0, DMA_PERIPH_TO_MEMORY, dma_id_2,   &dma_init_struct_spi_i2c };
#if defined(STM32F7)
const dma_descr_t dma_I2C_4_RX = { DMA1_Stream2, DMA_CHANNEL_2, DMA_PERIPH_TO_MEMORY, dma_id_2,   &dma_init_struct_spi_i2c };
#endif
const dma_descr_t dma_I2C_3_RX = { DMA1_Stream2, DMA_CHANNEL_3, DMA_PERIPH_TO_MEMORY, dma_id_2,   &dma_init_struct_spi_i2c };
const dma_descr_t dma_I2C_2_RX = { DMA1_Stream2, DMA_CHANNEL_7, DMA_PERIPH_TO_MEMORY, dma_id_2,   &dma_init_struct_spi_i2c };
const dma_descr_t dma_SPI_2_RX = { DMA1_Stream3, DMA_CHANNEL_0, DMA_PERIPH_TO_MEMORY, dma_id_3,   &dma_init_struct_spi_i2c };
const dma_descr_t dma_SPI_2_TX = { DMA1_Stream4, DMA_CHANNEL_0, DMA_MEMORY_TO_PERIPH, dma_id_4,   &dma_init_struct_spi_i2c };
const dma_descr_t dma_I2C_3_TX = { DMA1_Stream4, DMA_CHANNEL_3, DMA_MEMORY_TO_PERIPH, dma_id_4,   &dma_init_struct_spi_i2c };
#if defined(STM32F7)
const dma_descr_t dma_I2C_4_TX = { DMA1_Stream5, DMA_CHANNEL_2, DMA_MEMORY_TO_PERIPH, dma_id_5,   &dma_init_struct_spi_i2c };
#endif
#if defined(MICROPY_HW_ENABLE_DAC) && MICROPY_HW_ENABLE_DAC
const dma_descr_t dma_DAC_1_TX = { DMA1_Stream5, DMA_CHANNEL_7, DMA_MEMORY_TO_PERIPH, dma_id_5,   &dma_init_struct_dac };
const dma_descr_t dma_DAC_2_TX = { DMA1_Stream6, DMA_CHANNEL_7, DMA_MEMORY_TO_PERIPH, dma_id_6,   &dma_init_struct_dac };
#endif
const dma_descr_t dma_SPI_3_TX = { DMA1_Stream7, DMA_CHANNEL_0, DMA_MEMORY_TO_PERIPH, dma_id_7,   &dma_init_struct_spi_i2c };
const dma_descr_t dma_I2C_1_TX = { DMA1_Stream7, DMA_CHANNEL_1, DMA_MEMORY_TO_PERIPH, dma_id_7,   &dma_init_struct_spi_i2c };
const dma_descr_t dma_I2C_2_TX = { DMA1_Stream7, DMA_CHANNEL_7, DMA_MEMORY_TO_PERIPH, dma_id_7,   &dma_init_struct_spi_i2c };
/* not preferred streams
const dma_descr_t dma_SPI_3_RX = { DMA1_Stream0, DMA_CHANNEL_0, DMA_PERIPH_TO_MEMORY, dma_id_0,   &dma_init_struct_spi_i2c };
const dma_descr_t dma_I2C_1_TX = { DMA1_Stream6, DMA_CHANNEL_1, DMA_MEMORY_TO_PERIPH, dma_id_6,   &dma_init_struct_spi_i2c };
*/

// DMA2 streams
#if defined(STM32F7) && defined(SDMMC2) && MICROPY_HW_HAS_SDCARD
const dma_descr_t dma_SDMMC_2_RX= { DMA2_Stream0, DMA_CHANNEL_11, DMA_PERIPH_TO_MEMORY, dma_id_8,  &dma_init_struct_sdio };
#endif
const dma_descr_t dma_SPI_1_RX = { DMA2_Stream2, DMA_CHANNEL_3, DMA_PERIPH_TO_MEMORY, dma_id_10,  &dma_init_struct_spi_i2c };
const dma_descr_t dma_SPI_5_RX = { DMA2_Stream3, DMA_CHANNEL_2, DMA_PERIPH_TO_MEMORY, dma_id_11,  &dma_init_struct_spi_i2c };
#if defined(MICROPY_HW_HAS_SDCARD) && MICROPY_HW_HAS_SDCARD
const dma_descr_t dma_SDIO_0_RX= { DMA2_Stream3, DMA_CHANNEL_4, DMA_PERIPH_TO_MEMORY, dma_id_11,  &dma_init_struct_sdio };
#endif
const dma_descr_t dma_SPI_4_RX = { DMA2_Stream3, DMA_CHANNEL_5, DMA_PERIPH_TO_MEMORY, dma_id_11,  &dma_init_struct_spi_i2c };
const dma_descr_t dma_SPI_5_TX = { DMA2_Stream4, DMA_CHANNEL_2, DMA_MEMORY_TO_PERIPH, dma_id_12,  &dma_init_struct_spi_i2c };
const dma_descr_t dma_SPI_4_TX = { DMA2_Stream4, DMA_CHANNEL_5, DMA_MEMORY_TO_PERIPH, dma_id_12,  &dma_init_struct_spi_i2c };
const dma_descr_t dma_SPI_6_TX = { DMA2_Stream5, DMA_CHANNEL_1, DMA_MEMORY_TO_PERIPH, dma_id_13,  &dma_init_struct_spi_i2c };
const dma_descr_t dma_SPI_1_TX = { DMA2_Stream5, DMA_CHANNEL_3, DMA_MEMORY_TO_PERIPH, dma_id_13,  &dma_init_struct_spi_i2c };
#if defined(STM32F7) && defined(SDMMC2) && MICROPY_HW_HAS_SDCARD
const dma_descr_t dma_SDMMC_2_TX= { DMA2_Stream5, DMA_CHANNEL_11, DMA_MEMORY_TO_PERIPH, dma_id_13,  &dma_init_struct_sdio };
#endif
const dma_descr_t dma_SPI_6_RX = { DMA2_Stream6, DMA_CHANNEL_1, DMA_PERIPH_TO_MEMORY, dma_id_14,  &dma_init_struct_spi_i2c };
#if defined(MICROPY_HW_HAS_SDCARD) && MICROPY_HW_HAS_SDCARD
const dma_descr_t dma_SDIO_0_TX= { DMA2_Stream6, DMA_CHANNEL_4, DMA_MEMORY_TO_PERIPH, dma_id_14,  &dma_init_struct_sdio };
#endif
/* not preferred streams
const dma_descr_t dma_SPI_1_TX = { DMA2_Stream3, DMA_CHANNEL_3, DMA_MEMORY_TO_PERIPH, dma_id_11,  &dma_init_struct_spi_i2c };
const dma_descr_t dma_SPI_1_RX = { DMA2_Stream0, DMA_CHANNEL_3, DMA_PERIPH_TO_MEMORY, dma_id_8,   &dma_init_struct_spi_i2c };
const dma_descr_t dma_SPI_4_RX = { DMA2_Stream0, DMA_CHANNEL_4, DMA_PERIPH_TO_MEMORY, dma_id_8,   &dma_init_struct_spi_i2c };
const dma_descr_t dma_SPI_4_TX = { DMA2_Stream1, DMA_CHANNEL_4, DMA_MEMORY_TO_PERIPH, dma_id_9,   &dma_init_struct_spi_i2c };
const dma_descr_t dma_SPI_5_RX = { DMA2_Stream5, DMA_CHANNEL_7, DMA_PERIPH_TO_MEMORY, dma_id_13,  &dma_init_struct_spi_i2c };
const dma_descr_t dma_SPI_5_TX = { DMA2_Stream6, DMA_CHANNEL_7, DMA_MEMORY_TO_PERIPH, dma_id_14,  &dma_init_struct_spi_i2c };
*/

static const uint8_t dma_irqn[NSTREAM] = {
    DMA1_Stream0_IRQn,
    DMA1_Stream1_IRQn,
    DMA1_Stream2_IRQn,
    DMA1_Stream3_IRQn,
    DMA1_Stream4_IRQn,
    DMA1_Stream5_IRQn,
    DMA1_Stream6_IRQn,
    DMA1_Stream7_IRQn,
    DMA2_Stream0_IRQn,
    DMA2_Stream1_IRQn,
    DMA2_Stream2_IRQn,
    DMA2_Stream3_IRQn,
    DMA2_Stream4_IRQn,
    DMA2_Stream5_IRQn,
    DMA2_Stream6_IRQn,
    DMA2_Stream7_IRQn,
};

#elif defined(STM32L4)

#define NCONTROLLERS            (2)
#define NSTREAMS_PER_CONTROLLER (7)
#define NSTREAM                 (NCONTROLLERS * NSTREAMS_PER_CONTROLLER)

#define DMA_SUB_INSTANCE_AS_UINT8(dma_request) (dma_request)

#define DMA1_ENABLE_MASK (0x007f) // Bits in dma_enable_mask corresponfing to DMA1
#define DMA2_ENABLE_MASK (0x3f80) // Bits in dma_enable_mask corresponding to DMA2

// These descriptors are ordered by DMAx_Channel number, and within a channel by request
// number. The duplicate streams are ok as long as they aren't used at the same time.

// DMA1 streams
//const dma_descr_t dma_ADC_1_RX = { DMA1_Channel1, DMA_REQUEST_0, DMA_PERIPH_TO_MEMORY, dma_id_0,   NULL }; // unused
//const dma_descr_t dma_ADC_2_RX = { DMA1_Channel2, DMA_REQUEST_0, DMA_PERIPH_TO_MEMORY, dma_id_1,   NULL }; // unused
const dma_descr_t dma_SPI_1_RX = { DMA1_Channel2, DMA_REQUEST_1, DMA_PERIPH_TO_MEMORY, dma_id_1,   &dma_init_struct_spi_i2c };
const dma_descr_t dma_I2C_3_TX = { DMA1_Channel2, DMA_REQUEST_3, DMA_MEMORY_TO_PERIPH, dma_id_1,   &dma_init_struct_spi_i2c };
//const dma_descr_t dma_ADC_3_RX = { DMA1_Channel3, DMA_REQUEST_0, DMA_PERIPH_TO_MEMORY, dma_id_2,   NULL }; // unused
const dma_descr_t dma_SPI_1_TX = { DMA1_Channel3, DMA_REQUEST_1, DMA_MEMORY_TO_PERIPH, dma_id_2,   &dma_init_struct_spi_i2c };
const dma_descr_t dma_I2C_3_RX = { DMA1_Channel3, DMA_REQUEST_3, DMA_PERIPH_TO_MEMORY, dma_id_2,   &dma_init_struct_spi_i2c };
#if MICROPY_HW_ENABLE_DAC
const dma_descr_t dma_DAC_1_TX = { DMA1_Channel3, DMA_REQUEST_6, DMA_MEMORY_TO_PERIPH, dma_id_2,   &dma_init_struct_dac };
#endif
const dma_descr_t dma_SPI_2_RX = { DMA1_Channel4, DMA_REQUEST_1, DMA_PERIPH_TO_MEMORY, dma_id_3,   &dma_init_struct_spi_i2c };
const dma_descr_t dma_I2C_2_TX = { DMA1_Channel4, DMA_REQUEST_3, DMA_MEMORY_TO_PERIPH, dma_id_3,   &dma_init_struct_spi_i2c };
#if MICROPY_HW_ENABLE_DAC
const dma_descr_t dma_DAC_2_TX = { DMA1_Channel4, DMA_REQUEST_5, DMA_MEMORY_TO_PERIPH, dma_id_3,   &dma_init_struct_dac };
#endif
const dma_descr_t dma_SPI_2_TX = { DMA1_Channel5, DMA_REQUEST_1, DMA_MEMORY_TO_PERIPH, dma_id_4,   &dma_init_struct_spi_i2c };
const dma_descr_t dma_I2C_2_RX = { DMA1_Channel5, DMA_REQUEST_3, DMA_PERIPH_TO_MEMORY, dma_id_4,   &dma_init_struct_spi_i2c };
const dma_descr_t dma_I2C_1_TX = { DMA1_Channel6, DMA_REQUEST_3, DMA_MEMORY_TO_PERIPH, dma_id_5,   &dma_init_struct_spi_i2c };
const dma_descr_t dma_I2C_1_RX = { DMA1_Channel7, DMA_REQUEST_3, DMA_PERIPH_TO_MEMORY, dma_id_6,   &dma_init_struct_spi_i2c };

// DMA2 streams
const dma_descr_t dma_SPI_3_RX = { DMA2_Channel1, DMA_REQUEST_3, DMA_PERIPH_TO_MEMORY, dma_id_7,   &dma_init_struct_spi_i2c };
const dma_descr_t dma_SPI_3_TX = { DMA2_Channel2, DMA_REQUEST_3, DMA_MEMORY_TO_PERIPH, dma_id_8,   &dma_init_struct_spi_i2c };
/* not preferred streams
const dma_descr_t dma_ADC_1_RX = { DMA2_Channel3, DMA_REQUEST_0, DMA_PERIPH_TO_MEMORY, dma_id_9,   NULL };
const dma_descr_t dma_SPI_1_RX = { DMA2_Channel3, DMA_REQUEST_4, DMA_PERIPH_TO_MEMORY, dma_id_9,   &dma_init_struct_spi_i2c };
const dma_descr_t dma_ADC_2_RX = { DMA2_Channel4, DMA_REQUEST_0, DMA_PERIPH_TO_MEMORY, dma_id_10,  NULL };
const dma_descr_t dma_DAC_1_TX = { DMA2_Channel4, DMA_REQUEST_3, DMA_MEMORY_TO_PERIPH, dma_id_10,  &dma_init_struct_dac };
const dma_descr_t dma_SPI_1_TX = { DMA2_Channel4, DMA_REQUEST_4, DMA_MEMORY_TO_PERIPH, dma_id_10,  &dma_init_struct_spi_i2c };
*/
#if defined(MICROPY_HW_HAS_SDCARD) && MICROPY_HW_HAS_SDCARD
// defined twice as L4 HAL only needs one channel and can correctly switch direction but sdcard.c needs two channels
const dma_descr_t dma_SDIO_0_TX= { DMA2_Channel4, DMA_REQUEST_7, DMA_MEMORY_TO_PERIPH, dma_id_10,  &dma_init_struct_sdio };
const dma_descr_t dma_SDIO_0_RX= { DMA2_Channel4, DMA_REQUEST_7, DMA_PERIPH_TO_MEMORY, dma_id_10,  &dma_init_struct_sdio };
#endif
/* not preferred streams
const dma_descr_t dma_ADC_3_RX = { DMA2_Channel5, DMA_REQUEST_0, DMA_PERIPH_TO_MEMORY, dma_id_11,  NULL };
const dma_descr_t dma_DAC_2_TX = { DMA2_Channel5, DMA_REQUEST_3, DMA_MEMORY_TO_PERIPH, dma_id_11,  &dma_init_struct_dac };
const dma_descr_t dma_SDIO_0_TX= { DMA2_Channel5, DMA_REQUEST_7, DMA_MEMORY_TO_PERIPH, dma_id_11,  &dma_init_struct_sdio };
const dma_descr_t dma_I2C_1_RX = { DMA2_Channel6, DMA_REQUEST_5, DMA_PERIPH_TO_MEMORY, dma_id_12,  &dma_init_struct_spi_i2c };
const dma_descr_t dma_I2C_1_TX = { DMA2_Channel7, DMA_REQUEST_5, DMA_MEMORY_TO_PERIPH, dma_id_13,  &dma_init_struct_spi_i2c };
*/

static const uint8_t dma_irqn[NSTREAM] = {
    DMA1_Channel1_IRQn,
    DMA1_Channel2_IRQn,
    DMA1_Channel3_IRQn,
    DMA1_Channel4_IRQn,
    DMA1_Channel5_IRQn,
    DMA1_Channel6_IRQn,
    DMA1_Channel7_IRQn,
    DMA2_Channel1_IRQn,
    DMA2_Channel2_IRQn,
    DMA2_Channel3_IRQn,
    DMA2_Channel4_IRQn,
    DMA2_Channel5_IRQn,
    DMA2_Channel6_IRQn,
    DMA2_Channel7_IRQn,
};

#elif defined(STM32H7)

#define NCONTROLLERS            (2)
#define NSTREAMS_PER_CONTROLLER (8)
#define NSTREAM                 (NCONTROLLERS * NSTREAMS_PER_CONTROLLER)

#define DMA_SUB_INSTANCE_AS_UINT8(dma_channel) (dma_channel)

#define DMA1_ENABLE_MASK (0x00ff) // Bits in dma_enable_mask corresponding to DMA1
#define DMA2_ENABLE_MASK (0xff00) // Bits in dma_enable_mask corresponding to DMA2

// These descriptors are ordered by DMAx_Stream number, and within a stream by channel
// number. The duplicate streams are ok as long as they aren't used at the same time.
//
// Currently I2C and SPI are synchronous and they call dma_init/dma_deinit
// around each transfer.

// DMA1 streams
const dma_descr_t dma_I2C_1_RX = { DMA1_Stream0, DMA_REQUEST_I2C1_RX, DMA_PERIPH_TO_MEMORY, dma_id_0,   &dma_init_struct_spi_i2c };
const dma_descr_t dma_SPI_3_RX = { DMA1_Stream2, DMA_REQUEST_SPI3_RX, DMA_PERIPH_TO_MEMORY, dma_id_2,   &dma_init_struct_spi_i2c };
const dma_descr_t dma_I2C_4_RX = { DMA1_Stream2, BDMA_REQUEST_I2C4_RX, DMA_PERIPH_TO_MEMORY, dma_id_2,   &dma_init_struct_spi_i2c };
const dma_descr_t dma_I2C_3_RX = { DMA1_Stream2, DMA_REQUEST_I2C3_RX, DMA_PERIPH_TO_MEMORY, dma_id_2,   &dma_init_struct_spi_i2c };
const dma_descr_t dma_I2C_2_RX = { DMA1_Stream2, DMA_REQUEST_I2C2_RX, DMA_PERIPH_TO_MEMORY, dma_id_2,   &dma_init_struct_spi_i2c };
const dma_descr_t dma_SPI_2_RX = { DMA1_Stream3, DMA_REQUEST_SPI2_RX, DMA_PERIPH_TO_MEMORY, dma_id_3,   &dma_init_struct_spi_i2c };
const dma_descr_t dma_SPI_2_TX = { DMA1_Stream4, DMA_REQUEST_SPI2_TX, DMA_MEMORY_TO_PERIPH, dma_id_4,   &dma_init_struct_spi_i2c };
const dma_descr_t dma_I2C_3_TX = { DMA1_Stream4, DMA_REQUEST_I2C3_TX, DMA_MEMORY_TO_PERIPH, dma_id_4,   &dma_init_struct_spi_i2c };
const dma_descr_t dma_I2C_4_TX = { DMA1_Stream5, BDMA_REQUEST_I2C4_TX, DMA_MEMORY_TO_PERIPH, dma_id_5,   &dma_init_struct_spi_i2c };
#if defined(MICROPY_HW_ENABLE_DAC) && MICROPY_HW_ENABLE_DAC
const dma_descr_t dma_DAC_1_TX = { DMA1_Stream5, DMA_REQUEST_DAC1_CH1, DMA_MEMORY_TO_PERIPH, dma_id_5,   &dma_init_struct_dac };
const dma_descr_t dma_DAC_2_TX = { DMA1_Stream6, DMA_REQUEST_DAC1_CH2, DMA_MEMORY_TO_PERIPH, dma_id_6,   &dma_init_struct_dac };
#endif
const dma_descr_t dma_SPI_3_TX = { DMA1_Stream7, DMA_REQUEST_SPI3_TX, DMA_MEMORY_TO_PERIPH, dma_id_7,   &dma_init_struct_spi_i2c };
const dma_descr_t dma_I2C_1_TX = { DMA1_Stream7, DMA_REQUEST_I2C1_TX, DMA_MEMORY_TO_PERIPH, dma_id_7,   &dma_init_struct_spi_i2c };
const dma_descr_t dma_I2C_2_TX = { DMA1_Stream7, DMA_REQUEST_I2C2_TX, DMA_MEMORY_TO_PERIPH, dma_id_7,   &dma_init_struct_spi_i2c };

// DMA2 streams
const dma_descr_t dma_SPI_1_RX = { DMA2_Stream2, DMA_REQUEST_SPI1_RX, DMA_PERIPH_TO_MEMORY, dma_id_10,  &dma_init_struct_spi_i2c };
const dma_descr_t dma_SPI_5_RX = { DMA2_Stream3, DMA_REQUEST_SPI5_RX, DMA_PERIPH_TO_MEMORY, dma_id_11,  &dma_init_struct_spi_i2c };
const dma_descr_t dma_SPI_4_RX = { DMA2_Stream3, DMA_REQUEST_SPI4_RX, DMA_PERIPH_TO_MEMORY, dma_id_11,  &dma_init_struct_spi_i2c };
const dma_descr_t dma_SPI_5_TX = { DMA2_Stream4, DMA_REQUEST_SPI5_TX, DMA_MEMORY_TO_PERIPH, dma_id_12,  &dma_init_struct_spi_i2c };
const dma_descr_t dma_SPI_4_TX = { DMA2_Stream4, DMA_REQUEST_SPI4_TX, DMA_MEMORY_TO_PERIPH, dma_id_12,  &dma_init_struct_spi_i2c };
const dma_descr_t dma_SPI_6_TX = { DMA2_Stream5, BDMA_REQUEST_SPI6_TX, DMA_MEMORY_TO_PERIPH, dma_id_13,  &dma_init_struct_spi_i2c };
const dma_descr_t dma_SPI_1_TX = { DMA2_Stream5, DMA_REQUEST_SPI1_TX, DMA_MEMORY_TO_PERIPH, dma_id_13,  &dma_init_struct_spi_i2c };
const dma_descr_t dma_SPI_6_RX = { DMA2_Stream6, BDMA_REQUEST_SPI6_RX, DMA_PERIPH_TO_MEMORY, dma_id_14,  &dma_init_struct_spi_i2c };

static const uint8_t dma_irqn[NSTREAM] = {
    DMA1_Stream0_IRQn,
    DMA1_Stream1_IRQn,
    DMA1_Stream2_IRQn,
    DMA1_Stream3_IRQn,
    DMA1_Stream4_IRQn,
    DMA1_Stream5_IRQn,
    DMA1_Stream6_IRQn,
    DMA1_Stream7_IRQn,
    DMA2_Stream0_IRQn,
    DMA2_Stream1_IRQn,
    DMA2_Stream2_IRQn,
    DMA2_Stream3_IRQn,
    DMA2_Stream4_IRQn,
    DMA2_Stream5_IRQn,
    DMA2_Stream6_IRQn,
    DMA2_Stream7_IRQn,
};

#endif

static DMA_HandleTypeDef *dma_handle[NSTREAM] = {NULL};
static uint8_t dma_last_sub_instance[NSTREAM];
static volatile uint32_t dma_enable_mask = 0;
volatile dma_idle_count_t dma_idle;

#define DMA_INVALID_CHANNEL 0xff    // Value stored in dma_last_channel which means invalid

#if defined(STM32F0)
#define DMA1_IS_CLK_ENABLED()   ((RCC->AHBENR & RCC_AHBENR_DMA1EN) != 0)
#define DMA2_IS_CLK_ENABLED()   ((RCC->AHBENR & RCC_AHBENR_DMA2EN) != 0)
#else
#define DMA1_IS_CLK_ENABLED()   ((RCC->AHB1ENR & RCC_AHB1ENR_DMA1EN) != 0)
#define DMA2_IS_CLK_ENABLED()   ((RCC->AHB1ENR & RCC_AHB1ENR_DMA2EN) != 0)
#endif

#if defined(STM32F4) || defined(STM32F7) || defined(STM32H7)

void DMA1_Stream0_IRQHandler(void) { IRQ_ENTER(DMA1_Stream0_IRQn); if (dma_handle[dma_id_0] != NULL) { HAL_DMA_IRQHandler(dma_handle[dma_id_0]); } IRQ_EXIT(DMA1_Stream0_IRQn); }
void DMA1_Stream1_IRQHandler(void) { IRQ_ENTER(DMA1_Stream1_IRQn); if (dma_handle[dma_id_1] != NULL) { HAL_DMA_IRQHandler(dma_handle[dma_id_1]); } IRQ_EXIT(DMA1_Stream1_IRQn); }
void DMA1_Stream2_IRQHandler(void) { IRQ_ENTER(DMA1_Stream2_IRQn); if (dma_handle[dma_id_2] != NULL) { HAL_DMA_IRQHandler(dma_handle[dma_id_2]); } IRQ_EXIT(DMA1_Stream2_IRQn); }
void DMA1_Stream3_IRQHandler(void) { IRQ_ENTER(DMA1_Stream3_IRQn); if (dma_handle[dma_id_3] != NULL) { HAL_DMA_IRQHandler(dma_handle[dma_id_3]); } IRQ_EXIT(DMA1_Stream3_IRQn); }
void DMA1_Stream4_IRQHandler(void) { IRQ_ENTER(DMA1_Stream4_IRQn); if (dma_handle[dma_id_4] != NULL) { HAL_DMA_IRQHandler(dma_handle[dma_id_4]); } IRQ_EXIT(DMA1_Stream4_IRQn); }
void DMA1_Stream5_IRQHandler(void) { IRQ_ENTER(DMA1_Stream5_IRQn); if (dma_handle[dma_id_5] != NULL) { HAL_DMA_IRQHandler(dma_handle[dma_id_5]); } IRQ_EXIT(DMA1_Stream5_IRQn); }
void DMA1_Stream6_IRQHandler(void) { IRQ_ENTER(DMA1_Stream6_IRQn); if (dma_handle[dma_id_6] != NULL) { HAL_DMA_IRQHandler(dma_handle[dma_id_6]); } IRQ_EXIT(DMA1_Stream6_IRQn); }
void DMA1_Stream7_IRQHandler(void) { IRQ_ENTER(DMA1_Stream7_IRQn); if (dma_handle[dma_id_7] != NULL) { HAL_DMA_IRQHandler(dma_handle[dma_id_7]); } IRQ_EXIT(DMA1_Stream7_IRQn); }
void DMA2_Stream0_IRQHandler(void) { IRQ_ENTER(DMA2_Stream0_IRQn); if (dma_handle[dma_id_8] != NULL) { HAL_DMA_IRQHandler(dma_handle[dma_id_8]); } IRQ_EXIT(DMA2_Stream0_IRQn); }
void DMA2_Stream1_IRQHandler(void) { IRQ_ENTER(DMA2_Stream1_IRQn); if (dma_handle[dma_id_9] != NULL) { HAL_DMA_IRQHandler(dma_handle[dma_id_9]); } IRQ_EXIT(DMA2_Stream1_IRQn); }
void DMA2_Stream2_IRQHandler(void) { IRQ_ENTER(DMA2_Stream2_IRQn); if (dma_handle[dma_id_10] != NULL) { HAL_DMA_IRQHandler(dma_handle[dma_id_10]); } IRQ_EXIT(DMA2_Stream2_IRQn); }
void DMA2_Stream3_IRQHandler(void) { IRQ_ENTER(DMA2_Stream3_IRQn); if (dma_handle[dma_id_11] != NULL) { HAL_DMA_IRQHandler(dma_handle[dma_id_11]); } IRQ_EXIT(DMA2_Stream3_IRQn); }
void DMA2_Stream4_IRQHandler(void) { IRQ_ENTER(DMA2_Stream4_IRQn); if (dma_handle[dma_id_12] != NULL) { HAL_DMA_IRQHandler(dma_handle[dma_id_12]); } IRQ_EXIT(DMA2_Stream4_IRQn); }
void DMA2_Stream5_IRQHandler(void) { IRQ_ENTER(DMA2_Stream5_IRQn); if (dma_handle[dma_id_13] != NULL) { HAL_DMA_IRQHandler(dma_handle[dma_id_13]); } IRQ_EXIT(DMA2_Stream5_IRQn); }
void DMA2_Stream6_IRQHandler(void) { IRQ_ENTER(DMA2_Stream6_IRQn); if (dma_handle[dma_id_14] != NULL) { HAL_DMA_IRQHandler(dma_handle[dma_id_14]); } IRQ_EXIT(DMA2_Stream6_IRQn); }
void DMA2_Stream7_IRQHandler(void) { IRQ_ENTER(DMA2_Stream7_IRQn); if (dma_handle[dma_id_15] != NULL) { HAL_DMA_IRQHandler(dma_handle[dma_id_15]); } IRQ_EXIT(DMA2_Stream7_IRQn); }

#elif defined(STM32L4)

void DMA1_Channel1_IRQHandler(void) { IRQ_ENTER(DMA1_Channel1_IRQn); if (dma_handle[dma_id_0] != NULL) { HAL_DMA_IRQHandler(dma_handle[dma_id_0]); } IRQ_EXIT(DMA1_Channel1_IRQn); }
void DMA1_Channel2_IRQHandler(void) { IRQ_ENTER(DMA1_Channel2_IRQn); if (dma_handle[dma_id_1] != NULL) { HAL_DMA_IRQHandler(dma_handle[dma_id_1]); } IRQ_EXIT(DMA1_Channel2_IRQn); }
void DMA1_Channel3_IRQHandler(void) { IRQ_ENTER(DMA1_Channel3_IRQn); if (dma_handle[dma_id_2] != NULL) { HAL_DMA_IRQHandler(dma_handle[dma_id_2]); } IRQ_EXIT(DMA1_Channel3_IRQn); }
void DMA1_Channel4_IRQHandler(void) { IRQ_ENTER(DMA1_Channel4_IRQn); if (dma_handle[dma_id_3] != NULL) { HAL_DMA_IRQHandler(dma_handle[dma_id_3]); } IRQ_EXIT(DMA1_Channel4_IRQn); }
void DMA1_Channel5_IRQHandler(void) { IRQ_ENTER(DMA1_Channel5_IRQn); if (dma_handle[dma_id_4] != NULL) { HAL_DMA_IRQHandler(dma_handle[dma_id_4]); } IRQ_EXIT(DMA1_Channel5_IRQn); }
void DMA1_Channel6_IRQHandler(void) { IRQ_ENTER(DMA1_Channel6_IRQn); if (dma_handle[dma_id_5] != NULL) { HAL_DMA_IRQHandler(dma_handle[dma_id_5]); } IRQ_EXIT(DMA1_Channel6_IRQn); }
void DMA1_Channel7_IRQHandler(void) { IRQ_ENTER(DMA1_Channel7_IRQn); if (dma_handle[dma_id_6] != NULL) { HAL_DMA_IRQHandler(dma_handle[dma_id_6]); } IRQ_EXIT(DMA1_Channel7_IRQn); }
void DMA2_Channel1_IRQHandler(void) { IRQ_ENTER(DMA2_Channel1_IRQn); if (dma_handle[dma_id_7] != NULL) { HAL_DMA_IRQHandler(dma_handle[dma_id_7]); } IRQ_EXIT(DMA2_Channel1_IRQn); }
void DMA2_Channel2_IRQHandler(void) { IRQ_ENTER(DMA2_Channel2_IRQn); if (dma_handle[dma_id_8] != NULL) { HAL_DMA_IRQHandler(dma_handle[dma_id_8]); } IRQ_EXIT(DMA2_Channel2_IRQn); }
void DMA2_Channel3_IRQHandler(void) { IRQ_ENTER(DMA2_Channel3_IRQn); if (dma_handle[dma_id_9] != NULL) { HAL_DMA_IRQHandler(dma_handle[dma_id_9]); } IRQ_EXIT(DMA2_Channel3_IRQn); }
void DMA2_Channel4_IRQHandler(void) { IRQ_ENTER(DMA2_Channel4_IRQn); if (dma_handle[dma_id_10] != NULL) { HAL_DMA_IRQHandler(dma_handle[dma_id_10]);} IRQ_EXIT(DMA2_Channel4_IRQn); }
void DMA2_Channel5_IRQHandler(void) { IRQ_ENTER(DMA2_Channel5_IRQn); if (dma_handle[dma_id_11] != NULL) { HAL_DMA_IRQHandler(dma_handle[dma_id_11]);} IRQ_EXIT(DMA2_Channel5_IRQn); }
void DMA2_Channel6_IRQHandler(void) { IRQ_ENTER(DMA2_Channel6_IRQn); if (dma_handle[dma_id_12] != NULL) { HAL_DMA_IRQHandler(dma_handle[dma_id_12]);} IRQ_EXIT(DMA2_Channel6_IRQn); }
void DMA2_Channel7_IRQHandler(void) { IRQ_ENTER(DMA2_Channel7_IRQn); if (dma_handle[dma_id_13] != NULL) { HAL_DMA_IRQHandler(dma_handle[dma_id_13]);} IRQ_EXIT(DMA2_Channel7_IRQn); }

#endif

// Resets the idle counter for the DMA controller associated with dma_id.
static void dma_tickle(dma_id_t dma_id) {
    dma_idle.counter[(dma_id < NSTREAMS_PER_CONTROLLER) ? 0 : 1] = 1;
}

static void dma_enable_clock(dma_id_t dma_id) {
    // We don't want dma_tick_handler() to turn off the clock right after we
    // enable it, so we need to mark the channel in use in an atomic fashion.
    mp_uint_t irq_state = MICROPY_BEGIN_ATOMIC_SECTION();
    uint32_t old_enable_mask = dma_enable_mask;
    dma_enable_mask |= (1 << dma_id);
    MICROPY_END_ATOMIC_SECTION(irq_state);

    if (dma_id < NSTREAMS_PER_CONTROLLER) {
        if (((old_enable_mask & DMA1_ENABLE_MASK) == 0) && !DMA1_IS_CLK_ENABLED()) {
            __HAL_RCC_DMA1_CLK_ENABLE();

            // We just turned on the clock. This means that anything stored
            // in dma_last_channel (for DMA1) needs to be invalidated.

            for (int channel = 0; channel < NSTREAMS_PER_CONTROLLER; channel++) {
                dma_last_sub_instance[channel] = DMA_INVALID_CHANNEL;
            }
        }
    } else {
        if (((old_enable_mask & DMA2_ENABLE_MASK) == 0) && !DMA2_IS_CLK_ENABLED()) {
            __HAL_RCC_DMA2_CLK_ENABLE();

            // We just turned on the clock. This means that anything stored
            // in dma_last_channel (for DMA1) needs to be invalidated.

            for (int channel = NSTREAMS_PER_CONTROLLER; channel < NSTREAM; channel++) {
                dma_last_sub_instance[channel] = DMA_INVALID_CHANNEL;
            }
        }
    }
}

static void dma_disable_clock(dma_id_t dma_id) {
    // We just mark the clock as disabled here, but we don't actually disable it.
    // We wait for the timer to expire first, which means that back-to-back
    // transfers don't have to initialize as much.
    dma_tickle(dma_id);
    dma_enable_mask &= ~(1 << dma_id);
}

void dma_init_handle(DMA_HandleTypeDef *dma, const dma_descr_t *dma_descr, void *data) {
    // initialise parameters
    dma->Instance = dma_descr->instance;
    dma->Init = *dma_descr->init;
    dma->Init.Direction = dma_descr->transfer_direction;
    #if defined(STM32L4) || defined(STM32H7)
    dma->Init.Request = dma_descr->sub_instance;
    #else
    #if !defined(STM32F0)
    dma->Init.Channel = dma_descr->sub_instance;

    // calculate DMA base address and bitshift to be used in IRQ handler
    extern uint32_t DMA_CalcBaseAndBitshift(DMA_HandleTypeDef *hdma);
    DMA_CalcBaseAndBitshift(dma);
    #endif
    #endif
    // half of __HAL_LINKDMA(data, xxx, *dma)
    // caller must implement other half by doing: data->xxx = dma
    dma->Parent = data;
}

void dma_init(DMA_HandleTypeDef *dma, const dma_descr_t *dma_descr, void *data){
    // Some drivers allocate the DMA_HandleTypeDef from the stack
    // (i.e. dac, i2c, spi) and for those cases we need to clear the
    // structure so we don't get random values from the stack)
    memset(dma, 0, sizeof(*dma));

    if (dma_descr != NULL) {
        dma_id_t dma_id  = dma_descr->id;

        dma_init_handle(dma, dma_descr, data);
        // set global pointer for IRQ handler
        dma_handle[dma_id] = dma;

        dma_enable_clock(dma_id);

<<<<<<< HEAD
#if !defined(STM32L4)
=======
        #if defined(STM32L4)
        // Always reset and configure the L4 DMA peripheral
        // (dma->State is set to HAL_DMA_STATE_RESET by memset above)
        // TODO: understand how L4 DMA works so this is not needed
        HAL_DMA_DeInit(dma);
        HAL_DMA_Init(dma);
        NVIC_SetPriority(IRQn_NONNEG(dma_irqn[dma_id]), IRQ_PRI_DMA);
        #else
>>>>>>> cf1509c9
        // if this stream was previously configured for this channel/request then we
        // can skip most of the initialisation
        uint8_t sub_inst = DMA_SUB_INSTANCE_AS_UINT8(dma_descr->sub_instance);
        if (dma_last_sub_instance[dma_id] != sub_inst) {
            dma_last_sub_instance[dma_id] = sub_inst;

            // reset and configure DMA peripheral
            // (dma->State is set to HAL_DMA_STATE_RESET by memset above)
            HAL_DMA_DeInit(dma);
            HAL_DMA_Init(dma);
            NVIC_SetPriority(IRQn_NONNEG(dma_irqn[dma_id]), IRQ_PRI_DMA);
            #if defined(STM32F0)
            if (dma->Instance < DMA2_Channel1) {
                __HAL_DMA1_REMAP(dma_descr->sub_instance);
            } else {
                __HAL_DMA2_REMAP(dma_descr->sub_instance);
            }
            #endif
        } else {
            // only necessary initialization
            dma->State = HAL_DMA_STATE_READY;
        }
<<<<<<< HEAD
#else
        // ALWAYS reset and configure DMA peripheral
        // (dma->State is set to HAL_DMA_STATE_RESET by memset above)
        HAL_DMA_DeInit(dma);
        HAL_DMA_Init(dma);
        HAL_NVIC_SetPriority(dma_irqn[dma_id], IRQ_PRI_DMA, IRQ_SUBPRI_DMA);
#endif
=======
        #endif
>>>>>>> cf1509c9

        HAL_NVIC_EnableIRQ(dma_irqn[dma_id]);
    }
}

void dma_deinit(const dma_descr_t *dma_descr) {
    if (dma_descr != NULL) {
        HAL_NVIC_DisableIRQ(dma_irqn[dma_descr->id]);
        dma_handle[dma_descr->id] = NULL;

        dma_disable_clock(dma_descr->id);
    }
}

void dma_invalidate_channel(const dma_descr_t *dma_descr) {
    if (dma_descr != NULL) {
        dma_id_t dma_id = dma_descr->id;
        if (dma_last_sub_instance[dma_id] == DMA_SUB_INSTANCE_AS_UINT8(dma_descr->sub_instance) ) {
            dma_last_sub_instance[dma_id] = DMA_INVALID_CHANNEL;
        }
    }
}

// Called from the SysTick handler
// We use LSB of tick to select which controller to process
void dma_idle_handler(int tick) {
    static const uint32_t   controller_mask[] = {
        DMA1_ENABLE_MASK, DMA2_ENABLE_MASK
    };
    {
        int controller = tick & 1;
        if (dma_idle.counter[controller] == 0) {
            return;
        }
        if (++dma_idle.counter[controller] > DMA_IDLE_TICK_MAX) {
            if ((dma_enable_mask & controller_mask[controller]) == 0) {
                // Nothing is active and we've reached our idle timeout,
                // Now we'll really disable the clock.
                dma_idle.counter[controller] = 0;
                if (controller == 0) {
                    __HAL_RCC_DMA1_CLK_DISABLE();
                } else {
                    __HAL_RCC_DMA2_CLK_DISABLE();
                }
            } else {
                // Something is still active, but the counter never got
                // reset, so we'll reset the counter here.
                dma_idle.counter[controller] = 1;
            }
        }
    }
}<|MERGE_RESOLUTION|>--- conflicted
+++ resolved
@@ -522,10 +522,6 @@
     #else
     #if !defined(STM32F0)
     dma->Init.Channel = dma_descr->sub_instance;
-
-    // calculate DMA base address and bitshift to be used in IRQ handler
-    extern uint32_t DMA_CalcBaseAndBitshift(DMA_HandleTypeDef *hdma);
-    DMA_CalcBaseAndBitshift(dma);
     #endif
     #endif
     // half of __HAL_LINKDMA(data, xxx, *dma)
@@ -548,9 +544,6 @@
 
         dma_enable_clock(dma_id);
 
-<<<<<<< HEAD
-#if !defined(STM32L4)
-=======
         #if defined(STM32L4)
         // Always reset and configure the L4 DMA peripheral
         // (dma->State is set to HAL_DMA_STATE_RESET by memset above)
@@ -559,7 +552,6 @@
         HAL_DMA_Init(dma);
         NVIC_SetPriority(IRQn_NONNEG(dma_irqn[dma_id]), IRQ_PRI_DMA);
         #else
->>>>>>> cf1509c9
         // if this stream was previously configured for this channel/request then we
         // can skip most of the initialisation
         uint8_t sub_inst = DMA_SUB_INSTANCE_AS_UINT8(dma_descr->sub_instance);
@@ -581,18 +573,13 @@
         } else {
             // only necessary initialization
             dma->State = HAL_DMA_STATE_READY;
+#if defined(STM32F4) || defined(STM32F7)
+            // calculate DMA base address and bitshift to be used in IRQ handler
+            extern uint32_t DMA_CalcBaseAndBitshift(DMA_HandleTypeDef *hdma);
+            DMA_CalcBaseAndBitshift(dma);
+#endif
         }
-<<<<<<< HEAD
-#else
-        // ALWAYS reset and configure DMA peripheral
-        // (dma->State is set to HAL_DMA_STATE_RESET by memset above)
-        HAL_DMA_DeInit(dma);
-        HAL_DMA_Init(dma);
-        HAL_NVIC_SetPriority(dma_irqn[dma_id], IRQ_PRI_DMA, IRQ_SUBPRI_DMA);
-#endif
-=======
         #endif
->>>>>>> cf1509c9
 
         HAL_NVIC_EnableIRQ(dma_irqn[dma_id]);
     }
