--- conflicted
+++ resolved
@@ -130,49 +130,31 @@
 }
 MP_DEFINE_CONST_FUN_OBJ_KW(pyb_main_obj, 1, pyb_main);
 
-<<<<<<< HEAD
+#if MICROPY_HW_ENABLE_STORAGE
+
 // avoid inlining to avoid stack usage within main()
 MP_WEAK MP_NOINLINE bool init_flash_fs(uint reset_mode) {
 
     static const char fresh_boot_py[] =
-    "# boot.py -- run on boot-up\r\n"
-    "# can run arbitrary Python, but best to keep it minimal\r\n"
-    "\r\n"
-    "import machine\r\n"
-    "import pyb\r\n"
-    "#pyb.main('main.py') # main script to run after this one\r\n"
-    #if MICROPY_HW_ENABLE_USB
-    "#pyb.usb_mode('VCP+MSC') # act as a serial and a storage device\r\n"
-    "#pyb.usb_mode('VCP+HID') # act as a serial device and a mouse\r\n"
-    #endif
+        "# boot.py -- run on boot-up\r\n"
+        "# can run arbitrary Python, but best to keep it minimal\r\n"
+        "\r\n"
+        "import machine\r\n"
+        "import pyb\r\n"
+        "#pyb.main('main.py') # main script to run after this one\r\n"
+        #if MICROPY_HW_ENABLE_USB
+        "#pyb.usb_mode('VCP+MSC') # act as a serial and a storage device\r\n"
+        "#pyb.usb_mode('VCP+HID') # act as a serial device and a mouse\r\n"
+        #endif
     ;
 
     static const char fresh_main_py[] =
-    "# main.py -- put your code here!\r\n"
+        "# main.py -- put your code here!\r\n"
     ;
 
     static const char fresh_pybcdc_inf[] =
-=======
-#if MICROPY_HW_ENABLE_STORAGE
-static const char fresh_boot_py[] =
-"# boot.py -- run on boot-up\r\n"
-"# can run arbitrary Python, but best to keep it minimal\r\n"
-"\r\n"
-"import machine\r\n"
-"import pyb\r\n"
-"#pyb.main('main.py') # main script to run after this one\r\n"
-#if MICROPY_HW_ENABLE_USB
-"#pyb.usb_mode('VCP+MSC') # act as a serial and a storage device\r\n"
-"#pyb.usb_mode('VCP+HID') # act as a serial device and a mouse\r\n"
-#endif
-;
-
-static const char fresh_main_py[] =
-"# main.py -- put your code here!\r\n"
-;
-
-static const char fresh_pybcdc_inf[] =
->>>>>>> cf1509c9
+
+    static const char fresh_pybcdc_inf[] =
 #include "genhdr/pybcdc_inf.h"
     ;
 
