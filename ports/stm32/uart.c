--- conflicted
+++ resolved
@@ -516,28 +516,12 @@
         mp_printf(print, "UART(%u)", self->uart_id);
     } else {
         mp_int_t bits;
-<<<<<<< HEAD
-        switch(self->uart.Init.WordLength) {
-            case UART_WORDLENGTH_8B:
-            default:
-                bits = 8;
-                break;
-#ifdef UART_WORDLENGTH_7B
-            case UART_WORDLENGTH_7B:
-                bits = 7;
-                break;
-#endif
-            case UART_WORDLENGTH_9B:
-                bits = 9;
-                break;
-=======
         switch (self->uart.Init.WordLength) {
             #ifdef UART_WORDLENGTH_7B
             case UART_WORDLENGTH_7B: bits = 7; break;
             #endif
             case UART_WORDLENGTH_8B: bits = 8; break;
             case UART_WORDLENGTH_9B: default: bits = 9; break;
->>>>>>> 42c4dd09
         }
         if (self->uart.Init.Parity != UART_PARITY_NONE) {
             bits -= 1;
@@ -621,18 +605,10 @@
         init->WordLength = UART_WORDLENGTH_8B;
     } else if (bits == 9) {
         init->WordLength = UART_WORDLENGTH_9B;
-<<<<<<< HEAD
-#ifdef UART_WORDLENGTH_7B
-    } else if (bits == 7) {
-        // possible with 7N1 or 7N2
-        init->WordLength = UART_WORDLENGTH_7B;
-#endif
-=======
     #ifdef UART_WORDLENGTH_7B
     } else if (bits == 7) {
         init->WordLength = UART_WORDLENGTH_7B;
     #endif
->>>>>>> 42c4dd09
     } else {
         mp_raise_ValueError("unsupported combination of bits and parity");
     }
