--- conflicted
+++ resolved
@@ -491,11 +491,7 @@
     path_items[1] = MP_OBJ_NEW_QSTR(MP_FROZEN_FAKE_DIR_QSTR);
     {
         char *p = path;
-<<<<<<< HEAD
         for (mp_uint_t i = builtin_path_count; i < path_num; i++) {
-=======
-        for (mp_uint_t i = 1; i < path_num; i++) {
->>>>>>> b057fb8a
             char *p1 = strchr(p, PATHLIST_SEP_CHAR);
             if (p1 == NULL) {
                 p1 = p + strlen(p);
@@ -514,9 +510,6 @@
             p = p1 + 1;
         }
     }
-
-
-
 
     mp_obj_list_init(MP_OBJ_TO_PTR(mp_sys_argv), 0);
 
