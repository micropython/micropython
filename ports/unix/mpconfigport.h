/*
 * This file is part of the MicroPython project, http://micropython.org/
 *
 * The MIT License (MIT)
 *
 * Copyright (c) 2013, 2014 Damien P. George
 *
 * Permission is hereby granted, free of charge, to any person obtaining a copy
 * of this software and associated documentation files (the "Software"), to deal
 * in the Software without restriction, including without limitation the rights
 * to use, copy, modify, merge, publish, distribute, sublicense, and/or sell
 * copies of the Software, and to permit persons to whom the Software is
 * furnished to do so, subject to the following conditions:
 *
 * The above copyright notice and this permission notice shall be included in
 * all copies or substantial portions of the Software.
 *
 * THE SOFTWARE IS PROVIDED "AS IS", WITHOUT WARRANTY OF ANY KIND, EXPRESS OR
 * IMPLIED, INCLUDING BUT NOT LIMITED TO THE WARRANTIES OF MERCHANTABILITY,
 * FITNESS FOR A PARTICULAR PURPOSE AND NONINFRINGEMENT. IN NO EVENT SHALL THE
 * AUTHORS OR COPYRIGHT HOLDERS BE LIABLE FOR ANY CLAIM, DAMAGES OR OTHER
 * LIABILITY, WHETHER IN AN ACTION OF CONTRACT, TORT OR OTHERWISE, ARISING FROM,
 * OUT OF OR IN CONNECTION WITH THE SOFTWARE OR THE USE OR OTHER DEALINGS IN
 * THE SOFTWARE.
 */

// Options to control how MicroPython is built for this port,
// overriding defaults in py/mpconfig.h.

// Variant-specific definitions.
#include "mpconfigvariant.h"

// The minimal variant's config covers everything.
// If we're building the minimal variant, ignore the rest of this file.
#ifndef MICROPY_UNIX_MINIMAL

// If the variant did not set a feature level then configure a set of features.
#ifndef MICROPY_CONFIG_ROM_LEVEL
#define MICROPY_COMP_MODULE_CONST               (1)
#define MICROPY_COMP_TRIPLE_TUPLE_ASSIGN        (1)
#define MICROPY_COMP_RETURN_IF_EXPR             (1)
#ifndef MICROPY_OPT_LOAD_ATTR_FAST_PATH
#define MICROPY_OPT_LOAD_ATTR_FAST_PATH         (1)
#endif
#ifndef MICROPY_OPT_MAP_LOOKUP_CACHE
#define MICROPY_OPT_MAP_LOOKUP_CACHE            (1)
#endif
#define MICROPY_ENABLE_FINALISER                (1)
#define MICROPY_STACK_CHECK                     (1)
#define MICROPY_KBD_EXCEPTION                   (1)
#define MICROPY_HELPER_REPL                     (1)
#define MICROPY_REPL_EMACS_KEYS                 (1)
#define MICROPY_REPL_AUTO_INDENT                (1)
#define MICROPY_ENABLE_SOURCE_LINE              (1)
#ifndef MICROPY_STREAMS_NON_BLOCK
#define MICROPY_STREAMS_NON_BLOCK               (1)
#endif
#define MICROPY_MODULE_WEAK_LINKS               (1)
#define MICROPY_CAN_OVERRIDE_BUILTINS           (1)
#define MICROPY_PY_FUNCTION_ATTRS               (1)
#define MICROPY_PY_DESCRIPTORS                  (1)
#define MICROPY_PY_DELATTR_SETATTR              (1)
#define MICROPY_PY_FSTRINGS                     (1)
#define MICROPY_PY_BUILTINS_STR_UNICODE         (1)
#define MICROPY_PY_BUILTINS_STR_CENTER          (1)
#define MICROPY_PY_BUILTINS_STR_PARTITION       (1)
#define MICROPY_PY_BUILTINS_STR_SPLITLINES      (1)
#define MICROPY_PY_BUILTINS_MEMORYVIEW          (1)
#define MICROPY_PY_BUILTINS_SLICE_ATTRS         (1)
#define MICROPY_PY_BUILTINS_SLICE_INDICES       (1)
#define MICROPY_PY_BUILTINS_FROZENSET           (1)
#define MICROPY_PY_BUILTINS_ROUND_INT           (1)
#define MICROPY_PY_ALL_SPECIAL_METHODS          (1)
#define MICROPY_PY_REVERSE_SPECIAL_METHODS      (1)
#define MICROPY_PY_BUILTINS_COMPILE             (1)
#define MICROPY_PY_BUILTINS_NOTIMPLEMENTED      (1)
#define MICROPY_PY_BUILTINS_INPUT               (1)
#define MICROPY_PY_BUILTINS_POW3                (1)
#define MICROPY_PY_MICROPYTHON_MEM_INFO         (1)
#define MICROPY_PY_ARRAY_SLICE_ASSIGN           (1)
#define MICROPY_PY_COLLECTIONS_DEQUE            (1)
#define MICROPY_PY_COLLECTIONS_ORDEREDDICT      (1)
#ifndef MICROPY_PY_MATH_SPECIAL_FUNCTIONS
#define MICROPY_PY_MATH_SPECIAL_FUNCTIONS       (1)
#endif
#define MICROPY_PY_MATH_ISCLOSE                 (MICROPY_PY_MATH_SPECIAL_FUNCTIONS)
#define MICROPY_PY_CMATH                        (1)
#define MICROPY_PY_IO_IOBASE                    (1)
#define MICROPY_PY_IO_FILEIO                    (1)
#define MICROPY_PY_SYS_MAXSIZE                  (1)
#define MICROPY_PY_SYS_STDFILES                 (1)
#define MICROPY_PY_UERRNO                       (1)
#define MICROPY_PY_UCTYPES                      (1)
#define MICROPY_PY_UZLIB                        (1)
#define MICROPY_PY_UJSON                        (1)
#define MICROPY_PY_UOS                          (1)
#define MICROPY_PY_URE                          (1)
#define MICROPY_PY_UHEAPQ                       (1)
#define MICROPY_PY_UHASHLIB                     (1)
#define MICROPY_PY_UBINASCII                    (1)
#define MICROPY_PY_UBINASCII_CRC32              (1)
#define MICROPY_PY_URANDOM                      (1)
#endif

#define MICROPY_ALLOC_PATH_MAX      (PATH_MAX)
#define MICROPY_PERSISTENT_CODE_LOAD (1)
#if !defined(MICROPY_EMIT_X64) && defined(__x86_64__)
    #define MICROPY_EMIT_X64        (1)
#endif
#if !defined(MICROPY_EMIT_X86) && defined(__i386__)
    #define MICROPY_EMIT_X86        (1)
#endif
#if !defined(MICROPY_EMIT_THUMB) && defined(__thumb2__)
    #define MICROPY_EMIT_THUMB      (1)
    #define MICROPY_MAKE_POINTER_CALLABLE(p) ((void *)((mp_uint_t)(p) | 1))
#endif
// Some compilers define __thumb2__ and __arm__ at the same time, let
// autodetected thumb2 emitter have priority.
#if !defined(MICROPY_EMIT_ARM) && defined(__arm__) && !defined(__thumb2__)
    #define MICROPY_EMIT_ARM        (1)
#endif
#define MICROPY_ENABLE_GC           (1)
<<<<<<< HEAD
#define MICROPY_ENABLE_FINALISER    (1)
#define MICROPY_STACK_CHECK         (1)
#define MICROPY_MALLOC_USES_ALLOCATED_SIZE (0)
#define MICROPY_MEM_STATS           (0)
=======
#define MICROPY_MALLOC_USES_ALLOCATED_SIZE (1)
#define MICROPY_MEM_STATS           (1)
>>>>>>> 9b486340
#define MICROPY_DEBUG_PRINTERS      (1)
#define MICROPY_ENABLE_SCHEDULER    (1)
#define MICROPY_MODULE_BUILTIN_INIT (1)
// Printing debug to stderr may give tests which
// check stdout a chance to pass, etc.
#define MICROPY_DEBUG_PRINTER       (&mp_stderr_print)
#define MICROPY_READER_POSIX        (1)
#define MICROPY_READER_VFS          (1)
#define MICROPY_USE_READLINE_HISTORY (1)
#define MICROPY_HELPER_LEXER_UNIX   (1)
#ifndef MICROPY_FLOAT_IMPL
#define MICROPY_FLOAT_IMPL          (MICROPY_FLOAT_IMPL_DOUBLE)
#endif
#define MICROPY_LONGINT_IMPL        (MICROPY_LONGINT_IMPL_MPZ)
#define MICROPY_STREAMS_POSIX_API   (1)
#define MICROPY_OPT_COMPUTED_GOTO   (1)
#define MICROPY_MODULE_OVERRIDE_MAIN_IMPORT (1)
#define MICROPY_VFS                 (1)
#define MICROPY_VFS_POSIX           (1)
#define MICROPY_PY_SYS_PATH_ARGV_DEFAULTS (0)
#define MICROPY_PY_SYS_EXIT         (1)
#define MICROPY_PY_SYS_ATEXIT       (1)
#if MICROPY_PY_SYS_SETTRACE
#define MICROPY_PERSISTENT_CODE_SAVE (1)
#define MICROPY_COMP_CONST (0)
#endif
#ifndef MICROPY_PY_SYS_PLATFORM
#if defined(__APPLE__) && defined(__MACH__)
    #define MICROPY_PY_SYS_PLATFORM  "darwin"
    #define LINUX_FRAME_BUFFER 0
#else
    #define MICROPY_PY_SYS_PLATFORM  "linux"
    #define LINUX_FRAME_BUFFER 1
#endif
#endif
#ifndef MICROPY_PY_SYS_PATH_DEFAULT
#define MICROPY_PY_SYS_PATH_DEFAULT ".frozen:~/.micropython/lib:/usr/lib/micropython"
#endif
#define MICROPY_PY_SYS_EXC_INFO     (1)
#define MICROPY_PY_GC_COLLECT_RETVAL (1)

#ifndef MICROPY_STACKLESS
#define MICROPY_STACKLESS           (0)
#define MICROPY_STACKLESS_STRICT    (0)
#endif

<<<<<<< HEAD
#define MICROPY_PY_LVGL             (1)
#define MICROPY_PY_LVGL_SDL         (1)
#define MICROPY_PY_LVGL_LODEPNG     (1)
#if LINUX_FRAME_BUFFER
    #define MICROPY_PY_LVGL_FB      (1)
#else
    #define MICROPY_PY_LVGL_FB      (0)
#endif

#define MICROPY_PY_OS_STATVFS       (1)
=======
#define MICROPY_PY_UOS_INCLUDEFILE  "ports/unix/moduos.c"
#define MICROPY_PY_UOS_ERRNO        (1)
#define MICROPY_PY_UOS_GETENV_PUTENV_UNSETENV (1)
#define MICROPY_PY_UOS_SEP          (1)
#define MICROPY_PY_UOS_SYSTEM       (1)
#define MICROPY_PY_UOS_URANDOM      (1)
>>>>>>> 9b486340
#define MICROPY_PY_UTIME            (1)
#define MICROPY_PY_UTIME_MP_HAL     (1)
#define MICROPY_PY_UTIMEQ           (1)
#define MICROPY_PY_USOCKET_LISTEN_BACKLOG_DEFAULT (SOMAXCONN < 128 ? SOMAXCONN : 128)
#if MICROPY_PY_USSL
#define MICROPY_PY_UHASHLIB_MD5     (1)
#define MICROPY_PY_UHASHLIB_SHA1    (1)
#define MICROPY_PY_UCRYPTOLIB       (1)
#endif
#ifndef MICROPY_PY_USELECT_POSIX
#define MICROPY_PY_USELECT_POSIX    (1)
#endif
#define MICROPY_PY_UWEBSOCKET       (1)
#define MICROPY_PY_MACHINE          (1)
#define MICROPY_PY_MACHINE_PULSE    (1)
#define MICROPY_MACHINE_MEM_GET_READ_ADDR   mod_machine_mem_get_addr
#define MICROPY_MACHINE_MEM_GET_WRITE_ADDR  mod_machine_mem_get_addr

#define MICROPY_FATFS_ENABLE_LFN       (1)
#define MICROPY_FATFS_RPATH            (2)
#define MICROPY_FATFS_MAX_SS           (4096)
#define MICROPY_FATFS_LFN_CODE_PAGE    437 /* 1=SFN/ANSI 437=LFN/U.S.(OEM) */

// Define to MICROPY_ERROR_REPORTING_DETAILED to get function, etc.
// names in exception messages (may require more RAM).
#define MICROPY_ERROR_REPORTING     (MICROPY_ERROR_REPORTING_DETAILED)
#define MICROPY_WARNINGS            (1)
#define MICROPY_ERROR_PRINTER       (&mp_stderr_print)
#define MICROPY_PY_STR_BYTES_CMP_WARN (1)

// VFS stat functions should return time values relative to 1970/1/1
#define MICROPY_EPOCH_IS_1970       (1)

extern const struct _mp_print_t mp_stderr_print;

#if !(defined(MICROPY_GCREGS_SETJMP) || defined(__x86_64__) || defined(__i386__) || defined(__thumb2__) || defined(__thumb__) || defined(__arm__))
// Fall back to setjmp() implementation for discovery of GC pointers in registers.
#define MICROPY_GCREGS_SETJMP (1)
#endif

#define MICROPY_ENABLE_EMERGENCY_EXCEPTION_BUF   (1)
#define MICROPY_EMERGENCY_EXCEPTION_BUF_SIZE  (256)
#define MICROPY_ASYNC_KBD_INTR      (1)

#define mp_type_fileio mp_type_vfs_posix_fileio
#define mp_type_textio mp_type_vfs_posix_textio

<<<<<<< HEAD
extern const struct _mp_obj_module_t mp_module_machine;
extern const struct _mp_obj_module_t mp_module_os;
extern const struct _mp_obj_module_t mp_module_uos_vfs;
extern const struct _mp_obj_module_t mp_module_uselect;
extern const struct _mp_obj_module_t mp_module_time;
extern const struct _mp_obj_module_t mp_module_termios;
extern const struct _mp_obj_module_t mp_module_socket;
extern const struct _mp_obj_module_t mp_module_ffi;
extern const struct _mp_obj_module_t mp_module_jni;
extern const struct _mp_obj_module_t mp_module_lvgl;
extern const struct _mp_obj_module_t mp_module_lvindev;
extern const struct _mp_obj_module_t mp_module_SDL;
extern const struct _mp_obj_module_t mp_module_fb;
extern const struct _mp_obj_module_t mp_module_lodepng;

#if MICROPY_PY_UOS_VFS
#define MICROPY_PY_UOS_DEF { MP_ROM_QSTR(MP_QSTR_uos), MP_ROM_PTR(&mp_module_uos_vfs) },
#else
#define MICROPY_PY_UOS_DEF { MP_ROM_QSTR(MP_QSTR_uos), MP_ROM_PTR(&mp_module_os) },
#endif
#if MICROPY_PY_FFI
#define MICROPY_PY_FFI_DEF { MP_ROM_QSTR(MP_QSTR_ffi), MP_ROM_PTR(&mp_module_ffi) },
#else
#define MICROPY_PY_FFI_DEF
#endif
#if MICROPY_PY_JNI
#define MICROPY_PY_JNI_DEF { MP_ROM_QSTR(MP_QSTR_jni), MP_ROM_PTR(&mp_module_jni) },
#else
#define MICROPY_PY_JNI_DEF
#endif
#if MICROPY_PY_UTIME
#define MICROPY_PY_UTIME_DEF { MP_ROM_QSTR(MP_QSTR_utime), MP_ROM_PTR(&mp_module_time) },
#else
#define MICROPY_PY_UTIME_DEF
#endif
#if MICROPY_PY_TERMIOS
#define MICROPY_PY_TERMIOS_DEF { MP_ROM_QSTR(MP_QSTR_termios), MP_ROM_PTR(&mp_module_termios) },
#else
#define MICROPY_PY_TERMIOS_DEF
#endif
#if MICROPY_PY_SOCKET
#define MICROPY_PY_SOCKET_DEF { MP_ROM_QSTR(MP_QSTR_usocket), MP_ROM_PTR(&mp_module_socket) },
#else
#define MICROPY_PY_SOCKET_DEF
#endif
#if MICROPY_PY_USELECT_POSIX
#define MICROPY_PY_USELECT_DEF { MP_ROM_QSTR(MP_QSTR_uselect), MP_ROM_PTR(&mp_module_uselect) },
#else
#define MICROPY_PY_USELECT_DEF
#endif

#if MICROPY_PY_LVGL
#ifndef MICROPY_INCLUDED_PY_MPSTATE_H
#define MICROPY_INCLUDED_PY_MPSTATE_H
#include "lib/lv_bindings/lvgl/src/misc/lv_gc.h"
#undef MICROPY_INCLUDED_PY_MPSTATE_H
#else
#include "lib/lv_bindings/lvgl/src/misc/lv_gc.h"
#endif
#define MICROPY_PY_LVGL_DEF { MP_OBJ_NEW_QSTR(MP_QSTR_lvgl), (mp_obj_t)&mp_module_lvgl },
    #if MICROPY_PY_LVGL_SDL
    #define MICROPY_PY_LVGL_SDL_DEF { MP_OBJ_NEW_QSTR(MP_QSTR_SDL), (mp_obj_t)&mp_module_SDL },
    #else
    #define MICROPY_PY_LVGL_SDL_DEF
    #endif
    #if MICROPY_PY_LVGL_FB
    #define MICROPY_PY_LVGL_FB_DEF { MP_OBJ_NEW_QSTR(MP_QSTR_fb), (mp_obj_t)&mp_module_fb },
    #else
    #define MICROPY_PY_LVGL_FB_DEF
    #endif
    #if MICROPY_PY_LVGL_LODEPNG
    #define MICROPY_PY_LVGL_LODEPNG_DEF { MP_OBJ_NEW_QSTR(MP_QSTR_lodepng), (mp_obj_t)&mp_module_lodepng },
    #else
    #define MICROPY_PY_LVGL_LODEPNG_DEF
    #endif
#else
    #define LV_ROOTS
    #define MICROPY_PY_LVGL_DEF
#endif

#define MICROPY_PORT_BUILTIN_MODULES \
    MICROPY_PY_FFI_DEF \
    MICROPY_PY_JNI_DEF \
    MICROPY_PY_UTIME_DEF \
    MICROPY_PY_SOCKET_DEF \
    { MP_ROM_QSTR(MP_QSTR_umachine), MP_ROM_PTR(&mp_module_machine) }, \
    MICROPY_PY_UOS_DEF \
    MICROPY_PY_USELECT_DEF \
    MICROPY_PY_TERMIOS_DEF \
    MICROPY_PY_LVGL_DEF \
    MICROPY_PY_LVGL_SDL_DEF \
    MICROPY_PY_LVGL_FB_DEF \
    MICROPY_PY_LVGL_LODEPNG_DEF

=======
>>>>>>> 9b486340
// type definitions for the specific machine

// For size_t and ssize_t
#include <unistd.h>

// assume that if we already defined the obj repr then we also defined types
#ifndef MICROPY_OBJ_REPR
#ifdef __LP64__
typedef long mp_int_t; // must be pointer size
typedef unsigned long mp_uint_t; // must be pointer size
#else
// These are definitions for machines where sizeof(int) == sizeof(void*),
// regardless of actual size.
typedef int mp_int_t; // must be pointer size
typedef unsigned int mp_uint_t; // must be pointer size
#endif
#endif

// Cannot include <sys/types.h>, as it may lead to symbol name clashes
#if _FILE_OFFSET_BITS == 64 && !defined(__LP64__)
typedef long long mp_off_t;
#else
typedef long mp_off_t;
#endif

void mp_unix_alloc_exec(size_t min_size, void **ptr, size_t *size);
void mp_unix_free_exec(void *ptr, size_t size);
void mp_unix_mark_exec(void);
#define MP_PLAT_ALLOC_EXEC(min_size, ptr, size) mp_unix_alloc_exec(min_size, ptr, size)
#define MP_PLAT_FREE_EXEC(ptr, size) mp_unix_free_exec(ptr, size)
#ifndef MICROPY_FORCE_PLAT_ALLOC_EXEC
// Use MP_PLAT_ALLOC_EXEC for any executable memory allocation, including for FFI
// (overriding libffi own implementation)
#define MICROPY_FORCE_PLAT_ALLOC_EXEC (1)
#endif

#ifdef MICROPY_PY_URANDOM_SEED_INIT_FUNC
// Support for seeding the random module on import.
#include <stddef.h>
void mp_hal_get_random(size_t n, void *buf);
static inline unsigned long mp_urandom_seed_init(void) {
    unsigned long r;
    mp_hal_get_random(sizeof(r), &r);
    return r;
}
#endif

#ifdef __linux__
// Can access physical memory using /dev/mem
#define MICROPY_PLAT_DEV_MEM  (1)
#endif

// Assume that select() call, interrupted with a signal, and erroring
// with EINTR, updates remaining timeout value.
#define MICROPY_SELECT_REMAINING_TIME (1)

#ifdef __ANDROID__
#include <android/api-level.h>
#if __ANDROID_API__ < 4
// Bionic libc in Android 1.5 misses these 2 functions
#define MP_NEED_LOG2 (1)
#define nan(x) NAN
#endif
#endif

#define MP_STATE_PORT MP_STATE_VM

#if MICROPY_PY_BLUETOOTH
#if MICROPY_BLUETOOTH_BTSTACK
struct _mp_bluetooth_btstack_root_pointers_t;
#define MICROPY_BLUETOOTH_ROOT_POINTERS struct _mp_bluetooth_btstack_root_pointers_t *bluetooth_btstack_root_pointers;
#endif
#if MICROPY_BLUETOOTH_NIMBLE
struct _mp_bluetooth_nimble_root_pointers_t;
struct _mp_bluetooth_nimble_malloc_t;
#define MICROPY_BLUETOOTH_ROOT_POINTERS struct _mp_bluetooth_nimble_malloc_t *bluetooth_nimble_memory; struct _mp_bluetooth_nimble_root_pointers_t *bluetooth_nimble_root_pointers;
#endif
#else
#define MICROPY_BLUETOOTH_ROOT_POINTERS
#endif

#define MICROPY_PORT_ROOT_POINTERS \
    LV_ROOTS \
    void *mp_lv_user_data; \
    const char *readline_hist[50]; \
    void *mmap_region_head; \
    MICROPY_BLUETOOTH_ROOT_POINTERS \

// We need to provide a declaration/definition of alloca()
// unless support for it is disabled.
#if !defined(MICROPY_NO_ALLOCA) || MICROPY_NO_ALLOCA == 0
#ifdef __FreeBSD__
#include <stdlib.h>
#else
#include <alloca.h>
#endif
#endif

// From "man readdir": "Under glibc, programs can check for the availability
// of the fields [in struct dirent] not defined in POSIX.1 by testing whether
// the macros [...], _DIRENT_HAVE_D_TYPE are defined."
// Other libc's don't define it, but proactively assume that dirent->d_type
// is available on a modern *nix system.
#ifndef _DIRENT_HAVE_D_TYPE
#define _DIRENT_HAVE_D_TYPE (1)
#endif
// This macro is not provided by glibc but we need it so ports that don't have
// dirent->d_ino can disable the use of this field.
#ifndef _DIRENT_HAVE_D_INO
#define _DIRENT_HAVE_D_INO (1)
#endif

#ifndef __APPLE__
// For debugging purposes, make printf() available to any source file.
#include <stdio.h>
#endif

#if MICROPY_PY_THREAD
#define MICROPY_BEGIN_ATOMIC_SECTION() (mp_thread_unix_begin_atomic_section(), 0xffffffff)
#define MICROPY_END_ATOMIC_SECTION(x) (void)x; mp_thread_unix_end_atomic_section()
#endif

#define MICROPY_EVENT_POLL_HOOK \
    do { \
        extern void mp_handle_pending(bool); \
        mp_handle_pending(true); \
        mp_hal_delay_us(500); \
    } while (0);

#include <sched.h>
#define MICROPY_UNIX_MACHINE_IDLE sched_yield();

#endif // MICROPY_UNIX_MINIMAL<|MERGE_RESOLUTION|>--- conflicted
+++ resolved
@@ -120,15 +120,8 @@
     #define MICROPY_EMIT_ARM        (1)
 #endif
 #define MICROPY_ENABLE_GC           (1)
-<<<<<<< HEAD
-#define MICROPY_ENABLE_FINALISER    (1)
-#define MICROPY_STACK_CHECK         (1)
 #define MICROPY_MALLOC_USES_ALLOCATED_SIZE (0)
 #define MICROPY_MEM_STATS           (0)
-=======
-#define MICROPY_MALLOC_USES_ALLOCATED_SIZE (1)
-#define MICROPY_MEM_STATS           (1)
->>>>>>> 9b486340
 #define MICROPY_DEBUG_PRINTERS      (1)
 #define MICROPY_ENABLE_SCHEDULER    (1)
 #define MICROPY_MODULE_BUILTIN_INIT (1)
@@ -175,25 +168,12 @@
 #define MICROPY_STACKLESS_STRICT    (0)
 #endif
 
-<<<<<<< HEAD
-#define MICROPY_PY_LVGL             (1)
-#define MICROPY_PY_LVGL_SDL         (1)
-#define MICROPY_PY_LVGL_LODEPNG     (1)
-#if LINUX_FRAME_BUFFER
-    #define MICROPY_PY_LVGL_FB      (1)
-#else
-    #define MICROPY_PY_LVGL_FB      (0)
-#endif
-
-#define MICROPY_PY_OS_STATVFS       (1)
-=======
 #define MICROPY_PY_UOS_INCLUDEFILE  "ports/unix/moduos.c"
 #define MICROPY_PY_UOS_ERRNO        (1)
 #define MICROPY_PY_UOS_GETENV_PUTENV_UNSETENV (1)
 #define MICROPY_PY_UOS_SEP          (1)
 #define MICROPY_PY_UOS_SYSTEM       (1)
 #define MICROPY_PY_UOS_URANDOM      (1)
->>>>>>> 9b486340
 #define MICROPY_PY_UTIME            (1)
 #define MICROPY_PY_UTIME_MP_HAL     (1)
 #define MICROPY_PY_UTIMEQ           (1)
@@ -241,59 +221,6 @@
 #define mp_type_fileio mp_type_vfs_posix_fileio
 #define mp_type_textio mp_type_vfs_posix_textio
 
-<<<<<<< HEAD
-extern const struct _mp_obj_module_t mp_module_machine;
-extern const struct _mp_obj_module_t mp_module_os;
-extern const struct _mp_obj_module_t mp_module_uos_vfs;
-extern const struct _mp_obj_module_t mp_module_uselect;
-extern const struct _mp_obj_module_t mp_module_time;
-extern const struct _mp_obj_module_t mp_module_termios;
-extern const struct _mp_obj_module_t mp_module_socket;
-extern const struct _mp_obj_module_t mp_module_ffi;
-extern const struct _mp_obj_module_t mp_module_jni;
-extern const struct _mp_obj_module_t mp_module_lvgl;
-extern const struct _mp_obj_module_t mp_module_lvindev;
-extern const struct _mp_obj_module_t mp_module_SDL;
-extern const struct _mp_obj_module_t mp_module_fb;
-extern const struct _mp_obj_module_t mp_module_lodepng;
-
-#if MICROPY_PY_UOS_VFS
-#define MICROPY_PY_UOS_DEF { MP_ROM_QSTR(MP_QSTR_uos), MP_ROM_PTR(&mp_module_uos_vfs) },
-#else
-#define MICROPY_PY_UOS_DEF { MP_ROM_QSTR(MP_QSTR_uos), MP_ROM_PTR(&mp_module_os) },
-#endif
-#if MICROPY_PY_FFI
-#define MICROPY_PY_FFI_DEF { MP_ROM_QSTR(MP_QSTR_ffi), MP_ROM_PTR(&mp_module_ffi) },
-#else
-#define MICROPY_PY_FFI_DEF
-#endif
-#if MICROPY_PY_JNI
-#define MICROPY_PY_JNI_DEF { MP_ROM_QSTR(MP_QSTR_jni), MP_ROM_PTR(&mp_module_jni) },
-#else
-#define MICROPY_PY_JNI_DEF
-#endif
-#if MICROPY_PY_UTIME
-#define MICROPY_PY_UTIME_DEF { MP_ROM_QSTR(MP_QSTR_utime), MP_ROM_PTR(&mp_module_time) },
-#else
-#define MICROPY_PY_UTIME_DEF
-#endif
-#if MICROPY_PY_TERMIOS
-#define MICROPY_PY_TERMIOS_DEF { MP_ROM_QSTR(MP_QSTR_termios), MP_ROM_PTR(&mp_module_termios) },
-#else
-#define MICROPY_PY_TERMIOS_DEF
-#endif
-#if MICROPY_PY_SOCKET
-#define MICROPY_PY_SOCKET_DEF { MP_ROM_QSTR(MP_QSTR_usocket), MP_ROM_PTR(&mp_module_socket) },
-#else
-#define MICROPY_PY_SOCKET_DEF
-#endif
-#if MICROPY_PY_USELECT_POSIX
-#define MICROPY_PY_USELECT_DEF { MP_ROM_QSTR(MP_QSTR_uselect), MP_ROM_PTR(&mp_module_uselect) },
-#else
-#define MICROPY_PY_USELECT_DEF
-#endif
-
-#if MICROPY_PY_LVGL
 #ifndef MICROPY_INCLUDED_PY_MPSTATE_H
 #define MICROPY_INCLUDED_PY_MPSTATE_H
 #include "lib/lv_bindings/lvgl/src/misc/lv_gc.h"
@@ -301,43 +228,7 @@
 #else
 #include "lib/lv_bindings/lvgl/src/misc/lv_gc.h"
 #endif
-#define MICROPY_PY_LVGL_DEF { MP_OBJ_NEW_QSTR(MP_QSTR_lvgl), (mp_obj_t)&mp_module_lvgl },
-    #if MICROPY_PY_LVGL_SDL
-    #define MICROPY_PY_LVGL_SDL_DEF { MP_OBJ_NEW_QSTR(MP_QSTR_SDL), (mp_obj_t)&mp_module_SDL },
-    #else
-    #define MICROPY_PY_LVGL_SDL_DEF
-    #endif
-    #if MICROPY_PY_LVGL_FB
-    #define MICROPY_PY_LVGL_FB_DEF { MP_OBJ_NEW_QSTR(MP_QSTR_fb), (mp_obj_t)&mp_module_fb },
-    #else
-    #define MICROPY_PY_LVGL_FB_DEF
-    #endif
-    #if MICROPY_PY_LVGL_LODEPNG
-    #define MICROPY_PY_LVGL_LODEPNG_DEF { MP_OBJ_NEW_QSTR(MP_QSTR_lodepng), (mp_obj_t)&mp_module_lodepng },
-    #else
-    #define MICROPY_PY_LVGL_LODEPNG_DEF
-    #endif
-#else
-    #define LV_ROOTS
-    #define MICROPY_PY_LVGL_DEF
-#endif
-
-#define MICROPY_PORT_BUILTIN_MODULES \
-    MICROPY_PY_FFI_DEF \
-    MICROPY_PY_JNI_DEF \
-    MICROPY_PY_UTIME_DEF \
-    MICROPY_PY_SOCKET_DEF \
-    { MP_ROM_QSTR(MP_QSTR_umachine), MP_ROM_PTR(&mp_module_machine) }, \
-    MICROPY_PY_UOS_DEF \
-    MICROPY_PY_USELECT_DEF \
-    MICROPY_PY_TERMIOS_DEF \
-    MICROPY_PY_LVGL_DEF \
-    MICROPY_PY_LVGL_SDL_DEF \
-    MICROPY_PY_LVGL_FB_DEF \
-    MICROPY_PY_LVGL_LODEPNG_DEF
-
-=======
->>>>>>> 9b486340
+
 // type definitions for the specific machine
 
 // For size_t and ssize_t
