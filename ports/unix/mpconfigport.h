/*
 * This file is part of the MicroPython project, http://micropython.org/
 *
 * The MIT License (MIT)
 *
 * SPDX-FileCopyrightText: Copyright (c) 2013, 2014 Damien P. George
 *
 * Permission is hereby granted, free of charge, to any person obtaining a copy
 * of this software and associated documentation files (the "Software"), to deal
 * in the Software without restriction, including without limitation the rights
 * to use, copy, modify, merge, publish, distribute, sublicense, and/or sell
 * copies of the Software, and to permit persons to whom the Software is
 * furnished to do so, subject to the following conditions:
 *
 * The above copyright notice and this permission notice shall be included in
 * all copies or substantial portions of the Software.
 *
 * THE SOFTWARE IS PROVIDED "AS IS", WITHOUT WARRANTY OF ANY KIND, EXPRESS OR
 * IMPLIED, INCLUDING BUT NOT LIMITED TO THE WARRANTIES OF MERCHANTABILITY,
 * FITNESS FOR A PARTICULAR PURPOSE AND NONINFRINGEMENT. IN NO EVENT SHALL THE
 * AUTHORS OR COPYRIGHT HOLDERS BE LIABLE FOR ANY CLAIM, DAMAGES OR OTHER
 * LIABILITY, WHETHER IN AN ACTION OF CONTRACT, TORT OR OTHERWISE, ARISING FROM,
 * OUT OF OR IN CONNECTION WITH THE SOFTWARE OR THE USE OR OTHER DEALINGS IN
 * THE SOFTWARE.
 */

// Options to control how MicroPython is built for this port,
// overriding defaults in py/mpconfig.h.

// Variant-specific definitions.
#include "mpconfigvariant.h"

// The minimal variant's config covers everything.
// If we're building the minimal variant, ignore the rest of this file.
#ifndef MICROPY_UNIX_MINIMAL

#define MICROPY_ALLOC_PATH_MAX      (PATH_MAX)
#define MICROPY_PERSISTENT_CODE_LOAD (1)
#if !defined(MICROPY_EMIT_X64) && defined(__x86_64__)
    #define MICROPY_EMIT_X64        (1)
#endif
#if !defined(MICROPY_EMIT_X86) && defined(__i386__)
    #define MICROPY_EMIT_X86        (1)
#endif
#if !defined(MICROPY_EMIT_THUMB) && defined(__thumb2__)
    #define MICROPY_EMIT_THUMB      (1)
    #define MICROPY_MAKE_POINTER_CALLABLE(p) ((void *)((mp_uint_t)(p) | 1))
#endif
// Some compilers define __thumb2__ and __arm__ at the same time, let
// autodetected thumb2 emitter have priority.
#if !defined(MICROPY_EMIT_ARM) && defined(__arm__) && !defined(__thumb2__)
    #define MICROPY_EMIT_ARM        (1)
#endif
#define MICROPY_COMP_MODULE_CONST   (1)
#define MICROPY_COMP_TRIPLE_TUPLE_ASSIGN (1)
#define MICROPY_COMP_RETURN_IF_EXPR (1)
#define MICROPY_ENABLE_GC           (1)
#define MICROPY_ENABLE_FINALISER    (1)
#define MICROPY_STACK_CHECK         (1)
#define MICROPY_MALLOC_USES_ALLOCATED_SIZE (1)
#define MICROPY_MEM_STATS           (1)
#define MICROPY_DEBUG_PRINTERS      (1)
// Printing debug to stderr may give tests which
// check stdout a chance to pass, etc.
#define MICROPY_DEBUG_PRINTER       (&mp_stderr_print)
#define MICROPY_READER_POSIX        (1)
#define MICROPY_USE_READLINE_HISTORY (1)
#define MICROPY_HELPER_REPL         (1)
#define MICROPY_REPL_EMACS_KEYS     (1)
#define MICROPY_REPL_AUTO_INDENT    (1)
#define MICROPY_HELPER_LEXER_UNIX   (1)
#define MICROPY_ENABLE_SOURCE_LINE  (1)
#ifndef MICROPY_FLOAT_IMPL
#define MICROPY_FLOAT_IMPL          (MICROPY_FLOAT_IMPL_DOUBLE)
#endif
#define MICROPY_LONGINT_IMPL        (MICROPY_LONGINT_IMPL_MPZ)
#ifndef MICROPY_STREAMS_NON_BLOCK
#define MICROPY_STREAMS_NON_BLOCK   (1)
#endif
#define MICROPY_STREAMS_POSIX_API   (1)
#define MICROPY_OPT_COMPUTED_GOTO   (1)
#ifndef MICROPY_OPT_CACHE_MAP_LOOKUP_IN_BYTECODE
#define MICROPY_OPT_CACHE_MAP_LOOKUP_IN_BYTECODE (1)
#endif
#define MICROPY_MODULE_WEAK_LINKS   (1)
#define MICROPY_CAN_OVERRIDE_BUILTINS (1)
#define MICROPY_VFS_POSIX_FILE      (1)
#define MICROPY_PY_FUNCTION_ATTRS   (1)
#define MICROPY_PY_DESCRIPTORS      (1)
#define MICROPY_PY_BUILTINS_STR_UNICODE (1)
#define MICROPY_PY_BUILTINS_STR_CENTER (1)
#define MICROPY_PY_BUILTINS_STR_PARTITION (1)
#define MICROPY_PY_BUILTINS_STR_SPLITLINES (1)
#define MICROPY_PY_BUILTINS_MEMORYVIEW (1)
#define MICROPY_PY_BUILTINS_FROZENSET (1)
#define MICROPY_PY_BUILTINS_COMPILE (1)
#define MICROPY_PY_BUILTINS_NOTIMPLEMENTED (1)
#define MICROPY_PY_BUILTINS_INPUT   (1)
#define MICROPY_PY_BUILTINS_POW3    (1)
#define MICROPY_PY_BUILTINS_ROUND_INT    (1)
#define MICROPY_PY_MICROPYTHON_MEM_INFO (1)
#define MICROPY_PY_ALL_SPECIAL_METHODS (1)
#define MICROPY_PY_REVERSE_SPECIAL_METHODS (1)
#define MICROPY_PY_ARRAY_SLICE_ASSIGN (1)
#define MICROPY_PY_BUILTINS_SLICE_ATTRS (1)
#define MICROPY_PY_BUILTINS_SLICE_INDICES (1)
#define MICROPY_PY_SYS_EXIT         (1)
#define MICROPY_PY_SYS_ATEXIT       (1)
#if MICROPY_PY_SYS_SETTRACE
#define MICROPY_PERSISTENT_CODE_SAVE (1)
#define MICROPY_COMP_CONST (0)
#endif
<<<<<<< HEAD
=======
#ifndef MICROPY_PY_SYS_PLATFORM
>>>>>>> b0932fcf
#if defined(__APPLE__) && defined(__MACH__)
    #define MICROPY_PY_SYS_PLATFORM  "darwin"
#else
    #define MICROPY_PY_SYS_PLATFORM  "linux"
#endif
#endif
#define MICROPY_PY_SYS_MAXSIZE      (1)
#define MICROPY_PY_SYS_STDFILES     (1)
#define MICROPY_PY_SYS_EXC_INFO     (1)
#define MICROPY_PY_COLLECTIONS_DEQUE (1)
#ifndef MICROPY_PY_MATH_SPECIAL_FUNCTIONS
#define MICROPY_PY_MATH_SPECIAL_FUNCTIONS (1)
#endif
#define MICROPY_PY_MATH_ISCLOSE     (MICROPY_PY_MATH_SPECIAL_FUNCTIONS)
#define MICROPY_PY_CMATH            (1)
#define MICROPY_PY_IO_IOBASE        (1)
#define MICROPY_PY_IO_FILEIO        (1)
#define MICROPY_PY_GC_COLLECT_RETVAL (1)

#ifndef MICROPY_STACKLESS
#define MICROPY_STACKLESS           (0)
#define MICROPY_STACKLESS_STRICT    (0)
#endif

#define MICROPY_PY_OS_STATVFS       (1)
#define MICROPY_PY_UTIME            (1)
#define MICROPY_PY_UTIME_MP_HAL     (1)
#define MICROPY_PY_UERRNO           (1)
#define MICROPY_PY_UCTYPES          (1)
#define MICROPY_PY_UZLIB            (1)
#define MICROPY_PY_UJSON            (1)
#define MICROPY_PY_URE              (1)
#define MICROPY_PY_UHEAPQ           (1)
#define MICROPY_PY_UTIMEQ           (1)
#define MICROPY_PY_UHASHLIB         (1)
#if MICROPY_PY_USSL
#define MICROPY_PY_UHASHLIB_MD5     (1)
#define MICROPY_PY_UHASHLIB_SHA1    (1)
#define MICROPY_PY_UCRYPTOLIB       (1)
#endif
#define MICROPY_PY_UBINASCII        (1)
#define MICROPY_PY_UBINASCII_CRC32  (1)
#define MICROPY_PY_URANDOM          (1)
#ifndef MICROPY_PY_USELECT_POSIX
#define MICROPY_PY_USELECT_POSIX    (1)
#endif
<<<<<<< HEAD
#define MICROPY_PY_UWEBSOCKET       (0)
#define MICROPY_PY_MACHINE          (0)
#define MICROPY_PY_MACHINE_PULSE    (0)
=======
#define MICROPY_PY_UWEBSOCKET       (1)
#define MICROPY_PY_MACHINE          (1)
#define MICROPY_PY_MACHINE_PULSE    (1)
>>>>>>> b0932fcf
#define MICROPY_MACHINE_MEM_GET_READ_ADDR   mod_machine_mem_get_addr
#define MICROPY_MACHINE_MEM_GET_WRITE_ADDR  mod_machine_mem_get_addr

#define MICROPY_FATFS_ENABLE_LFN       (1)
#define MICROPY_FATFS_RPATH            (2)
#define MICROPY_FATFS_MAX_SS           (4096)
#define MICROPY_FATFS_LFN_CODE_PAGE    437 /* 1=SFN/ANSI 437=LFN/U.S.(OEM) */

// Define to MICROPY_ERROR_REPORTING_DETAILED to get function, etc.
// names in exception messages (may require more RAM).
#define MICROPY_ERROR_REPORTING     (MICROPY_ERROR_REPORTING_DETAILED)
#define MICROPY_WARNINGS            (1)
#define MICROPY_ERROR_PRINTER       (&mp_stderr_print)
#define MICROPY_PY_STR_BYTES_CMP_WARN (1)

// VFS stat functions should return time values relative to 1970/1/1
#define MICROPY_EPOCH_IS_1970       (1)

extern const struct _mp_print_t mp_stderr_print;

#if !(defined(MICROPY_GCREGS_SETJMP) || defined(__x86_64__) || defined(__i386__) || defined(__thumb2__) || defined(__thumb__) || defined(__arm__))
// Fall back to setjmp() implementation for discovery of GC pointers in registers.
#define MICROPY_GCREGS_SETJMP (1)
#endif

#define MICROPY_ENABLE_EMERGENCY_EXCEPTION_BUF   (1)
#define MICROPY_EMERGENCY_EXCEPTION_BUF_SIZE  (256)
#define MICROPY_KBD_EXCEPTION       (1)
#define MICROPY_ASYNC_KBD_INTR      (1)

#define mp_type_fileio mp_type_vfs_posix_fileio
#define mp_type_textio mp_type_vfs_posix_textio

extern const struct _mp_obj_module_t mp_module_machine;
extern const struct _mp_obj_module_t mp_module_os;
extern const struct _mp_obj_module_t mp_module_uos_vfs;
extern const struct _mp_obj_module_t mp_module_uselect;
extern const struct _mp_obj_module_t mp_module_time;
extern const struct _mp_obj_module_t mp_module_termios;
extern const struct _mp_obj_module_t mp_module_socket;
extern const struct _mp_obj_module_t mp_module_ffi;
extern const struct _mp_obj_module_t mp_module_jni;

#if MICROPY_PY_UOS_VFS
#define MICROPY_PY_UOS_DEF { MP_ROM_QSTR(MP_QSTR_uos), MP_ROM_PTR(&mp_module_uos_vfs) },
#else
#define MICROPY_PY_UOS_DEF { MP_ROM_QSTR(MP_QSTR_uos), MP_ROM_PTR(&mp_module_os) },
#endif
#if MICROPY_PY_FFI
#define MICROPY_PY_FFI_DEF { MP_ROM_QSTR(MP_QSTR_ffi), MP_ROM_PTR(&mp_module_ffi) },
#else
#define MICROPY_PY_FFI_DEF
#endif
#if MICROPY_PY_MACHINE
#define MICROPY_PY_MACHINE_DEF { MP_ROM_QSTR(MP_QSTR_umachine), MP_ROM_PTR(&mp_module_machine) },
#else
#define MICROPY_PY_MACHINE_DEF
#endif
#if MICROPY_PY_JNI
#define MICROPY_PY_JNI_DEF { MP_ROM_QSTR(MP_QSTR_jni), MP_ROM_PTR(&mp_module_jni) },
#else
#define MICROPY_PY_JNI_DEF
#endif
#if MICROPY_PY_UTIME
#define MICROPY_PY_UTIME_DEF { MP_ROM_QSTR(MP_QSTR_utime), MP_ROM_PTR(&mp_module_time) },
#else
#define MICROPY_PY_UTIME_DEF
#endif
#if MICROPY_PY_TERMIOS
#define MICROPY_PY_TERMIOS_DEF { MP_ROM_QSTR(MP_QSTR_termios), MP_ROM_PTR(&mp_module_termios) },
#else
#define MICROPY_PY_TERMIOS_DEF
#endif
#if MICROPY_PY_SOCKET
#define MICROPY_PY_SOCKET_DEF { MP_ROM_QSTR(MP_QSTR_usocket), MP_ROM_PTR(&mp_module_socket) },
#else
#define MICROPY_PY_SOCKET_DEF
#endif
#if MICROPY_PY_USELECT_POSIX
#define MICROPY_PY_USELECT_DEF { MP_ROM_QSTR(MP_QSTR_uselect), MP_ROM_PTR(&mp_module_uselect) },
#else
#define MICROPY_PY_USELECT_DEF
#endif

#define MICROPY_PORT_BUILTIN_MODULES \
    MICROPY_PY_FFI_DEF \
    MICROPY_PY_JNI_DEF \
    MICROPY_PY_UTIME_DEF \
    MICROPY_PY_SOCKET_DEF \
    MICROPY_PY_MACHINE_DEF \
    MICROPY_PY_UOS_DEF \
    MICROPY_PY_USELECT_DEF \
    MICROPY_PY_TERMIOS_DEF \

// type definitions for the specific machine

// For size_t and ssize_t
#include <unistd.h>

// assume that if we already defined the obj repr then we also defined types
#ifndef MICROPY_OBJ_REPR
#ifdef __LP64__
typedef long mp_int_t; // must be pointer size
typedef unsigned long mp_uint_t; // must be pointer size
#else
// These are definitions for machines where sizeof(int) == sizeof(void*),
// regardless of actual size.
typedef int mp_int_t; // must be pointer size
typedef unsigned int mp_uint_t; // must be pointer size
#endif
#endif

// Cannot include <sys/types.h>, as it may lead to symbol name clashes
#if _FILE_OFFSET_BITS == 64 && !defined(__LP64__)
typedef long long mp_off_t;
#else
typedef long mp_off_t;
#endif

void mp_unix_alloc_exec(size_t min_size, void **ptr, size_t *size);
void mp_unix_free_exec(void *ptr, size_t size);
void mp_unix_mark_exec(void);
#define MP_PLAT_ALLOC_EXEC(min_size, ptr, size) mp_unix_alloc_exec(min_size, ptr, size)
#define MP_PLAT_FREE_EXEC(ptr, size) mp_unix_free_exec(ptr, size)
#ifndef MICROPY_FORCE_PLAT_ALLOC_EXEC
// Use MP_PLAT_ALLOC_EXEC for any executable memory allocation, including for FFI
// (overriding libffi own implementation)
#define MICROPY_FORCE_PLAT_ALLOC_EXEC (1)
#endif

<<<<<<< HEAD
#define MP_PLAT_PRINT_STRN(str, len) do { ssize_t ret = write(1, str, len); (void)ret; } while (0)

=======
>>>>>>> b0932fcf
#ifdef __linux__
// Can access physical memory using /dev/mem
#define MICROPY_PLAT_DEV_MEM  (1)
#endif

// Assume that select() call, interrupted with a signal, and erroring
// with EINTR, updates remaining timeout value.
#define MICROPY_SELECT_REMAINING_TIME (1)

#ifdef __ANDROID__
#include <android/api-level.h>
#if __ANDROID_API__ < 4
// Bionic libc in Android 1.5 misses these 2 functions
#define MP_NEED_LOG2 (1)
#define nan(x) NAN
#endif
#endif

#define MICROPY_PORT_BUILTINS \
    { MP_ROM_QSTR(MP_QSTR_open), MP_ROM_PTR(&mp_builtin_open_obj) },

#define MP_STATE_PORT MP_STATE_VM

#if MICROPY_PY_BLUETOOTH && MICROPY_BLUETOOTH_BTSTACK
struct _mp_bluetooth_btstack_root_pointers_t;
#define MICROPY_BLUETOOTH_ROOT_POINTERS struct _mp_bluetooth_btstack_root_pointers_t *bluetooth_btstack_root_pointers;
#else
#define MICROPY_BLUETOOTH_ROOT_POINTERS
#endif

#define MICROPY_PORT_ROOT_POINTERS \
    const char *readline_hist[50]; \
    void *mmap_region_head; \
    MICROPY_BLUETOOTH_ROOT_POINTERS \

// We need to provide a declaration/definition of alloca()
// unless support for it is disabled.
#if !defined(MICROPY_NO_ALLOCA) || MICROPY_NO_ALLOCA == 0
#ifdef __FreeBSD__
#include <stdlib.h>
#else
#include <alloca.h>
#endif
#endif

// From "man readdir": "Under glibc, programs can check for the availability
// of the fields [in struct dirent] not defined in POSIX.1 by testing whether
// the macros [...], _DIRENT_HAVE_D_TYPE are defined."
// Other libc's don't define it, but proactively assume that dirent->d_type
// is available on a modern *nix system.
#ifndef _DIRENT_HAVE_D_TYPE
#define _DIRENT_HAVE_D_TYPE (1)
#endif
// This macro is not provided by glibc but we need it so ports that don't have
// dirent->d_ino can disable the use of this field.
#ifndef _DIRENT_HAVE_D_INO
#define _DIRENT_HAVE_D_INO (1)
#endif

#ifndef __APPLE__
// For debugging purposes, make printf() available to any source file.
#include <stdio.h>
#endif

<<<<<<< HEAD
#define MICROPY_PY_BUILTINS_HELP (1)
#define MICROPY_PY_BUILTINS_HELP_MODULES (1)
#define CIRCUITPY_RE_DEBUG (1)
=======
#if MICROPY_PY_THREAD
#define MICROPY_BEGIN_ATOMIC_SECTION() (mp_thread_unix_begin_atomic_section(), 0)
#define MICROPY_END_ATOMIC_SECTION(x) (void)x; mp_thread_unix_end_atomic_section()
#endif

#define MICROPY_EVENT_POLL_HOOK mp_hal_delay_us(500);

#include <sched.h>
#define MICROPY_UNIX_MACHINE_IDLE sched_yield();

#endif // MICROPY_UNIX_MINIMAL
>>>>>>> b0932fcf
<|MERGE_RESOLUTION|>--- conflicted
+++ resolved
@@ -110,10 +110,7 @@
 #define MICROPY_PERSISTENT_CODE_SAVE (1)
 #define MICROPY_COMP_CONST (0)
 #endif
-<<<<<<< HEAD
-=======
 #ifndef MICROPY_PY_SYS_PLATFORM
->>>>>>> b0932fcf
 #if defined(__APPLE__) && defined(__MACH__)
     #define MICROPY_PY_SYS_PLATFORM  "darwin"
 #else
@@ -160,15 +157,9 @@
 #ifndef MICROPY_PY_USELECT_POSIX
 #define MICROPY_PY_USELECT_POSIX    (1)
 #endif
-<<<<<<< HEAD
 #define MICROPY_PY_UWEBSOCKET       (0)
 #define MICROPY_PY_MACHINE          (0)
 #define MICROPY_PY_MACHINE_PULSE    (0)
-=======
-#define MICROPY_PY_UWEBSOCKET       (1)
-#define MICROPY_PY_MACHINE          (1)
-#define MICROPY_PY_MACHINE_PULSE    (1)
->>>>>>> b0932fcf
 #define MICROPY_MACHINE_MEM_GET_READ_ADDR   mod_machine_mem_get_addr
 #define MICROPY_MACHINE_MEM_GET_WRITE_ADDR  mod_machine_mem_get_addr
 
@@ -299,11 +290,6 @@
 #define MICROPY_FORCE_PLAT_ALLOC_EXEC (1)
 #endif
 
-<<<<<<< HEAD
-#define MP_PLAT_PRINT_STRN(str, len) do { ssize_t ret = write(1, str, len); (void)ret; } while (0)
-
-=======
->>>>>>> b0932fcf
 #ifdef __linux__
 // Can access physical memory using /dev/mem
 #define MICROPY_PLAT_DEV_MEM  (1)
@@ -327,17 +313,9 @@
 
 #define MP_STATE_PORT MP_STATE_VM
 
-#if MICROPY_PY_BLUETOOTH && MICROPY_BLUETOOTH_BTSTACK
-struct _mp_bluetooth_btstack_root_pointers_t;
-#define MICROPY_BLUETOOTH_ROOT_POINTERS struct _mp_bluetooth_btstack_root_pointers_t *bluetooth_btstack_root_pointers;
-#else
-#define MICROPY_BLUETOOTH_ROOT_POINTERS
-#endif
-
 #define MICROPY_PORT_ROOT_POINTERS \
     const char *readline_hist[50]; \
     void *mmap_region_head; \
-    MICROPY_BLUETOOTH_ROOT_POINTERS \
 
 // We need to provide a declaration/definition of alloca()
 // unless support for it is disabled.
@@ -368,11 +346,6 @@
 #include <stdio.h>
 #endif
 
-<<<<<<< HEAD
-#define MICROPY_PY_BUILTINS_HELP (1)
-#define MICROPY_PY_BUILTINS_HELP_MODULES (1)
-#define CIRCUITPY_RE_DEBUG (1)
-=======
 #if MICROPY_PY_THREAD
 #define MICROPY_BEGIN_ATOMIC_SECTION() (mp_thread_unix_begin_atomic_section(), 0)
 #define MICROPY_END_ATOMIC_SECTION(x) (void)x; mp_thread_unix_end_atomic_section()
@@ -383,5 +356,4 @@
 #include <sched.h>
 #define MICROPY_UNIX_MACHINE_IDLE sched_yield();
 
-#endif // MICROPY_UNIX_MINIMAL
->>>>>>> b0932fcf
+#endif // MICROPY_UNIX_MINIMAL