# Enable/disable modules and 3rd-party libs to be included in interpreter

# Build 32-bit binaries on a 64-bit host
MICROPY_FORCE_32BIT = 0

# This variable can take the following values:
#  0 - no readline, just simple stdin input
#  1 - use MicroPython version of readline
MICROPY_USE_READLINE = 1

# btree module using Berkeley DB 1.xx
# CIRCUITPY: not present
MICROPY_PY_BTREE = 0

# _thread module using pthreads
MICROPY_PY_THREAD = 1

# Subset of CPython termios module
MICROPY_PY_TERMIOS = 1

# Subset of CPython socket module
MICROPY_PY_SOCKET = 0

# ffi module requires libffi (libffi-dev Debian package)
MICROPY_PY_FFI = 1

<<<<<<< HEAD
# ussl module requires one of the TLS libraries below
MICROPY_PY_USSL = 0
=======
# ssl module requires one of the TLS libraries below
MICROPY_PY_SSL = 1
>>>>>>> e00a1440
# axTLS has minimal size but implements only a subset of modern TLS
# functionality, so may have problems with some servers.
MICROPY_SSL_AXTLS = 0
# mbedTLS is more up to date and complete implementation, but also
# more bloated.
MICROPY_SSL_MBEDTLS = 0

# jni module requires JVM/JNI
MICROPY_PY_JNI = 0

# Avoid using system libraries, use copies bundled with MicroPython
# as submodules (currently affects only libffi).
MICROPY_STANDALONE = 0

# CIRCUITPY: not used
MICROPY_ROM_TEXT_COMPRESSION = 0

MICROPY_VFS_FAT = 1
# CIRCUITPY: not used
MICROPY_VFS_LFS1 = 0
MICROPY_VFS_LFS2 = 0

# CIRCUITPY
CIRCUITPY_ULAB = 1
MICROPY_EMIT_NATIVE = 0
CFLAGS += -DCIRCUITPY=1<|MERGE_RESOLUTION|>--- conflicted
+++ resolved
@@ -8,8 +8,8 @@
 #  1 - use MicroPython version of readline
 MICROPY_USE_READLINE = 1
 
+# CIRCUITPY: not present
 # btree module using Berkeley DB 1.xx
-# CIRCUITPY: not present
 MICROPY_PY_BTREE = 0
 
 # _thread module using pthreads
@@ -18,24 +18,22 @@
 # Subset of CPython termios module
 MICROPY_PY_TERMIOS = 1
 
+# CIRCUITPY: not present
 # Subset of CPython socket module
 MICROPY_PY_SOCKET = 0
 
 # ffi module requires libffi (libffi-dev Debian package)
 MICROPY_PY_FFI = 1
 
-<<<<<<< HEAD
-# ussl module requires one of the TLS libraries below
-MICROPY_PY_USSL = 0
-=======
+# CIRCUITPY: not present
 # ssl module requires one of the TLS libraries below
-MICROPY_PY_SSL = 1
->>>>>>> e00a1440
+MICROPY_PY_SSL = 0
 # axTLS has minimal size but implements only a subset of modern TLS
 # functionality, so may have problems with some servers.
 MICROPY_SSL_AXTLS = 0
 # mbedTLS is more up to date and complete implementation, but also
 # more bloated.
+# CIRCUITPY: not present
 MICROPY_SSL_MBEDTLS = 0
 
 # jni module requires JVM/JNI
