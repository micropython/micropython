--- conflicted
+++ resolved
@@ -41,38 +41,7 @@
 #define MICROPY_DEBUG_PARSE_RULE_NAME  (1)
 #define MICROPY_TRACKED_ALLOC           (1)
 #define MICROPY_WARNINGS_CATEGORY      (1)
-<<<<<<< HEAD
-#define MICROPY_MODULE_GETATTR         (1)
-#define MICROPY_PY_DELATTR_SETATTR     (1)
-#define MICROPY_PY_ALL_INPLACE_SPECIAL_METHODS (1)
-#define MICROPY_PY_REVERSE_SPECIAL_METHODS (1)
-#define MICROPY_PY_BUILTINS_MEMORYVIEW_ITEMSIZE (1)
-#define MICROPY_PY_BUILTINS_NEXT2      (1)
-#define MICROPY_PY_BUILTINS_RANGE_BINOP (1)
-#define MICROPY_PY_BUILTINS_HELP       (1)
-#define MICROPY_PY_BUILTINS_HELP_MODULES (1)
-#define MICROPY_PY_SYS_GETSIZEOF       (1)
-#define MICROPY_PY_MATH_FACTORIAL      (1)
-#define MICROPY_PY_URANDOM_EXTRA_FUNCS (1)
-#define MICROPY_PY_IO_BUFFEREDWRITER (1)
-#define MICROPY_PY_IO_RESOURCE_STREAM (1)
-#define MICROPY_PY_UASYNCIO            (1)
-#define MICROPY_PY_URE_DEBUG           (1)
-#define MICROPY_PY_URE_MATCH_GROUPS    (1)
-#define MICROPY_PY_URE_MATCH_SPAN_START_END (1)
-#define MICROPY_PY_URE_SUB             (1)
-#define MICROPY_VFS_POSIX              (1)
-#define MICROPY_PY_FRAMEBUF            (1)
-#define MICROPY_PY_COLLECTIONS_NAMEDTUPLE__ASDICT (1)
-#define MICROPY_PY_UCRYPTOLIB          (1)
 #define MICROPY_PY_UCRYPTOLIB_CTR      (1)
-#define MICROPY_PY_MICROPYTHON_HEAP_LOCKED (1)
-#define MICROPY_NONNULL_COMPLIANT (1)
 
-// use vfs's functions for import stat and builtin open
-#define mp_import_stat mp_vfs_import_stat
-#define mp_builtin_open mp_vfs_open
-#define mp_builtin_open_obj mp_vfs_open_obj
-=======
-#define MICROPY_PY_UCRYPTOLIB_CTR      (1)
->>>>>>> 5228f406
+// Add extra checks to satisfy gcc -fsanitize-undefined
+#define MICROPY_NONNULL_COMPLIANT (1)