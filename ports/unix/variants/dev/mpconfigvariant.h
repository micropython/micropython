--- conflicted
+++ resolved
@@ -35,26 +35,5 @@
 // Enable some additional features.
 #define MICROPY_REPL_EMACS_WORDS_MOVE           (1)
 #define MICROPY_REPL_EMACS_EXTRA_WORDS_MOVE     (1)
-<<<<<<< HEAD
-#define MICROPY_ENABLE_SCHEDULER                (1)
-#define MICROPY_VFS                             (1)
-#define MICROPY_VFS_POSIX                       (1)
-
-#define MICROPY_PY_BUILTINS_HELP                (1)
-#define MICROPY_PY_BUILTINS_HELP_MODULES        (1)
 #define MICROPY_PY_SYS_SETTRACE                 (0)
-#define MICROPY_PY_UOS_VFS                      (1)
-#define MICROPY_PY_URANDOM_EXTRA_FUNCS          (1)
-
-#ifndef MICROPY_PY_UASYNCIO
-#define MICROPY_PY_UASYNCIO                     (1)
-#endif
-
-// Use vfs's functions for import stat and builtin open.
-#define mp_import_stat mp_vfs_import_stat
-#define mp_builtin_open mp_vfs_open
-#define mp_builtin_open_obj mp_vfs_open_obj
-=======
-#define MICROPY_PY_SYS_SETTRACE                 (1)
-#define MICROPY_PY_URANDOM_SEED_INIT_FUNC       (mp_urandom_seed_init())
->>>>>>> 9b486340
+#define MICROPY_PY_URANDOM_SEED_INIT_FUNC       (mp_urandom_seed_init())