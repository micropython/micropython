/*
 * This file is part of the MicroPython project, http://micropython.org/
 *
 * The MIT License (MIT)
 *
 * Copyright (c) 2015 Damien P. George
 *
 * Permission is hereby granted, free of charge, to any person obtaining a copy
 * of this software and associated documentation files (the "Software"), to deal
 * in the Software without restriction, including without limitation the rights
 * to use, copy, modify, merge, publish, distribute, sublicense, and/or sell
 * copies of the Software, and to permit persons to whom the Software is
 * furnished to do so, subject to the following conditions:
 *
 * The above copyright notice and this permission notice shall be included in
 * all copies or substantial portions of the Software.
 *
 * THE SOFTWARE IS PROVIDED "AS IS", WITHOUT WARRANTY OF ANY KIND, EXPRESS OR
 * IMPLIED, INCLUDING BUT NOT LIMITED TO THE WARRANTIES OF MERCHANTABILITY,
 * FITNESS FOR A PARTICULAR PURPOSE AND NONINFRINGEMENT. IN NO EVENT SHALL THE
 * AUTHORS OR COPYRIGHT HOLDERS BE LIABLE FOR ANY CLAIM, DAMAGES OR OTHER
 * LIABILITY, WHETHER IN AN ACTION OF CONTRACT, TORT OR OTHERWISE, ARISING FROM,
 * OUT OF OR IN CONNECTION WITH THE SOFTWARE OR THE USE OR OTHER DEALINGS IN
 * THE SOFTWARE.
 */

#include <unistd.h>
#include <stdlib.h>
#include <string.h>
#include <time.h>
#include <sys/time.h>

#include "py/mphal.h"
#include "py/mpthread.h"
#include "py/runtime.h"
#include "extmod/misc.h"

#ifndef _WIN32
#include <signal.h>

STATIC void sighandler(int signum) {
    if (signum == SIGINT) {
        #if MICROPY_ASYNC_KBD_INTR
        #if MICROPY_PY_THREAD_GIL
        // Since signals can occur at any time, we may not be holding the GIL when
        // this callback is called, so it is not safe to raise an exception here
        #error "MICROPY_ASYNC_KBD_INTR and MICROPY_PY_THREAD_GIL are not compatible"
        #endif
        mp_obj_exception_clear_traceback(MP_OBJ_FROM_PTR(&MP_STATE_VM(mp_kbd_exception)));
        sigset_t mask;
        sigemptyset(&mask);
        // On entry to handler, its signal is blocked, and unblocked on
        // normal exit. As we instead perform longjmp, unblock it manually.
        sigprocmask(SIG_SETMASK, &mask, NULL);
        nlr_raise(MP_OBJ_FROM_PTR(&MP_STATE_VM(mp_kbd_exception)));
        #else
        if (MP_STATE_VM(mp_pending_exception) == MP_OBJ_FROM_PTR(&MP_STATE_VM(mp_kbd_exception))) {
            // this is the second time we are called, so die straight away
            exit(1);
        }
        mp_keyboard_interrupt();
        #endif
    }
}
#endif

void mp_hal_set_interrupt_char(char c) {
    // configure terminal settings to (not) let ctrl-C through
    if (c == CHAR_CTRL_C) {
        #ifndef _WIN32
        // enable signal handler
        struct sigaction sa;
        sa.sa_flags = 0;
        sa.sa_handler = sighandler;
        sigemptyset(&sa.sa_mask);
        sigaction(SIGINT, &sa, NULL);
        #endif
    } else {
        #ifndef _WIN32
        // disable signal handler
        struct sigaction sa;
        sa.sa_flags = 0;
        sa.sa_handler = SIG_DFL;
        sigemptyset(&sa.sa_mask);
        sigaction(SIGINT, &sa, NULL);
        #endif
    }
}

#if MICROPY_USE_READLINE == 1

#include <termios.h>

static struct termios orig_termios;

void mp_hal_stdio_mode_raw(void) {
    // save and set terminal settings
    tcgetattr(0, &orig_termios);
    static struct termios termios;
    termios = orig_termios;
    termios.c_iflag &= ~(BRKINT | ICRNL | INPCK | ISTRIP | IXON);
    termios.c_cflag = (termios.c_cflag & ~(CSIZE | PARENB)) | CS8;
    termios.c_lflag = 0;
    termios.c_cc[VMIN] = 1;
    termios.c_cc[VTIME] = 0;
    tcsetattr(0, TCSAFLUSH, &termios);
}

void mp_hal_stdio_mode_orig(void) {
    // restore terminal settings
    tcsetattr(0, TCSAFLUSH, &orig_termios);
}

#endif

#if MICROPY_PY_OS_DUPTERM
static int call_dupterm_read(size_t idx) {
    nlr_buf_t nlr;
    if (nlr_push(&nlr) == 0) {
        mp_obj_t read_m[3];
        mp_load_method(MP_STATE_VM(dupterm_objs[idx]), MP_QSTR_read, read_m);
        read_m[2] = MP_OBJ_NEW_SMALL_INT(1);
        mp_obj_t res = mp_call_method_n_kw(1, 0, read_m);
        if (res == mp_const_none) {
            return -2;
        }
        mp_buffer_info_t bufinfo;
        mp_get_buffer_raise(res, &bufinfo, MP_BUFFER_READ);
        if (bufinfo.len == 0) {
            mp_printf(&mp_plat_print, "dupterm: EOF received, deactivating\n");
            MP_STATE_VM(dupterm_objs[idx]) = MP_OBJ_NULL;
            return -1;
        }
        nlr_pop();
        return *(byte *)bufinfo.buf;
    } else {
        // Temporarily disable dupterm to avoid infinite recursion
        mp_obj_t save_term = MP_STATE_VM(dupterm_objs[idx]);
        MP_STATE_VM(dupterm_objs[idx]) = NULL;
        mp_printf(&mp_plat_print, "dupterm: ");
        mp_obj_print_exception(&mp_plat_print, nlr.ret_val);
        MP_STATE_VM(dupterm_objs[idx]) = save_term;
    }

    return -1;
}
#endif

int mp_hal_stdin_rx_chr(void) {
    #if MICROPY_PY_OS_DUPTERM
    // TODO only support dupterm one slot at the moment
    if (MP_STATE_VM(dupterm_objs[0]) != MP_OBJ_NULL) {
        int c;
        do {
            c = call_dupterm_read(0);
        } while (c == -2);
        if (c == -1) {
            goto main_term;
        }
        if (c == '\n') {
            c = '\r';
        }
        return c;
    }
main_term:;
    #endif

    unsigned char c;
    ssize_t ret;
    MP_HAL_RETRY_SYSCALL(ret, read(STDIN_FILENO, &c, 1), {});
    if (ret == 0) {
        c = 4; // EOF, ctrl-D
    } else if (c == '\n') {
        c = '\r';
    }
    return c;
}

void mp_hal_stdout_tx_strn(const char *str, size_t len) {
    ssize_t ret;
    MP_HAL_RETRY_SYSCALL(ret, write(STDOUT_FILENO, str, len), {});
    mp_uos_dupterm_tx_strn(str, len);
}

// cooked is same as uncooked because the terminal does some postprocessing
void mp_hal_stdout_tx_strn_cooked(const char *str, size_t len) {
    mp_hal_stdout_tx_strn(str, len);
}

void mp_hal_stdout_tx_str(const char *str) {
    mp_hal_stdout_tx_strn(str, strlen(str));
}

mp_uint_t mp_hal_ticks_ms(void) {
    #if (defined(_POSIX_TIMERS) && _POSIX_TIMERS > 0) && defined(_POSIX_MONOTONIC_CLOCK)
    struct timespec tv;
    clock_gettime(CLOCK_MONOTONIC, &tv);
    return tv.tv_sec * 1000 + tv.tv_nsec / 1000000;
    #else
    struct timeval tv;
    gettimeofday(&tv, NULL);
    return tv.tv_sec * 1000 + tv.tv_usec / 1000;
    #endif
}

mp_uint_t mp_hal_ticks_us(void) {
    #if (defined(_POSIX_TIMERS) && _POSIX_TIMERS > 0) && defined(_POSIX_MONOTONIC_CLOCK)
    struct timespec tv;
    clock_gettime(CLOCK_MONOTONIC, &tv);
    return tv.tv_sec * 1000000 + tv.tv_nsec / 1000;
    #else
    struct timeval tv;
    gettimeofday(&tv, NULL);
    return tv.tv_sec * 1000000 + tv.tv_usec;
    #endif
}

uint64_t mp_hal_time_ns(void) {
<<<<<<< HEAD
    time_t now = time(NULL);
    return (uint64_t)now * 1000000000ULL;
=======
    struct timeval tv;
    gettimeofday(&tv, NULL);
    return (uint64_t)tv.tv_sec * 1000000000ULL + (uint64_t)tv.tv_usec * 1000ULL;
}

void mp_hal_delay_ms(mp_uint_t ms) {
    #ifdef MICROPY_EVENT_POLL_HOOK
    mp_uint_t start = mp_hal_ticks_ms();
    while (mp_hal_ticks_ms() - start < ms) {
        // MICROPY_EVENT_POLL_HOOK does mp_hal_delay_us(500) (i.e. usleep(500)).
        MICROPY_EVENT_POLL_HOOK
    }
    #else
    // TODO: POSIX et al. define usleep() as guaranteedly capable only of 1s sleep:
    // "The useconds argument shall be less than one million."
    usleep(ms * 1000);
    #endif
>>>>>>> 78b23c3a
}<|MERGE_RESOLUTION|>--- conflicted
+++ resolved
@@ -216,10 +216,6 @@
 }
 
 uint64_t mp_hal_time_ns(void) {
-<<<<<<< HEAD
-    time_t now = time(NULL);
-    return (uint64_t)now * 1000000000ULL;
-=======
     struct timeval tv;
     gettimeofday(&tv, NULL);
     return (uint64_t)tv.tv_sec * 1000000000ULL + (uint64_t)tv.tv_usec * 1000ULL;
@@ -237,5 +233,4 @@
     // "The useconds argument shall be less than one million."
     usleep(ms * 1000);
     #endif
->>>>>>> 78b23c3a
 }