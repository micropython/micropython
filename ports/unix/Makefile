--- conflicted
+++ resolved
@@ -44,12 +44,8 @@
 
 # Debugging/Optimization
 ifdef DEBUG
-<<<<<<< HEAD
 CFLAGS += -g3
-COPT = -O0
-=======
 COPT ?= -O0
->>>>>>> c2317a3a
 else
 COPT ?= -Os
 COPT += -fdata-sections -ffunction-sections
@@ -104,11 +100,7 @@
 # Use gcc syntax for map file
 LDFLAGS_ARCH = -Wl,-Map=$@.map,--cref -Wl,--gc-sections
 endif
-<<<<<<< HEAD
-LDFLAGS = $(LDFLAGS_MOD) $(LDFLAGS_ARCH) -lm $(LDFLAGS_EXTRA) -lSDL2
-=======
-LDFLAGS += $(LDFLAGS_MOD) $(LDFLAGS_ARCH) -lm $(LDFLAGS_EXTRA)
->>>>>>> c2317a3a
+LDFLAGS += $(LDFLAGS_MOD) $(LDFLAGS_ARCH) -lm $(LDFLAGS_EXTRA) -lSDL2
 
 # Flags to link with pthread library
 LIBPTHREAD = -lpthread
@@ -211,14 +203,10 @@
 	$(SRC_MOD) \
 	$(wildcard $(VARIANT_DIR)/*.c)
 
-<<<<<<< HEAD
-LIB_SRC_C = $(addprefix lib/,\
+LIB_SRC_C += $(addprefix lib/,\
     lv_bindings/driver/SDL/SDL_monitor.c \
     lv_bindings/driver/SDL/SDL_mouse.c \
 	lv_bindings/driver/SDL/modSDL.c \
-=======
-LIB_SRC_C += $(addprefix lib/,\
->>>>>>> c2317a3a
 	$(LIB_SRC_C_EXTRA) \
 	timeutils/timeutils.c \
 	utils/gchelper_generic.c \
