# Select the variant to build for.
VARIANT ?= standard

# If the build directory is not given, make it reflect the variant name.
BUILD ?= build-$(VARIANT)

VARIANT_DIR ?= variants/$(VARIANT)
ifeq ($(wildcard $(VARIANT_DIR)/.),)
$(error Invalid VARIANT specified: $(VARIANT_DIR))
endif

include ../../py/mkenv.mk
-include mpconfigport.mk
include $(VARIANT_DIR)/mpconfigvariant.mk

# This should be configured by the mpconfigvariant.mk
PROG ?= micropython

# qstr definitions (must come before including py.mk)
QSTR_DEFS = qstrdefsport.h
QSTR_GLOBAL_DEPENDENCIES = $(VARIANT_DIR)/mpconfigvariant.h

# OS name, for simple autoconfig
UNAME_S := $(shell uname -s)

# include py core make definitions
include $(TOP)/py/py.mk

GIT_SUBMODULES = lib/axtls lib/berkeley-db-1.xx lib/libffi

INC +=  -I.
INC +=  -I$(TOP)
INC += -I$(BUILD)

# compiler settings
CWARN = -Wall -Werror
CWARN += -Wextra -Wno-unused-parameter -Wpointer-arith -Wdouble-promotion -Wfloat-conversion
CFLAGS += $(INC) $(CWARN) -std=gnu99 -DUNIX $(CFLAGS_MOD) $(COPT) -I$(VARIANT_DIR) $(CFLAGS_EXTRA)

# Debugging/Optimization
ifdef DEBUG
COPT ?= -O0
else
COPT ?= -Os
COPT += -DNDEBUG
endif

# Remove unused sections.
COPT += -fdata-sections -ffunction-sections

# Always enable symbols -- They're occasionally useful, and don't make it into the
# final .bin/.hex/.dfu so the extra size doesn't matter.
CFLAGS += -g

ifndef DEBUG
# _FORTIFY_SOURCE is a feature in gcc/glibc which is intended to provide extra
# security for detecting buffer overflows. Some distros (Ubuntu at the very least)
# have it enabled by default.
#
# gcc already optimizes some printf calls to call puts and/or putchar. When
# _FORTIFY_SOURCE is enabled and compiling with -O1 or greater, then some
# printf calls will also be optimized to call __printf_chk (in glibc). Any
# printfs which get redirected to __printf_chk are then no longer synchronized
# with printfs that go through mp_printf.
#
# In MicroPython, we don't want to use the runtime library's printf but rather
# go through mp_printf, so that stdout is properly tied into streams, etc.
# This means that we either need to turn off _FORTIFY_SOURCE or provide our
# own implementation of __printf_chk. We've chosen to turn off _FORTIFY_SOURCE.
# It should also be noted that the use of printf in MicroPython is typically
# quite limited anyways (primarily for debug and some error reporting, etc
# in the unix version).
#
# Information about _FORTIFY_SOURCE seems to be rather scarce. The best I could
# find was this: https://securityblog.redhat.com/2014/03/26/fortify-and-you/
# Original patchset was introduced by
# https://gcc.gnu.org/ml/gcc-patches/2004-09/msg02055.html .
#
# Turning off _FORTIFY_SOURCE is only required when compiling with -O1 or greater
CFLAGS += -U _FORTIFY_SOURCE
endif

# On OSX, 'gcc' is a symlink to clang unless a real gcc is installed.
# The unix port of MicroPython on OSX must be compiled with clang,
# while cross-compile ports require gcc, so we test here for OSX and
# if necessary override the value of 'CC' set in py/mkenv.mk
ifeq ($(UNAME_S),Darwin)
ifeq ($(MICROPY_FORCE_32BIT),1)
CC = clang -m32
else
CC = clang
endif
# Use clang syntax for map file
LDFLAGS_ARCH = -Wl,-map,$@.map -Wl,-dead_strip
else
# Use gcc syntax for map file
LDFLAGS_ARCH = -Wl,-Map=$@.map,--cref -Wl,--gc-sections
endif
LDFLAGS += $(LDFLAGS_MOD) $(LDFLAGS_ARCH) -lm $(LDFLAGS_EXTRA)

# Flags to link with pthread library
LIBPTHREAD = -lpthread

ifeq ($(MICROPY_FORCE_32BIT),1)
# Note: you may need to install i386 versions of dependency packages,
# starting with linux-libc-dev:i386
ifeq ($(MICROPY_PY_FFI),1)
ifeq ($(UNAME_S),Linux)
CFLAGS_MOD += -I/usr/include/i686-linux-gnu
endif
endif
endif

ifeq ($(MICROPY_USE_READLINE),1)
INC += -I$(TOP)/shared/readline
CFLAGS_MOD += -DMICROPY_USE_READLINE=1
SHARED_SRC_C_EXTRA += readline/readline.c
endif
ifeq ($(MICROPY_PY_TERMIOS),1)
CFLAGS_MOD += -DMICROPY_PY_TERMIOS=1
SRC_MOD += modtermios.c
endif
ifeq ($(MICROPY_PY_SOCKET),1)
CFLAGS_MOD += -DMICROPY_PY_SOCKET=1
SRC_MOD += modusocket.c
endif
ifeq ($(MICROPY_PY_THREAD),1)
CFLAGS_MOD += -DMICROPY_PY_THREAD=1 -DMICROPY_PY_THREAD_GIL=0
LDFLAGS_MOD += $(LIBPTHREAD)
endif

<<<<<<< HEAD
=======
# If the variant enables it, enable modbluetooth.
ifeq ($(MICROPY_PY_BLUETOOTH),1)

HAVE_LIBUSB := $(shell (which pkg-config > /dev/null && pkg-config --exists libusb-1.0) 2>/dev/null && echo '1')

# Only one stack can be enabled.
ifeq ($(MICROPY_BLUETOOTH_NIMBLE),1)
ifeq ($(MICROPY_BLUETOOTH_BTSTACK),1)
$(error Cannot enable both NimBLE and BTstack at the same time)
endif
endif

# Default to btstack, but a variant (or make command line) can set NimBLE
# explicitly (which is always via H4 UART).
ifneq ($(MICROPY_BLUETOOTH_NIMBLE),1)
ifneq ($(MICROPY_BLUETOOTH_BTSTACK),1)
MICROPY_BLUETOOTH_BTSTACK ?= 1
endif
endif

CFLAGS_MOD += -DMICROPY_PY_BLUETOOTH=1
CFLAGS_MOD += -DMICROPY_PY_BLUETOOTH_ENABLE_CENTRAL_MODE=1

ifeq ($(MICROPY_BLUETOOTH_BTSTACK),1)

# Figure out which BTstack transport to use.
ifeq ($(MICROPY_BLUETOOTH_BTSTACK_H4),1)
ifeq ($(MICROPY_BLUETOOTH_BTSTACK_USB),1)
$(error Cannot enable BTstack support for USB and H4 UART at the same time)
endif
else
ifeq ($(HAVE_LIBUSB),1)
# Default to btstack-over-usb.
MICROPY_BLUETOOTH_BTSTACK_USB ?= 1
else
# Fallback to HCI controller via a H4 UART (e.g. Zephyr on nRF) over a /dev/tty serial port.
MICROPY_BLUETOOTH_BTSTACK_H4 ?= 1
endif
endif

# BTstack is enabled.
GIT_SUBMODULES += lib/btstack
include $(TOP)/extmod/btstack/btstack.mk
SRC_BTSTACK += lib/btstack/platform/embedded/btstack_run_loop_embedded.c

else

# NimBLE is enabled.
GIT_SUBMODULES += lib/mynewt-nimble
CFLAGS_MOD += -DMICROPY_PY_BLUETOOTH_ENABLE_L2CAP_CHANNELS=1
include $(TOP)/extmod/nimble/nimble.mk

endif

endif

>>>>>>> 7c54b642
ifeq ($(MICROPY_PY_FFI),1)

ifeq ($(MICROPY_STANDALONE),1)
LIBFFI_CFLAGS_MOD := -I$(shell ls -1d $(BUILD)/lib/libffi/out/lib/libffi-*/include)
 ifeq ($(MICROPY_FORCE_32BIT),1)
  LIBFFI_LDFLAGS_MOD = $(BUILD)/lib/libffi/out/lib32/libffi.a
 else
  LIBFFI_LDFLAGS_MOD = $(BUILD)/lib/libffi/out/lib/libffi.a
 endif
else
LIBFFI_CFLAGS_MOD := $(shell pkg-config --cflags libffi)
LIBFFI_LDFLAGS_MOD := $(shell pkg-config --libs libffi)
endif

ifeq ($(UNAME_S),Linux)
LIBFFI_LDFLAGS_MOD += -ldl
endif

CFLAGS_MOD += $(LIBFFI_CFLAGS_MOD) -DMICROPY_PY_FFI=1
LDFLAGS_MOD += $(LIBFFI_LDFLAGS_MOD)
SRC_MOD += modffi.c
endif

ifeq ($(MICROPY_PY_JNI),1)
# Path for 64-bit OpenJDK, should be adjusted for other JDKs
CFLAGS_MOD += -I/usr/lib/jvm/java-7-openjdk-amd64/include -DMICROPY_PY_JNI=1
SRC_MOD += modjni.c
endif

# source files
SRC_C += \
	main.c \
	gccollect.c \
	unix_mphal.c \
	mpthreadport.c \
	input.c \
	modos.c \
	moduos_vfs.c \
	modtime.c \
	moduselect.c \
	alloc.c \
	fatfs_port.c \
	supervisor/stub/filesystem.c \
	supervisor/stub/safe_mode.c \
	supervisor/stub/stack.c \
	supervisor/shared/translate.c \
	$(SRC_MOD) \
	$(wildcard $(VARIANT_DIR)/*.c)

SHARED_SRC_C += $(addprefix shared/,\
	runtime/gchelper_generic.c \
	timeutils/timeutils.c \
	$(SHARED_SRC_C_EXTRA) \
	)

SRC_CXX += \
	$(SRC_MOD_CXX)

OBJ = $(PY_O)
OBJ += $(addprefix $(BUILD)/, $(SRC_C:.c=.o))
OBJ += $(addprefix $(BUILD)/, $(SRC_CXX:.cpp=.o))
OBJ += $(addprefix $(BUILD)/, $(SHARED_SRC_C:.c=.o))
OBJ += $(addprefix $(BUILD)/, $(EXTMOD_SRC_C:.c=.o))
OBJ += $(addprefix $(BUILD)/, $(LIB_SRC_C:.c=.o))

# List of sources for qstr extraction
SRC_QSTR += $(SRC_C) $(SRC_CXX) $(SHARED_SRC_C) $(EXTMOD_SRC_C)
# Append any auto-generated sources that are needed by sources listed in
# SRC_QSTR
SRC_QSTR_AUTO_DEPS +=

ifneq ($(FROZEN_MPY_DIR),)
CFLAGS += -DMICROPY_QSTR_EXTRA_POOL=mp_qstr_frozen_const_pool
CFLAGS += -DMICROPY_MODULE_FROZEN_MPY
CFLAGS += -DMICROPY_MODULE_FROZEN_STR
CFLAGS += -DMPZ_DIG_SIZE=16 # force 16 bits to work on both 32 and 64 bit archs
MPY_CROSS_FLAGS += -mcache-lookup-bc
endif

HASCPP17 = $(shell expr `$(CC) -dumpversion | cut -f1 -d.` \>= 7)
ifeq ($(HASCPP17), 1)
	CXXFLAGS += -std=c++17
else
	CXXFLAGS += -std=c++11
endif
CXXFLAGS += $(filter-out -Wmissing-prototypes -Wold-style-definition -std=gnu99 -std=gnu11,$(CFLAGS) $(CXXFLAGS_MOD))

ifeq ($(MICROPY_FORCE_32BIT),1)
RUN_TESTS_MPY_CROSS_FLAGS = --mpy-cross-flags='-mcache-lookup-bc -march=x86'
else
RUN_TESTS_MPY_CROSS_FLAGS = --mpy-cross-flags='-mcache-lookup-bc'
endif

ifeq ($(CROSS_COMPILE),arm-linux-gnueabi-)
# Force disable error text compression when compiling for ARM as the compiler
# cannot optimise out the giant strcmp list generated for MP_MATCH_COMPRESSED.
# Checked on:
# arm-linux-gnueabi-gcc (Ubuntu/Linaro 7.5.0-3ubuntu1~18.04) 7.5.0
# arm-linux-gnueabi-gcc (Ubuntu 9.3.0-17ubuntu1~20.04) 9.3.0
# See https://github.com/micropython/micropython/pull/7659 for details.
$(info Detected arm-linux-gnueabi-gcc. Disabling error message compression.)
MICROPY_ROM_TEXT_COMPRESSION = 0
endif

include $(TOP)/py/mkrules.mk

.PHONY: test test_full

test: $(PROG) $(TOP)/tests/run-tests.py
	$(eval DIRNAME=ports/$(notdir $(CURDIR)))
	cd $(TOP)/tests && MICROPY_MICROPYTHON=../$(DIRNAME)/$(PROG) ./run-tests.py

test_full: $(PROG) $(TOP)/tests/run-tests.py
	$(eval DIRNAME=ports/$(notdir $(CURDIR)))
	cd $(TOP)/tests && MICROPY_MICROPYTHON=../$(DIRNAME)/$(PROG) ./run-tests.py
	cd $(TOP)/tests && MICROPY_MICROPYTHON=../$(DIRNAME)/$(PROG) ./run-tests.py -d thread
	cd $(TOP)/tests && MICROPY_MICROPYTHON=../$(DIRNAME)/$(PROG) ./run-tests.py --emit native
	cd $(TOP)/tests && MICROPY_MICROPYTHON=../$(DIRNAME)/$(PROG) ./run-tests.py --via-mpy $(RUN_TESTS_MPY_CROSS_FLAGS) -d basics float micropython
	cd $(TOP)/tests && MICROPY_MICROPYTHON=../$(DIRNAME)/$(PROG) ./run-tests.py --via-mpy $(RUN_TESTS_MPY_CROSS_FLAGS) --emit native -d basics float micropython
	cat $(TOP)/tests/basics/0prelim.py | ./$(PROG) | grep -q 'abc'

test_gcov: test_full
	gcov -o $(BUILD)/py $(TOP)/py/*.c
	gcov -o $(BUILD)/extmod $(TOP)/extmod/*.c

# build an interpreter for fuzzing
fuzz:
	$(MAKE) \
	    CC=afl-clang-fast DEBUG=1 \
	    CFLAGS_EXTRA='$(CFLAGS_EXTRA) -ffunction-sections' \
	    LDFLAGS_EXTRA='$(LDFLAGS_EXTRA)' \
	    BUILD=build-fuzz PROG=micropython_fuzz

fuzz_clean:
	$(MAKE) V=2 BUILD=build-fuzz PROG=micropython_fuzz clean


# Value of configure's --host= option (required for cross-compilation).
# Deduce it from CROSS_COMPILE by default, but can be overridden.
ifneq ($(CROSS_COMPILE),)
CROSS_COMPILE_HOST = --host=$(patsubst %-,%,$(CROSS_COMPILE))
else
CROSS_COMPILE_HOST =
endif

deplibs: libffi axtls

libffi: $(BUILD)/lib/libffi/include/ffi.h

$(TOP)/lib/libffi/configure: $(TOP)/lib/libffi/autogen.sh
	cd $(TOP)/lib/libffi; ./autogen.sh

# install-exec-recursive & install-data-am targets are used to avoid building
# docs and depending on makeinfo
$(BUILD)/lib/libffi/include/ffi.h: $(TOP)/lib/libffi/configure
	mkdir -p $(BUILD)/lib/libffi; cd $(BUILD)/lib/libffi; \
	$(abspath $(TOP))/lib/libffi/configure $(CROSS_COMPILE_HOST) --prefix=$$PWD/out --disable-structs CC="$(CC)" CXX="$(CXX)" LD="$(LD)" CFLAGS="-Os -fomit-frame-pointer -fstrict-aliasing -ffast-math -fno-exceptions"; \
	$(MAKE) install-exec-recursive; $(MAKE) -C include install-data-am

axtls: $(TOP)/lib/axtls/README

$(TOP)/lib/axtls/README:
	@echo "You cloned without --recursive, fetching submodules for you."
	(cd $(TOP); git submodule update --init --recursive)

PREFIX = /usr/local
BINDIR = $(DESTDIR)$(PREFIX)/bin

install: $(PROG)
	install -d $(BINDIR)
	install $(PROG) $(BINDIR)/$(PROG)

uninstall:
	-rm $(BINDIR)/$(PROG)

$(BUILD)/supervisor/shared/translate.o: $(HEADER_BUILD)/qstrdefs.generated.h<|MERGE_RESOLUTION|>--- conflicted
+++ resolved
@@ -129,8 +129,6 @@
 LDFLAGS_MOD += $(LIBPTHREAD)
 endif
 
-<<<<<<< HEAD
-=======
 # If the variant enables it, enable modbluetooth.
 ifeq ($(MICROPY_PY_BLUETOOTH),1)
 
@@ -187,7 +185,6 @@
 
 endif
 
->>>>>>> 7c54b642
 ifeq ($(MICROPY_PY_FFI),1)
 
 ifeq ($(MICROPY_STANDALONE),1)
