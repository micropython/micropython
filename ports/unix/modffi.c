--- conflicted
+++ resolved
@@ -307,13 +307,8 @@
         nlr_pop();
     } else {
         // Uncaught exception
-<<<<<<< HEAD
-        printf("Uncaught exception in FFI callback!\n");
-        mp_obj_print_exception(&mp_plat_print, MP_OBJ_FROM_PTR(nlr.ret_val));
-=======
         mp_printf(MICROPY_ERROR_PRINTER, "Uncaught exception in FFI callback\n");
         mp_obj_print_exception(MICROPY_ERROR_PRINTER, MP_OBJ_FROM_PTR(nlr.ret_val));
->>>>>>> 7ec95c27
     }
 
     gc_unlock();
@@ -323,10 +318,6 @@
 }
 
 STATIC mp_obj_t mod_ffi_callback(size_t n_args, const mp_obj_t *pos_args, mp_map_t *kw_args) {
-<<<<<<< HEAD
-
-=======
->>>>>>> 7ec95c27
     // first 3 args are positional: retttype, func, paramtypes.
     mp_obj_t rettype_in = pos_args[0];
     mp_obj_t func_in = pos_args[1];
@@ -561,19 +552,13 @@
     mp_obj_fficallback_t *self = MP_OBJ_TO_PTR(self_in);
     return mp_obj_new_int_from_ull((uintptr_t)self->func);
 }
-<<<<<<< HEAD
-
-=======
->>>>>>> 7ec95c27
+
 STATIC MP_DEFINE_CONST_FUN_OBJ_1(fficallback_cfun_obj, fficallback_cfun);
 
 STATIC const mp_rom_map_elem_t fficallback_locals_dict_table[] = {
     { MP_ROM_QSTR(MP_QSTR_cfun), MP_ROM_PTR(&fficallback_cfun_obj) }
 };
-<<<<<<< HEAD
-
-=======
->>>>>>> 7ec95c27
+
 STATIC MP_DEFINE_CONST_DICT(fficallback_locals_dict, fficallback_locals_dict_table);
 
 STATIC const mp_obj_type_t fficallback_type = {
