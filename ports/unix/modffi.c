/*
 * This file is part of the MicroPython project, http://micropython.org/
 *
 * The MIT License (MIT)
 *
 * SPDX-FileCopyrightText: Copyright (c) 2013, 2014 Damien P. George
 * SPDX-FileCopyrightText: Copyright (c) 2014-2018 Paul Sokolovsky
 *
 * Permission is hereby granted, free of charge, to any person obtaining a copy
 * of this software and associated documentation files (the "Software"), to deal
 * in the Software without restriction, including without limitation the rights
 * to use, copy, modify, merge, publish, distribute, sublicense, and/or sell
 * copies of the Software, and to permit persons to whom the Software is
 * furnished to do so, subject to the following conditions:
 *
 * The above copyright notice and this permission notice shall be included in
 * all copies or substantial portions of the Software.
 *
 * THE SOFTWARE IS PROVIDED "AS IS", WITHOUT WARRANTY OF ANY KIND, EXPRESS OR
 * IMPLIED, INCLUDING BUT NOT LIMITED TO THE WARRANTIES OF MERCHANTABILITY,
 * FITNESS FOR A PARTICULAR PURPOSE AND NONINFRINGEMENT. IN NO EVENT SHALL THE
 * AUTHORS OR COPYRIGHT HOLDERS BE LIABLE FOR ANY CLAIM, DAMAGES OR OTHER
 * LIABILITY, WHETHER IN AN ACTION OF CONTRACT, TORT OR OTHERWISE, ARISING FROM,
 * OUT OF OR IN CONNECTION WITH THE SOFTWARE OR THE USE OR OTHER DEALINGS IN
 * THE SOFTWARE.
 */

#include <assert.h>
#include <string.h>
#include <errno.h>
#include <dlfcn.h>
#include <ffi.h>
#include <stdint.h>

#include "py/runtime.h"
#include "py/binary.h"
#include "py/mperrno.h"
#include "py/objint.h"
#include "py/gc.h"

<<<<<<< HEAD
#include "supervisor/shared/translate/translate.h"
=======
#if MICROPY_PY_FFI
>>>>>>> 9b486340

/*
 * modffi uses character codes to encode a value type, based on "struct"
 * module type codes, with some extensions and overridings.
 *
 * Extra/overridden typecodes:
 *      v - void, can be used only as return type
 *      P - const void*, pointer to read-only memory
 *      p - void*, meaning pointer to a writable memory (note that this
 *          clashes with struct's "p" as "Pascal string").
 *      s - as argument, the same as "p", as return value, causes string
 *          to be allocated and returned, instead of pointer value.
 *      O - mp_obj_t, passed as is (mostly useful as a callback param)
 *
 * TODO:
 *      C - callback function
 *
 * Note: all constraint specified by typecode can be not enforced at this time,
 * but may be later.
 */

// This union is large enough to hold any supported argument/return value.
typedef union _ffi_union_t {
    ffi_arg ffi;
    unsigned char B;
    unsigned short int H;
    unsigned int I;
    unsigned long int L;
    unsigned long long int Q;
    float flt;
    double dbl;
} ffi_union_t;

typedef struct _mp_obj_opaque_t {
    mp_obj_base_t base;
    void *val;
} mp_obj_opaque_t;

typedef struct _mp_obj_ffimod_t {
    mp_obj_base_t base;
    void *handle;
} mp_obj_ffimod_t;

typedef struct _mp_obj_ffivar_t {
    mp_obj_base_t base;
    void *var;
    char type;
//    ffi_type *type;
} mp_obj_ffivar_t;

typedef struct _mp_obj_ffifunc_t {
    mp_obj_base_t base;
    void *func;
    char rettype;
    const char *argtypes;
    ffi_cif cif;
    ffi_type *params[];
} mp_obj_ffifunc_t;

typedef struct _mp_obj_fficallback_t {
    mp_obj_base_t base;
    void *func;
    ffi_closure *clo;
    char rettype;
    mp_obj_t pyfunc;
    ffi_cif cif;
    ffi_type *params[];
} mp_obj_fficallback_t;

// STATIC const mp_obj_type_t opaque_type;
STATIC const mp_obj_type_t ffimod_type;
STATIC const mp_obj_type_t ffifunc_type;
STATIC const mp_obj_type_t fficallback_type;
STATIC const mp_obj_type_t ffivar_type;

STATIC ffi_type *char2ffi_type(char c) {
    switch (c) {
        case 'b':
            return &ffi_type_schar;
        case 'B':
            return &ffi_type_uchar;
        case 'h':
            return &ffi_type_sshort;
        case 'H':
            return &ffi_type_ushort;
        case 'i':
            return &ffi_type_sint;
        case 'I':
            return &ffi_type_uint;
        case 'l':
            return &ffi_type_slong;
        case 'L':
            return &ffi_type_ulong;
        case 'q':
            return &ffi_type_sint64;
        case 'Q':
            return &ffi_type_uint64;
        #if MICROPY_PY_BUILTINS_FLOAT
        case 'f':
            return &ffi_type_float;
        case 'd':
            return &ffi_type_double;
        #endif
        case 'O': // mp_obj_t
        case 'C': // (*)()
        case 'P': // const void*
        case 'p': // void*
        case 's':
            return &ffi_type_pointer;
        case 'v':
            return &ffi_type_void;
        default:
            return NULL;
    }
}

STATIC ffi_type *get_ffi_type(mp_obj_t o_in) {
    if (mp_obj_is_str(o_in)) {
        const char *s = mp_obj_str_get_str(o_in);
        ffi_type *t = char2ffi_type(*s);
        if (t != NULL) {
            return t;
        }
    }
    // TODO: Support actual libffi type objects

    mp_raise_TypeError(MP_ERROR_TEXT("unknown type"));
}

STATIC mp_obj_t return_ffi_value(ffi_union_t *val, char type) {
    switch (type) {
        case 's': {
            const char *s = (const char *)(intptr_t)val->ffi;
            if (!s) {
                return mp_const_none;
            }
            return mp_obj_new_str(s, strlen(s));
        }
        case 'v':
            return mp_const_none;
        #if MICROPY_PY_BUILTINS_FLOAT
        case 'f': {
            return mp_obj_new_float_from_f(val->flt);
        }
        case 'd': {
            return mp_obj_new_float_from_d(val->dbl);
        }
        #endif
        case 'b':
        case 'h':
        case 'i':
        case 'l':
            return mp_obj_new_int((signed)val->ffi);
        case 'B':
        case 'H':
        case 'I':
        case 'L':
            return mp_obj_new_int_from_uint(val->ffi);
        case 'q':
            return mp_obj_new_int_from_ll(val->Q);
        case 'Q':
            return mp_obj_new_int_from_ull(val->Q);
        case 'O':
            return (mp_obj_t)(intptr_t)val->ffi;
        default:
            return mp_obj_new_int(val->ffi);
    }
}

// FFI module

STATIC void ffimod_print(const mp_print_t *print, mp_obj_t self_in, mp_print_kind_t kind) {
    (void)kind;
    mp_obj_ffimod_t *self = MP_OBJ_TO_PTR(self_in);
    mp_printf(print, "<ffimod %p>", self->handle);
}

STATIC mp_obj_t ffimod_close(mp_obj_t self_in) {
    mp_obj_ffimod_t *self = MP_OBJ_TO_PTR(self_in);
    dlclose(self->handle);
    return mp_const_none;
}
STATIC MP_DEFINE_CONST_FUN_OBJ_1(ffimod_close_obj, ffimod_close);

STATIC mp_obj_t make_func(mp_obj_t rettype_in, void *func, mp_obj_t argtypes_in) {
    const char *rettype = mp_obj_str_get_str(rettype_in);
    const char *argtypes = mp_obj_str_get_str(argtypes_in);

    mp_int_t nparams = MP_OBJ_SMALL_INT_VALUE(mp_obj_len_maybe(argtypes_in));
    mp_obj_ffifunc_t *o = mp_obj_malloc_var(mp_obj_ffifunc_t, ffi_type *, nparams, &ffifunc_type);

    o->func = func;
    o->rettype = *rettype;
    o->argtypes = argtypes;

    mp_obj_iter_buf_t iter_buf;
    mp_obj_t iterable = mp_getiter(argtypes_in, &iter_buf);
    mp_obj_t item;
    int i = 0;
    while ((item = mp_iternext(iterable)) != MP_OBJ_STOP_ITERATION) {
        o->params[i++] = get_ffi_type(item);
    }

    int res = ffi_prep_cif(&o->cif, FFI_DEFAULT_ABI, nparams, char2ffi_type(*rettype), o->params);
    if (res != FFI_OK) {
        mp_raise_ValueError(MP_ERROR_TEXT("Error in ffi_prep_cif"));
    }

    return MP_OBJ_FROM_PTR(o);
}

STATIC mp_obj_t ffimod_func(size_t n_args, const mp_obj_t *args) {
    (void)n_args; // always 4
    mp_obj_ffimod_t *self = MP_OBJ_TO_PTR(args[0]);
    const char *symname = mp_obj_str_get_str(args[2]);

    void *sym = dlsym(self->handle, symname);
    if (sym == NULL) {
        mp_raise_OSError(MP_ENOENT);
    }
    return make_func(args[1], sym, args[3]);
}
MP_DEFINE_CONST_FUN_OBJ_VAR_BETWEEN(ffimod_func_obj, 4, 4, ffimod_func);

STATIC mp_obj_t mod_ffi_func(mp_obj_t rettype, mp_obj_t addr_in, mp_obj_t argtypes) {
    void *addr = (void *)MP_OBJ_TO_PTR(mp_obj_int_get_truncated(addr_in));
    return make_func(rettype, addr, argtypes);
}
MP_DEFINE_CONST_FUN_OBJ_3(mod_ffi_func_obj, mod_ffi_func);

STATIC void call_py_func(ffi_cif *cif, void *ret, void **args, void *user_data) {
    mp_obj_t pyargs[cif->nargs];
    mp_obj_fficallback_t *o = user_data;
    mp_obj_t pyfunc = o->pyfunc;

    for (uint i = 0; i < cif->nargs; i++) {
        pyargs[i] = mp_obj_new_int(*(mp_int_t *)args[i]);
    }
    mp_obj_t res = mp_call_function_n_kw(pyfunc, cif->nargs, 0, pyargs);

    if (res != mp_const_none) {
        *(ffi_arg *)ret = mp_obj_int_get_truncated(res);
    }
}

STATIC void call_py_func_with_lock(ffi_cif *cif, void *ret, void **args, void *user_data) {
    mp_obj_t pyargs[cif->nargs];
    mp_obj_fficallback_t *o = user_data;
    mp_obj_t pyfunc = o->pyfunc;
    nlr_buf_t nlr;

    #if MICROPY_ENABLE_SCHEDULER
    mp_sched_lock();
    #endif
    gc_lock();

    if (nlr_push(&nlr) == 0) {
        for (uint i = 0; i < cif->nargs; i++) {
            pyargs[i] = mp_obj_new_int(*(mp_int_t *)args[i]);
        }
        mp_obj_t res = mp_call_function_n_kw(pyfunc, cif->nargs, 0, pyargs);

        if (res != mp_const_none) {
            *(ffi_arg *)ret = mp_obj_int_get_truncated(res);
        }
        nlr_pop();
    } else {
        // Uncaught exception
        mp_printf(MICROPY_ERROR_PRINTER, "Uncaught exception in FFI callback\n");
        mp_obj_print_exception(MICROPY_ERROR_PRINTER, MP_OBJ_FROM_PTR(nlr.ret_val));
    }

    gc_unlock();
    #if MICROPY_ENABLE_SCHEDULER
    mp_sched_unlock();
    #endif
}

STATIC mp_obj_t mod_ffi_callback(size_t n_args, const mp_obj_t *pos_args, mp_map_t *kw_args) {
    // first 3 args are positional: retttype, func, paramtypes.
    mp_obj_t rettype_in = pos_args[0];
    mp_obj_t func_in = pos_args[1];
    mp_obj_t paramtypes_in = pos_args[2];

    // arg parsing is used only for additional kwargs
    enum { ARG_lock };
    static const mp_arg_t allowed_args[] = {
        { MP_QSTR_lock,        MP_ARG_KW_ONLY | MP_ARG_BOOL,  {.u_bool = false} },
    };
    mp_arg_val_t args[MP_ARRAY_SIZE(allowed_args)];
    mp_arg_parse_all(n_args - 3, pos_args + 3, kw_args, MP_ARRAY_SIZE(allowed_args), allowed_args, args);
    bool lock_in = args[ARG_lock].u_bool;

    const char *rettype = mp_obj_str_get_str(rettype_in);

    mp_int_t nparams = MP_OBJ_SMALL_INT_VALUE(mp_obj_len_maybe(paramtypes_in));
    mp_obj_fficallback_t *o = mp_obj_malloc_var(mp_obj_fficallback_t, ffi_type *, nparams, &fficallback_type);

    o->clo = ffi_closure_alloc(sizeof(ffi_closure), &o->func);

    o->rettype = *rettype;
    o->pyfunc = func_in;

    mp_obj_iter_buf_t iter_buf;
    mp_obj_t iterable = mp_getiter(paramtypes_in, &iter_buf);
    mp_obj_t item;
    int i = 0;
    while ((item = mp_iternext(iterable)) != MP_OBJ_STOP_ITERATION) {
        o->params[i++] = get_ffi_type(item);
    }

    int res = ffi_prep_cif(&o->cif, FFI_DEFAULT_ABI, nparams, char2ffi_type(*rettype), o->params);
    if (res != FFI_OK) {
        mp_raise_ValueError(MP_ERROR_TEXT("Error in ffi_prep_cif"));
    }

    res = ffi_prep_closure_loc(o->clo, &o->cif,
        lock_in? call_py_func_with_lock: call_py_func, o, o->func);
    if (res != FFI_OK) {
        mp_raise_ValueError(MP_ERROR_TEXT("ffi_prep_closure_loc"));
    }

    return MP_OBJ_FROM_PTR(o);
}
MP_DEFINE_CONST_FUN_OBJ_KW(mod_ffi_callback_obj, 3, mod_ffi_callback);

STATIC mp_obj_t ffimod_var(mp_obj_t self_in, mp_obj_t vartype_in, mp_obj_t symname_in) {
    mp_obj_ffimod_t *self = MP_OBJ_TO_PTR(self_in);
    const char *rettype = mp_obj_str_get_str(vartype_in);
    const char *symname = mp_obj_str_get_str(symname_in);

    void *sym = dlsym(self->handle, symname);
    if (sym == NULL) {
        mp_raise_OSError(MP_ENOENT);
    }
    mp_obj_ffivar_t *o = mp_obj_malloc(mp_obj_ffivar_t, &ffivar_type);

    o->var = sym;
    o->type = *rettype;
    return MP_OBJ_FROM_PTR(o);
}
MP_DEFINE_CONST_FUN_OBJ_3(ffimod_var_obj, ffimod_var);

STATIC mp_obj_t ffimod_addr(mp_obj_t self_in, mp_obj_t symname_in) {
    mp_obj_ffimod_t *self = MP_OBJ_TO_PTR(self_in);
    const char *symname = mp_obj_str_get_str(symname_in);

    void *sym = dlsym(self->handle, symname);
    if (sym == NULL) {
        mp_raise_OSError(MP_ENOENT);
    }
    return mp_obj_new_int((uintptr_t)sym);
}
MP_DEFINE_CONST_FUN_OBJ_2(ffimod_addr_obj, ffimod_addr);

STATIC mp_obj_t ffimod_make_new(const mp_obj_type_t *type, size_t n_args, size_t n_kw, const mp_obj_t *args) {
    (void)n_args;
    (void)n_kw;

    const char *fname = NULL;
    if (args[0] != mp_const_none) {
        fname = mp_obj_str_get_str(args[0]);
    }
    void *mod = dlopen(fname, RTLD_NOW | RTLD_LOCAL);

    if (mod == NULL) {
        mp_raise_OSError(errno);
    }
    mp_obj_ffimod_t *o = mp_obj_malloc(mp_obj_ffimod_t, type);
    o->handle = mod;
    return MP_OBJ_FROM_PTR(o);
}

STATIC const mp_rom_map_elem_t ffimod_locals_dict_table[] = {
    { MP_ROM_QSTR(MP_QSTR_func), MP_ROM_PTR(&ffimod_func_obj) },
    { MP_ROM_QSTR(MP_QSTR_var), MP_ROM_PTR(&ffimod_var_obj) },
    { MP_ROM_QSTR(MP_QSTR_addr), MP_ROM_PTR(&ffimod_addr_obj) },
    { MP_ROM_QSTR(MP_QSTR_close), MP_ROM_PTR(&ffimod_close_obj) },
};

STATIC MP_DEFINE_CONST_DICT(ffimod_locals_dict, ffimod_locals_dict_table);

STATIC const mp_obj_type_t ffimod_type = {
    { &mp_type_type },
    .name = MP_QSTR_ffimod,
    .print = ffimod_print,
    .make_new = ffimod_make_new,
    .locals_dict = (mp_obj_dict_t *)&ffimod_locals_dict,
};

// FFI function

STATIC void ffifunc_print(const mp_print_t *print, mp_obj_t self_in, mp_print_kind_t kind) {
    (void)kind;
    mp_obj_ffifunc_t *self = MP_OBJ_TO_PTR(self_in);
    mp_printf(print, "<ffifunc %p>", self->func);
}

STATIC unsigned long long ffi_get_int_value(mp_obj_t o) {
    if (mp_obj_is_small_int(o)) {
        return MP_OBJ_SMALL_INT_VALUE(o);
    } else {
        unsigned long long res;
        mp_obj_int_to_bytes_impl(o, MP_ENDIANNESS_BIG, sizeof(res), (byte *)&res);
        return res;
    }
}

STATIC ffi_union_t ffi_int_obj_to_ffi_union(mp_obj_t o, const char argtype) {
    ffi_union_t ret;
    if ((argtype | 0x20) == 'q') {
        ret.Q = ffi_get_int_value(o);
        return ret;
    } else {
        mp_uint_t val = mp_obj_int_get_truncated(o);
        switch (argtype) {
            case 'b':
            case 'B':
                ret.B = val;
                break;
            case 'h':
            case 'H':
                ret.H = val;
                break;
            case 'i':
            case 'I':
                ret.I = val;
                break;
            case 'l':
            case 'L':
                ret.L = val;
                break;
            default:
                ret.ffi = val;
                break;
        }
    }
    return ret;
}

STATIC mp_obj_t ffifunc_call(mp_obj_t self_in, size_t n_args, size_t n_kw, const mp_obj_t *args) {
    (void)n_kw;
    mp_obj_ffifunc_t *self = MP_OBJ_TO_PTR(self_in);
    assert(n_kw == 0);
    assert(n_args == self->cif.nargs);

    ffi_union_t values[n_args];
    void *valueptrs[n_args];
    const char *argtype = self->argtypes;
    for (uint i = 0; i < n_args; i++, argtype++) {
        mp_obj_t a = args[i];
        if (*argtype == 'O') {
            values[i].ffi = (ffi_arg)(intptr_t)a;
        #if MICROPY_PY_BUILTINS_FLOAT
        } else if (*argtype == 'f') {
            values[i].flt = mp_obj_get_float_to_f(a);
        } else if (*argtype == 'd') {
            values[i].dbl = mp_obj_get_float_to_d(a);
        #endif
        } else if (a == mp_const_none) {
            values[i].ffi = 0;
        } else if (mp_obj_is_int(a)) {
            values[i] = ffi_int_obj_to_ffi_union(a, *argtype);
        } else if (mp_obj_is_str(a)) {
            const char *s = mp_obj_str_get_str(a);
            values[i].ffi = (ffi_arg)(intptr_t)s;
        } else {
            mp_getbuffer_fun_t get_buffer = mp_type_get_getbuffer_slot(((mp_obj_base_t *)MP_OBJ_TO_PTR(a))->type);
            if (get_buffer != NULL) {
                mp_obj_base_t *o = (mp_obj_base_t *)MP_OBJ_TO_PTR(a);
                mp_buffer_info_t bufinfo;
                int ret = get_buffer(MP_OBJ_FROM_PTR(o), &bufinfo, MP_BUFFER_READ); // TODO: MP_BUFFER_READ?
                if (ret != 0) {
                    goto error;
                }
                values[i].ffi = (ffi_arg)(intptr_t)bufinfo.buf;
            } else if (mp_obj_is_type(a, &fficallback_type)) {
                mp_obj_fficallback_t *p = MP_OBJ_TO_PTR(a);
                values[i].ffi = (ffi_arg)(intptr_t)p->func;
            } else {
                goto error;
            }
        }
        valueptrs[i] = &values[i];
    }

    ffi_union_t retval;
    ffi_call(&self->cif, self->func, &retval, valueptrs);
    return return_ffi_value(&retval, self->rettype);

error:
    mp_raise_TypeError(MP_ERROR_TEXT("Don't know how to pass object to native function"));
}

STATIC const mp_obj_type_t ffifunc_type = {
    { &mp_type_type },
    .flags = MP_TYPE_FLAG_EXTENDED,
    .name = MP_QSTR_ffifunc,
    .print = ffifunc_print,
    MP_TYPE_EXTENDED_FIELDS(
        .call = ffifunc_call,
        ),
};

// FFI callback for Python function

STATIC void fficallback_print(const mp_print_t *print, mp_obj_t self_in, mp_print_kind_t kind) {
    (void)kind;
    mp_obj_fficallback_t *self = MP_OBJ_TO_PTR(self_in);
    mp_printf(print, "<fficallback %p>", self->func);
}

STATIC mp_obj_t fficallback_cfun(mp_obj_t self_in) {
    mp_obj_fficallback_t *self = MP_OBJ_TO_PTR(self_in);
    return mp_obj_new_int_from_ull((uintptr_t)self->func);
}
STATIC MP_DEFINE_CONST_FUN_OBJ_1(fficallback_cfun_obj, fficallback_cfun);

STATIC const mp_rom_map_elem_t fficallback_locals_dict_table[] = {
    { MP_ROM_QSTR(MP_QSTR_cfun), MP_ROM_PTR(&fficallback_cfun_obj) }
};
STATIC MP_DEFINE_CONST_DICT(fficallback_locals_dict, fficallback_locals_dict_table);

STATIC const mp_obj_type_t fficallback_type = {
    { &mp_type_type },
    .name = MP_QSTR_fficallback,
    .print = fficallback_print,
    .locals_dict = (mp_obj_dict_t *)&fficallback_locals_dict
};

// FFI variable

STATIC void ffivar_print(const mp_print_t *print, mp_obj_t self_in, mp_print_kind_t kind) {
    (void)kind;
    mp_obj_ffivar_t *self = MP_OBJ_TO_PTR(self_in);
    // Variable value printed as cast to int
    mp_printf(print, "<ffivar @%p: 0x%x>", self->var, *(int *)self->var);
}

STATIC mp_obj_t ffivar_get(mp_obj_t self_in) {
    mp_obj_ffivar_t *self = MP_OBJ_TO_PTR(self_in);
    return mp_binary_get_val_array(self->type, self->var, 0);
}
MP_DEFINE_CONST_FUN_OBJ_1(ffivar_get_obj, ffivar_get);

STATIC mp_obj_t ffivar_set(mp_obj_t self_in, mp_obj_t val_in) {
    mp_obj_ffivar_t *self = MP_OBJ_TO_PTR(self_in);
    mp_binary_set_val_array(self->type, self->var, 0, val_in);
    return mp_const_none;
}
MP_DEFINE_CONST_FUN_OBJ_2(ffivar_set_obj, ffivar_set);

STATIC const mp_rom_map_elem_t ffivar_locals_dict_table[] = {
    { MP_ROM_QSTR(MP_QSTR_get), MP_ROM_PTR(&ffivar_get_obj) },
    { MP_ROM_QSTR(MP_QSTR_set), MP_ROM_PTR(&ffivar_set_obj) },
};

STATIC MP_DEFINE_CONST_DICT(ffivar_locals_dict, ffivar_locals_dict_table);

STATIC const mp_obj_type_t ffivar_type = {
    { &mp_type_type },
    .name = MP_QSTR_ffivar,
    .print = ffivar_print,
    .locals_dict = (mp_obj_dict_t *)&ffivar_locals_dict,
};

// Generic opaque storage object (unused)

/*
STATIC const mp_obj_type_t opaque_type = {
    { &mp_type_type },
    .name = MP_QSTR_opaqueval,
//    .print = opaque_print,
};
*/

STATIC mp_obj_t mod_ffi_open(size_t n_args, const mp_obj_t *args) {
    return ffimod_make_new(&ffimod_type, n_args, 0, args);
}
MP_DEFINE_CONST_FUN_OBJ_VAR_BETWEEN(mod_ffi_open_obj, 1, 2, mod_ffi_open);

STATIC mp_obj_t mod_ffi_as_bytearray(mp_obj_t ptr, mp_obj_t size) {
    return mp_obj_new_bytearray_by_ref(mp_obj_int_get_truncated(size), (void *)(uintptr_t)mp_obj_int_get_truncated(ptr));
}
MP_DEFINE_CONST_FUN_OBJ_2(mod_ffi_as_bytearray_obj, mod_ffi_as_bytearray);

STATIC const mp_rom_map_elem_t mp_module_ffi_globals_table[] = {
    { MP_ROM_QSTR(MP_QSTR___name__), MP_ROM_QSTR(MP_QSTR_ffi) },
    { MP_ROM_QSTR(MP_QSTR_open), MP_ROM_PTR(&mod_ffi_open_obj) },
    { MP_ROM_QSTR(MP_QSTR_callback), MP_ROM_PTR(&mod_ffi_callback_obj) },
    { MP_ROM_QSTR(MP_QSTR_func), MP_ROM_PTR(&mod_ffi_func_obj) },
    { MP_ROM_QSTR(MP_QSTR_as_bytearray), MP_ROM_PTR(&mod_ffi_as_bytearray_obj) },
};

STATIC MP_DEFINE_CONST_DICT(mp_module_ffi_globals, mp_module_ffi_globals_table);

const mp_obj_module_t mp_module_ffi = {
    .base = { &mp_type_module },
    .globals = (mp_obj_dict_t *)&mp_module_ffi_globals,
};

MP_REGISTER_MODULE(MP_QSTR_ffi, mp_module_ffi);

#endif // MICROPY_PY_FFI<|MERGE_RESOLUTION|>--- conflicted
+++ resolved
@@ -3,8 +3,8 @@
  *
  * The MIT License (MIT)
  *
- * SPDX-FileCopyrightText: Copyright (c) 2013, 2014 Damien P. George
- * SPDX-FileCopyrightText: Copyright (c) 2014-2018 Paul Sokolovsky
+ * Copyright (c) 2013, 2014 Damien P. George
+ * Copyright (c) 2014-2018 Paul Sokolovsky
  *
  * Permission is hereby granted, free of charge, to any person obtaining a copy
  * of this software and associated documentation files (the "Software"), to deal
@@ -38,11 +38,7 @@
 #include "py/objint.h"
 #include "py/gc.h"
 
-<<<<<<< HEAD
 #include "supervisor/shared/translate/translate.h"
-=======
-#if MICROPY_PY_FFI
->>>>>>> 9b486340
 
 /*
  * modffi uses character codes to encode a value type, based on "struct"
@@ -248,7 +244,7 @@
 
     int res = ffi_prep_cif(&o->cif, FFI_DEFAULT_ABI, nparams, char2ffi_type(*rettype), o->params);
     if (res != FFI_OK) {
-        mp_raise_ValueError(MP_ERROR_TEXT("Error in ffi_prep_cif"));
+        mp_raise_ValueError(MP_ERROR_TEXT("error in ffi_prep_cif"));
     }
 
     return MP_OBJ_FROM_PTR(o);
@@ -509,22 +505,19 @@
         } else if (mp_obj_is_str(a)) {
             const char *s = mp_obj_str_get_str(a);
             values[i].ffi = (ffi_arg)(intptr_t)s;
-        } else {
-            mp_getbuffer_fun_t get_buffer = mp_type_get_getbuffer_slot(((mp_obj_base_t *)MP_OBJ_TO_PTR(a))->type);
-            if (get_buffer != NULL) {
-                mp_obj_base_t *o = (mp_obj_base_t *)MP_OBJ_TO_PTR(a);
-                mp_buffer_info_t bufinfo;
-                int ret = get_buffer(MP_OBJ_FROM_PTR(o), &bufinfo, MP_BUFFER_READ); // TODO: MP_BUFFER_READ?
-                if (ret != 0) {
-                    goto error;
-                }
-                values[i].ffi = (ffi_arg)(intptr_t)bufinfo.buf;
-            } else if (mp_obj_is_type(a, &fficallback_type)) {
-                mp_obj_fficallback_t *p = MP_OBJ_TO_PTR(a);
-                values[i].ffi = (ffi_arg)(intptr_t)p->func;
-            } else {
+        } else if (((mp_obj_base_t *)MP_OBJ_TO_PTR(a))->type->buffer_p.get_buffer != NULL) {
+            mp_obj_base_t *o = (mp_obj_base_t *)MP_OBJ_TO_PTR(a);
+            mp_buffer_info_t bufinfo;
+            int ret = o->type->buffer_p.get_buffer(MP_OBJ_FROM_PTR(o), &bufinfo, MP_BUFFER_READ); // TODO: MP_BUFFER_READ?
+            if (ret != 0) {
                 goto error;
             }
+            values[i].ffi = (ffi_arg)(intptr_t)bufinfo.buf;
+        } else if (mp_obj_is_type(a, &fficallback_type)) {
+            mp_obj_fficallback_t *p = MP_OBJ_TO_PTR(a);
+            values[i].ffi = (ffi_arg)(intptr_t)p->func;
+        } else {
+            goto error;
         }
         valueptrs[i] = &values[i];
     }
@@ -642,8 +635,4 @@
 const mp_obj_module_t mp_module_ffi = {
     .base = { &mp_type_module },
     .globals = (mp_obj_dict_t *)&mp_module_ffi_globals,
-};
-
-MP_REGISTER_MODULE(MP_QSTR_ffi, mp_module_ffi);
-
-#endif // MICROPY_PY_FFI+};