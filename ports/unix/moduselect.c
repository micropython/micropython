/*
 * This file is part of the MicroPython project, http://micropython.org/
 *
 * The MIT License (MIT)
 *
 * Copyright (c) 2014 Damien P. George
 * Copyright (c) 2015-2017 Paul Sokolovsky
 *
 * Permission is hereby granted, free of charge, to any person obtaining a copy
 * of this software and associated documentation files (the "Software"), to deal
 * in the Software without restriction, including without limitation the rights
 * to use, copy, modify, merge, publish, distribute, sublicense, and/or sell
 * copies of the Software, and to permit persons to whom the Software is
 * furnished to do so, subject to the following conditions:
 *
 * The above copyright notice and this permission notice shall be included in
 * all copies or substantial portions of the Software.
 *
 * THE SOFTWARE IS PROVIDED "AS IS", WITHOUT WARRANTY OF ANY KIND, EXPRESS OR
 * IMPLIED, INCLUDING BUT NOT LIMITED TO THE WARRANTIES OF MERCHANTABILITY,
 * FITNESS FOR A PARTICULAR PURPOSE AND NONINFRINGEMENT. IN NO EVENT SHALL THE
 * AUTHORS OR COPYRIGHT HOLDERS BE LIABLE FOR ANY CLAIM, DAMAGES OR OTHER
 * LIABILITY, WHETHER IN AN ACTION OF CONTRACT, TORT OR OTHERWISE, ARISING FROM,
 * OUT OF OR IN CONNECTION WITH THE SOFTWARE OR THE USE OR OTHER DEALINGS IN
 * THE SOFTWARE.
 */

#include "py/mpconfig.h"

#if MICROPY_PY_USELECT_POSIX

#if MICROPY_PY_USELECT
#error "Can't have both MICROPY_PY_USELECT and MICROPY_PY_USELECT_POSIX."
#endif

#include <stdio.h>
#include <errno.h>
#include <poll.h>

#include "py/runtime.h"
#include "py/stream.h"
#include "py/obj.h"
#include "py/objlist.h"
#include "py/objtuple.h"
#include "py/mphal.h"
#include "py/mpthread.h"

#define DEBUG 0

#if MICROPY_PY_SOCKET
extern const mp_obj_type_t mp_type_socket;
#endif

// Flags for poll()
#define FLAG_ONESHOT (1)

/// \class Poll - poll class

typedef struct _mp_obj_poll_t {
    mp_obj_base_t base;
    unsigned short alloc;
    unsigned short len;
    struct pollfd *entries;
    mp_obj_t *obj_map;
    short iter_cnt;
    short iter_idx;
    int flags;
    // callee-owned tuple
    mp_obj_t ret_tuple;
} mp_obj_poll_t;

STATIC int get_fd(mp_obj_t fdlike) {
    if (mp_obj_is_obj(fdlike)) {
        const mp_stream_p_t *stream_p = mp_get_stream_raise(fdlike, MP_STREAM_OP_IOCTL);
        int err;
        mp_uint_t res = stream_p->ioctl(fdlike, MP_STREAM_GET_FILENO, 0, &err);
        if (res != MP_STREAM_ERROR) {
            return res;
        }
    }
    return mp_obj_get_int(fdlike);
}

/// \method register(obj[, eventmask])
STATIC mp_obj_t poll_register(size_t n_args, const mp_obj_t *args) {
    mp_obj_poll_t *self = MP_OBJ_TO_PTR(args[0]);
    bool is_fd = mp_obj_is_int(args[1]);
    int fd = get_fd(args[1]);

    mp_uint_t flags;
    if (n_args == 3) {
        flags = mp_obj_get_int(args[2]);
    } else {
        flags = POLLIN | POLLOUT;
    }

    struct pollfd *free_slot = NULL;

    struct pollfd *entry = self->entries;
    for (int i = 0; i < self->len; i++, entry++) {
        int entry_fd = entry->fd;
        if (entry_fd == fd) {
            entry->events = flags;
            return mp_const_false;
        }
        if (entry_fd == -1) {
            free_slot = entry;
        }
    }

    if (free_slot == NULL) {
        if (self->len >= self->alloc) {
            self->entries = m_renew(struct pollfd, self->entries, self->alloc, self->alloc + 4);
            if (self->obj_map) {
                self->obj_map = m_renew(mp_obj_t, self->obj_map, self->alloc, self->alloc + 4);
            }
            self->alloc += 4;
        }
        free_slot = &self->entries[self->len++];
    }

    if (!is_fd) {
        if (self->obj_map == NULL) {
            self->obj_map = m_new0(mp_obj_t, self->alloc);
        }
        self->obj_map[free_slot - self->entries] = args[1];
    }

    free_slot->fd = fd;
    free_slot->events = flags;
    free_slot->revents = 0;
    return mp_const_true;
}
MP_DEFINE_CONST_FUN_OBJ_VAR_BETWEEN(poll_register_obj, 2, 3, poll_register);

/// \method unregister(obj)
STATIC mp_obj_t poll_unregister(mp_obj_t self_in, mp_obj_t obj_in) {
    mp_obj_poll_t *self = MP_OBJ_TO_PTR(self_in);
    struct pollfd *entries = self->entries;
    int fd = get_fd(obj_in);
    for (int i = self->len - 1; i >= 0; i--) {
        if (entries->fd == fd) {
            entries->fd = -1;
            if (self->obj_map) {
                self->obj_map[entries - self->entries] = MP_OBJ_NULL;
            }
            break;
        }
        entries++;
    }

    // TODO raise KeyError if obj didn't exist in map
    return mp_const_none;
}
MP_DEFINE_CONST_FUN_OBJ_2(poll_unregister_obj, poll_unregister);

/// \method modify(obj, eventmask)
STATIC mp_obj_t poll_modify(mp_obj_t self_in, mp_obj_t obj_in, mp_obj_t eventmask_in) {
    mp_obj_poll_t *self = MP_OBJ_TO_PTR(self_in);
    struct pollfd *entries = self->entries;
    int fd = get_fd(obj_in);
    for (int i = self->len - 1; i >= 0; i--) {
        if (entries->fd == fd) {
            entries->events = mp_obj_get_int(eventmask_in);
            return mp_const_none;
        }
        entries++;
    }

    // obj doesn't exist in poller
    mp_raise_OSError(MP_ENOENT);
}
MP_DEFINE_CONST_FUN_OBJ_3(poll_modify_obj, poll_modify);

STATIC int poll_poll_internal(size_t n_args, const mp_obj_t *args) {
    mp_obj_poll_t *self = MP_OBJ_TO_PTR(args[0]);

    // work out timeout (it's given already in ms)
    int timeout = -1;
    int flags = 0;
    if (n_args >= 2) {
        if (args[1] != mp_const_none) {
            mp_int_t timeout_i = mp_obj_get_int(args[1]);
            if (timeout_i >= 0) {
                timeout = timeout_i;
            }
        }
        if (n_args >= 3) {
            flags = mp_obj_get_int(args[2]);
        }
    }

    self->flags = flags;

    int n_ready;
    MP_HAL_RETRY_SYSCALL(n_ready, poll(self->entries, self->len, timeout), mp_raise_OSError(err));
    return n_ready;
}

/// \method poll([timeout])
/// Timeout is in milliseconds.
STATIC mp_obj_t poll_poll(size_t n_args, const mp_obj_t *args) {
    int n_ready = poll_poll_internal(n_args, args);

    if (n_ready == 0) {
        return mp_const_empty_tuple;
    }

    mp_obj_poll_t *self = MP_OBJ_TO_PTR(args[0]);

    mp_obj_list_t *ret_list = MP_OBJ_TO_PTR(mp_obj_new_list(n_ready, NULL));
    int ret_i = 0;
    struct pollfd *entries = self->entries;
    for (int i = 0; i < self->len; i++, entries++) {
        if (entries->revents != 0) {
            mp_obj_tuple_t *t = MP_OBJ_TO_PTR(mp_obj_new_tuple(2, NULL));
            // If there's an object stored, return it, otherwise raw fd
            if (self->obj_map && self->obj_map[i] != MP_OBJ_NULL) {
                t->items[0] = self->obj_map[i];
            } else {
                t->items[0] = MP_OBJ_NEW_SMALL_INT(entries->fd);
            }
            t->items[1] = MP_OBJ_NEW_SMALL_INT(entries->revents);
            ret_list->items[ret_i++] = MP_OBJ_FROM_PTR(t);
            if (self->flags & FLAG_ONESHOT) {
                entries->events = 0;
            }
        }
    }

    return MP_OBJ_FROM_PTR(ret_list);
}
MP_DEFINE_CONST_FUN_OBJ_VAR_BETWEEN(poll_poll_obj, 1, 3, poll_poll);

STATIC mp_obj_t poll_ipoll(size_t n_args, const mp_obj_t *args) {
    mp_obj_poll_t *self = MP_OBJ_TO_PTR(args[0]);

    if (self->ret_tuple == MP_OBJ_NULL) {
        self->ret_tuple = mp_obj_new_tuple(2, NULL);
    }

    int n_ready = poll_poll_internal(n_args, args);
    self->iter_cnt = n_ready;
    self->iter_idx = 0;

    return args[0];
}
MP_DEFINE_CONST_FUN_OBJ_VAR_BETWEEN(poll_ipoll_obj, 1, 3, poll_ipoll);

STATIC mp_obj_t poll_iternext(mp_obj_t self_in) {
    mp_obj_poll_t *self = MP_OBJ_TO_PTR(self_in);

    if (self->iter_cnt == 0) {
        return MP_OBJ_STOP_ITERATION;
    }

    self->iter_cnt--;

    struct pollfd *entries = self->entries + self->iter_idx;
    for (int i = self->iter_idx; i < self->len; i++, entries++) {
        self->iter_idx++;
        if (entries->revents != 0) {
            mp_obj_tuple_t *t = MP_OBJ_TO_PTR(self->ret_tuple);
            // If there's an object stored, return it, otherwise raw fd
            if (self->obj_map && self->obj_map[i] != MP_OBJ_NULL) {
                t->items[0] = self->obj_map[i];
            } else {
                t->items[0] = MP_OBJ_NEW_SMALL_INT(entries->fd);
            }
            t->items[1] = MP_OBJ_NEW_SMALL_INT(entries->revents);
            if (self->flags & FLAG_ONESHOT) {
                entries->events = 0;
            }
            return MP_OBJ_FROM_PTR(t);
        }
    }

    assert(!"inconsistent number of poll active entries");
    self->iter_cnt = 0;
    return MP_OBJ_STOP_ITERATION;
}

#if DEBUG
STATIC mp_obj_t poll_dump(mp_obj_t self_in) {
    mp_obj_poll_t *self = MP_OBJ_TO_PTR(self_in);

    struct pollfd *entries = self->entries;
    for (int i = self->len - 1; i >= 0; i--) {
        printf("fd: %d ev: %x rev: %x", entries->fd, entries->events, entries->revents);
        if (self->obj_map) {
            printf(" obj: %p", self->obj_map[entries - self->entries]);
        }
        printf("\n");
        entries++;
    }

    return mp_const_none;
}
MP_DEFINE_CONST_FUN_OBJ_1(poll_dump_obj, poll_dump);
#endif

STATIC const mp_rom_map_elem_t poll_locals_dict_table[] = {
    { MP_ROM_QSTR(MP_QSTR_register), MP_ROM_PTR(&poll_register_obj) },
    { MP_ROM_QSTR(MP_QSTR_unregister), MP_ROM_PTR(&poll_unregister_obj) },
    { MP_ROM_QSTR(MP_QSTR_modify), MP_ROM_PTR(&poll_modify_obj) },
    { MP_ROM_QSTR(MP_QSTR_poll), MP_ROM_PTR(&poll_poll_obj) },
    { MP_ROM_QSTR(MP_QSTR_ipoll), MP_ROM_PTR(&poll_ipoll_obj) },
    #if DEBUG
    { MP_ROM_QSTR(MP_QSTR_dump), MP_ROM_PTR(&poll_dump_obj) },
    #endif
};
STATIC MP_DEFINE_CONST_DICT(poll_locals_dict, poll_locals_dict_table);

<<<<<<< HEAD
STATIC const mp_obj_type_t mp_type_poll = {
    { &mp_type_type },
    .flags = MP_TYPE_FLAG_EXTENDED,
    .name = MP_QSTR_poll,
    .locals_dict = (void *)&poll_locals_dict,
    MP_TYPE_EXTENDED_FIELDS(
        .getiter = mp_identity_getiter,
        .iternext = poll_iternext,
        ),
};
=======
STATIC MP_DEFINE_CONST_OBJ_TYPE(
    mp_type_poll,
    MP_QSTR_poll,
    MP_TYPE_FLAG_ITER_IS_ITERNEXT,
    iter, poll_iternext,
    locals_dict, &poll_locals_dict
    );
>>>>>>> 294baf52

STATIC mp_obj_t select_poll(size_t n_args, const mp_obj_t *args) {
    int alloc = 4;
    if (n_args > 0) {
        alloc = mp_obj_get_int(args[0]);
    }
    mp_obj_poll_t *poll = mp_obj_malloc(mp_obj_poll_t, &mp_type_poll);
    poll->entries = m_new(struct pollfd, alloc);
    poll->alloc = alloc;
    poll->len = 0;
    poll->obj_map = NULL;
    poll->iter_cnt = 0;
    poll->ret_tuple = MP_OBJ_NULL;
    return MP_OBJ_FROM_PTR(poll);
}
MP_DEFINE_CONST_FUN_OBJ_VAR_BETWEEN(mp_select_poll_obj, 0, 1, select_poll);

STATIC const mp_rom_map_elem_t mp_module_select_globals_table[] = {
    { MP_ROM_QSTR(MP_QSTR___name__), MP_ROM_QSTR(MP_QSTR_uselect) },
    { MP_ROM_QSTR(MP_QSTR_poll), MP_ROM_PTR(&mp_select_poll_obj) },
    { MP_ROM_QSTR(MP_QSTR_POLLIN), MP_ROM_INT(POLLIN) },
    { MP_ROM_QSTR(MP_QSTR_POLLOUT), MP_ROM_INT(POLLOUT) },
    { MP_ROM_QSTR(MP_QSTR_POLLERR), MP_ROM_INT(POLLERR) },
    { MP_ROM_QSTR(MP_QSTR_POLLHUP), MP_ROM_INT(POLLHUP) },
};

STATIC MP_DEFINE_CONST_DICT(mp_module_select_globals, mp_module_select_globals_table);

const mp_obj_module_t mp_module_uselect = {
    .base = { &mp_type_module },
    .globals = (mp_obj_dict_t *)&mp_module_select_globals,
};

MP_REGISTER_MODULE(MP_QSTR_uselect, mp_module_uselect);

#endif // MICROPY_PY_USELECT_POSIX<|MERGE_RESOLUTION|>--- conflicted
+++ resolved
@@ -311,18 +311,6 @@
 };
 STATIC MP_DEFINE_CONST_DICT(poll_locals_dict, poll_locals_dict_table);
 
-<<<<<<< HEAD
-STATIC const mp_obj_type_t mp_type_poll = {
-    { &mp_type_type },
-    .flags = MP_TYPE_FLAG_EXTENDED,
-    .name = MP_QSTR_poll,
-    .locals_dict = (void *)&poll_locals_dict,
-    MP_TYPE_EXTENDED_FIELDS(
-        .getiter = mp_identity_getiter,
-        .iternext = poll_iternext,
-        ),
-};
-=======
 STATIC MP_DEFINE_CONST_OBJ_TYPE(
     mp_type_poll,
     MP_QSTR_poll,
@@ -330,7 +318,6 @@
     iter, poll_iternext,
     locals_dict, &poll_locals_dict
     );
->>>>>>> 294baf52
 
 STATIC mp_obj_t select_poll(size_t n_args, const mp_obj_t *args) {
     int alloc = 4;
