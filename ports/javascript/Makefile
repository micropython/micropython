include ../../py/mkenv.mk

CROSS = 0

QSTR_DEFS = qstrdefsport.h

WASM_FILE_API = 1

include $(TOP)/py/py.mk

<<<<<<< HEAD
JSFLAGS = $(BOTH_CFLAGS) -s ASSERTIONS=2 -s FORCE_FILESYSTEM=1 -s USE_SDL=2 $(OPTIM) -s EXPORTED_FUNCTIONS="['_mp_js_init', '_mp_handle_pending', '_mp_js_init_repl', '_mp_js_do_str', '_mp_js_process_char', '_mp_hal_get_interrupt_char', '_mp_keyboard_interrupt']" -s EXTRA_EXPORTED_RUNTIME_METHODS="['ccall', 'cwrap']" --memory-init-file 0 --js-library library.js

CC = emcc -g4 $(JSFLAGS)
LD = emcc -g4
=======
CC = emcc
LD = emcc
>>>>>>> b3e31221

INC += -I.
INC += -I$(TOP)
INC += -I$(BUILD)

<<<<<<< HEAD
BOTH_CFLAGS := -s WASM=0

CPP := clang -E -undef -include $(BUILD)/clang_predefs.h


ifdef WASM_FILE_API
	CPPFLAGS += -DWASM_FILE_API=1 
endif

ifdef EMSCRIPTEN
	CPP += -D__EMSCRIPTEN__
	CPP += --sysroot $(EMSCRIPTEN)/system
	CPP += $(addprefix -isystem, $(shell env LC_ALL=C $(CC) -E -x c++ /dev/null -v 2>&1 |sed -e '/^\#include <...>/,/^End of search/{ //!b };d'))
	CPP += $(CPPFLAGS)
endif

CFLAGS = -m32 -Wall $(INC) $(COPT) $(CPPFLAGS)
LDFLAGS = -m32 -Wl,-Map=$@.map,--cref -Wl,--gc-sections

OPTIM := -O2

CFLAGS += $(OPTIM) -DNDEBUG -D__EMSCRIPTEN__ -DLV_CONF_INCLUDE_SIMPLE
=======

LDFLAGS ?= -m32 -Wl,--gc-sections
CFLAGS ?= -m32

#default debug options for browser debugger
JSFLAGS ?= --source-map-base http://localhost:8000

#Debugging/Optimization
ifeq ($(DEBUG), 1)
CFLAGS += -O0 -g4
else
CFLAGS += -Oz -g0 -DNDEBUG
endif

CFLAGS += -Wall -Werror $(INC) -std=c99 $(COPT)
>>>>>>> b3e31221
CFLAGS += -fdata-sections -ffunction-sections
CFLAGS += $(CFLAGS_MOD)

ifneq ($(FROZEN_DIR),)
# To use frozen source modules, put your .py files in a subdirectory (eg scripts/)
# and then invoke make with FROZEN_DIR=scripts (be sure to build from scratch).
CFLAGS += -DMICROPY_MODULE_FROZEN_STR
endif

ifneq ($(FROZEN_MPY_DIR),)
# To use frozen bytecode, put your .py files in a subdirectory (eg frozen/) and
# then invoke make with FROZEN_MPY_DIR=frozen (be sure to build from scratch).
CFLAGS += -DMICROPY_QSTR_EXTRA_POOL=mp_qstr_frozen_const_pool
CFLAGS += -DMICROPY_MODULE_FROZEN_MPY
endif

ifdef EMSCRIPTEN
	# only for profiling, remove -s EMTERPRETIFY_ADVISE=1 when your EMTERPRETIFY_WHITELIST is ok
	# not using an emterpreting list *is* bad and will lead to poor performance and huge binary.
	ifdef ASYNC
		CFLAGS += -D__EMTERPRETER__=1 
		CFLAGS += -s EMTERPRETIFY=1 -s EMTERPRETIFY_ASYNC=1 -s 'EMTERPRETIFY_FILE="micropython.binary"'
		CFLAGS += -s EMTERPRETIFY_SYNCLIST='["_mp_execute_bytecode"]' -s EMTERPRETIFY_ADVISE=1
	endif

	#check if not using emscripten-upstream branch
	ifeq (,$(findstring upstream/bin, $(EMMAKEN_COMPILER)))
		JSFLAGS += -s "BINARYEN_TRAP_MODE='clamp'"
		LDFLAGS += -Wl,-Map=$@.map,--cref
	endif  
	
	CC = emcc
	CPP = clang -E -undef -D__CPP__ -D__EMSCRIPTEN__
	CPP += --sysroot $(EMSCRIPTEN)/system
	CPP += -include $(BUILD)/clang_predefs.h	
	CPP += $(addprefix -isystem, $(shell env LC_ALL=C $(CC) $(CFLAGS_EXTRA) -E -x c++ /dev/null -v 2>&1 |sed -e '/^\#include <...>/,/^End of search/{ //!b };d'))
else
	ifdef CLANG
		CC=clang
		CPP=clang -E -D__CPP__
	else
		CC = gcc
		CPP = gcc -E -D__CPP__
	endif
endif

SRC_LIB = $(addprefix lib/,\
	utils/interrupt_char.c \
	utils/stdout_helpers.c \
	utils/pyexec.c \
	mp-readline/readline.c \
	)

SRC_C = \
	main.c \
	mphalport.c \
	modutime.c
	
ifdef WASM_FILE_API
	SRC_C += file.c wasm_file_api.c
endif	

SRC_C += $(SRC_MOD)

LIB_SRC_C = $(addprefix lib/,\
    lv_bindings/driver/SDL/SDL_monitor.c \
    lv_bindings/driver/SDL/SDL_mouse.c \
	lv_bindings/driver/SDL/modSDL.c \
	$(LIB_SRC_C_EXTRA) \
	timeutils/timeutils.c \
	)

OBJ = $(PY_O) 
OBJ += $(addprefix $(BUILD)/, $(SRC_LIB:.c=.o))
OBJ += $(addprefix $(BUILD)/, $(SRC_C:.c=.o))
OBJ += $(addprefix $(BUILD)/, $(LIB_SRC_C:.c=.o))

# List of sources for qstr extraction
SRC_QSTR += $(BUILD)/clang_predefs.h $(SRC_C) $(LIB_SRC_C) dummy_header.h


# Generate the proper predefined macros for Emscripten (and not the host)
$(BUILD)/clang_predefs.h:
	$(Q)mkdir -p $(dir $@)
	$(Q)emcc $(JSFLAGS) -E -x c /dev/null -dM > $@

# Append any auto-generated sources that are needed by sources listed in
# SRC_QSTR
SRC_QSTR_AUTO_DEPS +=

<<<<<<< HEAD
=======
JSFLAGS += --memory-init-file 0 --js-library library.js
JSFLAGS += -s EXTRA_EXPORTED_RUNTIME_METHODS="['ccall', 'cwrap']"
JSFLAGS += -s EXPORTED_FUNCTIONS="['_mp_js_init', '_mp_js_init_repl', '_mp_js_do_str', '_mp_js_process_char', '_mp_hal_get_interrupt_char', '_mp_keyboard_interrupt']" 

$(BUILD)/clang_predefs.h:
	$(Q)mkdir -p $(dir $@)
	$(Q)emcc $(CFLAGS) $(CFLAGS_EXTRA) $(JSFLAGS) -E -x c /dev/null -dM > $@

# Create `clang_predefs.h` as soon as possible, using a Makefile trick

Makefile: $(BUILD)/clang_predefs.h
>>>>>>> b3e31221

all: $(BUILD)/micropython.js

$(BUILD)/micropython.js: $(OBJ) library.js wrapper.js
	$(ECHO) "LINK $(BUILD)/firmware.js"
	$(Q)emcc $(LDFLAGS) -o $(BUILD)/firmware.js $(OBJ) $(JSFLAGS)
	cat wrapper.js $(BUILD)/firmware.js > $@
	cp $@ $(BUILD)/../lvgl_mp.js

min: $(BUILD)/micropython.js
	uglifyjs $< -c -o $(BUILD)/micropython.min.js

test: $(BUILD)/micropython.js $(TOP)/tests/run-tests
	$(eval DIRNAME=ports/$(notdir $(CURDIR)))
	cd $(TOP)/tests && MICROPY_MICROPYTHON=../ports/javascript/node_run.sh ./run-tests

# Build clang_predefs first

Makefile: $(BUILD)/clang_predefs.h


include $(TOP)/py/mkrules.mk<|MERGE_RESOLUTION|>--- conflicted
+++ resolved
@@ -2,50 +2,16 @@
 
 CROSS = 0
 
+WASM_FILE_API = 1
+
 QSTR_DEFS = qstrdefsport.h
 
-WASM_FILE_API = 1
-
 include $(TOP)/py/py.mk
-
-<<<<<<< HEAD
-JSFLAGS = $(BOTH_CFLAGS) -s ASSERTIONS=2 -s FORCE_FILESYSTEM=1 -s USE_SDL=2 $(OPTIM) -s EXPORTED_FUNCTIONS="['_mp_js_init', '_mp_handle_pending', '_mp_js_init_repl', '_mp_js_do_str', '_mp_js_process_char', '_mp_hal_get_interrupt_char', '_mp_keyboard_interrupt']" -s EXTRA_EXPORTED_RUNTIME_METHODS="['ccall', 'cwrap']" --memory-init-file 0 --js-library library.js
-
-CC = emcc -g4 $(JSFLAGS)
-LD = emcc -g4
-=======
-CC = emcc
-LD = emcc
->>>>>>> b3e31221
 
 INC += -I.
 INC += -I$(TOP)
 INC += -I$(BUILD)
 
-<<<<<<< HEAD
-BOTH_CFLAGS := -s WASM=0
-
-CPP := clang -E -undef -include $(BUILD)/clang_predefs.h
-
-
-ifdef WASM_FILE_API
-	CPPFLAGS += -DWASM_FILE_API=1 
-endif
-
-ifdef EMSCRIPTEN
-	CPP += -D__EMSCRIPTEN__
-	CPP += --sysroot $(EMSCRIPTEN)/system
-	CPP += $(addprefix -isystem, $(shell env LC_ALL=C $(CC) -E -x c++ /dev/null -v 2>&1 |sed -e '/^\#include <...>/,/^End of search/{ //!b };d'))
-	CPP += $(CPPFLAGS)
-endif
-
-CFLAGS = -m32 -Wall $(INC) $(COPT) $(CPPFLAGS)
-LDFLAGS = -m32 -Wl,-Map=$@.map,--cref -Wl,--gc-sections
-
-OPTIM := -O2
-
-CFLAGS += $(OPTIM) -DNDEBUG -D__EMSCRIPTEN__ -DLV_CONF_INCLUDE_SIMPLE
-=======
 
 LDFLAGS ?= -m32 -Wl,--gc-sections
 CFLAGS ?= -m32
@@ -60,23 +26,13 @@
 CFLAGS += -Oz -g0 -DNDEBUG
 endif
 
-CFLAGS += -Wall -Werror $(INC) -std=c99 $(COPT)
->>>>>>> b3e31221
-CFLAGS += -fdata-sections -ffunction-sections
-CFLAGS += $(CFLAGS_MOD)
+CFLAGS += -Wall -Werror $(INC) -std=gnu11 $(COPT)
+CFLAGS += -fdata-sections -ffunction-sections -Wno-error=unused-function
 
-ifneq ($(FROZEN_DIR),)
-# To use frozen source modules, put your .py files in a subdirectory (eg scripts/)
-# and then invoke make with FROZEN_DIR=scripts (be sure to build from scratch).
-CFLAGS += -DMICROPY_MODULE_FROZEN_STR
-endif
-
-ifneq ($(FROZEN_MPY_DIR),)
-# To use frozen bytecode, put your .py files in a subdirectory (eg frozen/) and
-# then invoke make with FROZEN_MPY_DIR=frozen (be sure to build from scratch).
-CFLAGS += -DMICROPY_QSTR_EXTRA_POOL=mp_qstr_frozen_const_pool
-CFLAGS += -DMICROPY_MODULE_FROZEN_MPY
-endif
+JSFLAGS += -s USE_SDL=2 -s WASM=0
+JSFLAGS += --memory-init-file 0 --js-library library.js
+JSFLAGS += -s EXTRA_EXPORTED_RUNTIME_METHODS="['ccall', 'cwrap']"
+JSFLAGS += -s EXPORTED_FUNCTIONS="['_mp_js_init', '_mp_js_init_repl', '_mp_js_do_str', '_mp_js_process_char', '_mp_hal_get_interrupt_char', '_mp_keyboard_interrupt', '_mp_handle_pending' ]" 
 
 ifdef EMSCRIPTEN
 	# only for profiling, remove -s EMTERPRETIFY_ADVISE=1 when your EMTERPRETIFY_WHITELIST is ok
@@ -93,10 +49,11 @@
 		LDFLAGS += -Wl,-Map=$@.map,--cref
 	endif  
 	
-	CC = emcc
-	CPP = clang -E -undef -D__CPP__ -D__EMSCRIPTEN__
+	CC = emcc $(JSFLAGS)
+	LD = emcc $(JSFLAGS)
+	CPP = clang -E -undef -D__CPP__ -D__EMSCRIPTEN__ -U__STDC_VERSION__
 	CPP += --sysroot $(EMSCRIPTEN)/system
-	CPP += -include $(BUILD)/clang_predefs.h	
+	CPP += -include $(BUILD)/clang_predefs.h
 	CPP += $(addprefix -isystem, $(shell env LC_ALL=C $(CC) $(CFLAGS_EXTRA) -E -x c++ /dev/null -v 2>&1 |sed -e '/^\#include <...>/,/^End of search/{ //!b };d'))
 else
 	ifdef CLANG
@@ -108,6 +65,8 @@
 	endif
 endif
 
+
+
 SRC_LIB = $(addprefix lib/,\
 	utils/interrupt_char.c \
 	utils/stdout_helpers.c \
@@ -115,16 +74,7 @@
 	mp-readline/readline.c \
 	)
 
-SRC_C = \
-	main.c \
-	mphalport.c \
-	modutime.c
-	
-ifdef WASM_FILE_API
-	SRC_C += file.c wasm_file_api.c
-endif	
 
-SRC_C += $(SRC_MOD)
 
 LIB_SRC_C = $(addprefix lib/,\
     lv_bindings/driver/SDL/SDL_monitor.c \
@@ -134,29 +84,23 @@
 	timeutils/timeutils.c \
 	)
 
+SRC_C = \
+	main.c \
+	mphalport.c \
+	modutime.c \
+
+ifdef WASM_FILE_API
+	SRC_C += file.c wasm_file_api.c
+endif
+
+SRC_C += $(SRC_MOD)
+
+SRC_QSTR += $(BUILD)/clang_predefs.h $(SRC_C) $(SRC_LIB) $(LIB_SRC_C)
+
 OBJ = $(PY_O) 
 OBJ += $(addprefix $(BUILD)/, $(SRC_LIB:.c=.o))
 OBJ += $(addprefix $(BUILD)/, $(SRC_C:.c=.o))
 OBJ += $(addprefix $(BUILD)/, $(LIB_SRC_C:.c=.o))
-
-# List of sources for qstr extraction
-SRC_QSTR += $(BUILD)/clang_predefs.h $(SRC_C) $(LIB_SRC_C) dummy_header.h
-
-
-# Generate the proper predefined macros for Emscripten (and not the host)
-$(BUILD)/clang_predefs.h:
-	$(Q)mkdir -p $(dir $@)
-	$(Q)emcc $(JSFLAGS) -E -x c /dev/null -dM > $@
-
-# Append any auto-generated sources that are needed by sources listed in
-# SRC_QSTR
-SRC_QSTR_AUTO_DEPS +=
-
-<<<<<<< HEAD
-=======
-JSFLAGS += --memory-init-file 0 --js-library library.js
-JSFLAGS += -s EXTRA_EXPORTED_RUNTIME_METHODS="['ccall', 'cwrap']"
-JSFLAGS += -s EXPORTED_FUNCTIONS="['_mp_js_init', '_mp_js_init_repl', '_mp_js_do_str', '_mp_js_process_char', '_mp_hal_get_interrupt_char', '_mp_keyboard_interrupt']" 
 
 $(BUILD)/clang_predefs.h:
 	$(Q)mkdir -p $(dir $@)
@@ -165,7 +109,6 @@
 # Create `clang_predefs.h` as soon as possible, using a Makefile trick
 
 Makefile: $(BUILD)/clang_predefs.h
->>>>>>> b3e31221
 
 all: $(BUILD)/micropython.js
 
@@ -182,9 +125,4 @@
 	$(eval DIRNAME=ports/$(notdir $(CURDIR)))
 	cd $(TOP)/tests && MICROPY_MICROPYTHON=../ports/javascript/node_run.sh ./run-tests
 
-# Build clang_predefs first
-
-Makefile: $(BUILD)/clang_predefs.h
-
-
 include $(TOP)/py/mkrules.mk