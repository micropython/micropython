--- conflicted
+++ resolved
@@ -34,19 +34,9 @@
 #include "samd/pins.h"
 #include "py/runtime.h"
 
-<<<<<<< HEAD
-#if !defined(DEFAULT_I2C_BUS_SDA) || !defined(DEFAULT_I2C_BUS_SCL)
-    STATIC mp_obj_t board_i2c(void) {
-        mp_raise_NotImplementedError(translate("No default I2C bus"));
-        return NULL;
-    }
-#else
-    STATIC mp_obj_t i2c_singleton = NULL;
-=======
 #define BOARD_I2C (defined(DEFAULT_I2C_BUS_SDA) && defined(DEFAULT_I2C_BUS_SCL))
 #define BOARD_SPI (defined(DEFAULT_SPI_BUS_SCK) && defined(DEFAULT_SPI_BUS_MISO) && defined(DEFAULT_SPI_BUS_MOSI))
 #define BOARD_UART (defined(DEFAULT_UART_BUS_RX) && defined(DEFAULT_UART_BUS_TX))
->>>>>>> 2dd9407f
 
 #if BOARD_I2C
 STATIC mp_obj_t i2c_singleton = NULL;
@@ -66,18 +56,12 @@
 }
 #else
 STATIC mp_obj_t board_i2c(void) {
-    mp_raise_NotImplementedError("No default I2C bus");
+    mp_raise_NotImplementedError(translate("No default I2C bus"));
     return NULL;
 }
 #endif
 MP_DEFINE_CONST_FUN_OBJ_0(board_i2c_obj, board_i2c);
 
-<<<<<<< HEAD
-#if !defined(DEFAULT_SPI_BUS_SCK) || !defined(DEFAULT_SPI_BUS_MISO) || !defined(DEFAULT_SPI_BUS_MOSI)
-    STATIC mp_obj_t board_spi(void) {
-        mp_raise_NotImplementedError(translate("No default SPI bus"));
-        return NULL;
-=======
 #if BOARD_SPI
 STATIC mp_obj_t spi_singleton = NULL;
 
@@ -93,30 +77,19 @@
         const mcu_pin_obj_t* miso = MP_OBJ_TO_PTR(DEFAULT_SPI_BUS_MISO);
         common_hal_busio_spi_construct(self, clock, mosi, miso);
         spi_singleton = (mp_obj_t)self;
->>>>>>> 2dd9407f
     }
     return spi_singleton;
 }
 #else
 STATIC mp_obj_t board_spi(void) {
-    mp_raise_NotImplementedError("No default SPI bus");
+    mp_raise_NotImplementedError(translate("No default SPI bus"));
     return NULL;
 }
 #endif
 MP_DEFINE_CONST_FUN_OBJ_0(board_spi_obj, board_spi);
 
-<<<<<<< HEAD
-#if !defined(DEFAULT_UART_BUS_RX) || !defined(DEFAULT_UART_BUS_TX)
-    STATIC mp_obj_t board_uart(void) {
-        mp_raise_NotImplementedError(translate("No default UART bus"));
-        return NULL;
-    }
-#else
-    STATIC mp_obj_t uart_singleton = NULL;
-=======
 #if BOARD_UART
 STATIC mp_obj_t uart_singleton = NULL;
->>>>>>> 2dd9407f
 
 STATIC mp_obj_t board_uart(void) {
     if (uart_singleton == NULL) {
@@ -136,7 +109,7 @@
 }
 #else
 STATIC mp_obj_t board_uart(void) {
-    mp_raise_NotImplementedError("No default UART bus");
+    mp_raise_NotImplementedError(translate("No default UART bus"));
     return NULL;
 }
 #endif
