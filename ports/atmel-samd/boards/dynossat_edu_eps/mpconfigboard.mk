--- conflicted
+++ resolved
@@ -18,13 +18,10 @@
 CIRCUITPY_COUNTIO = 0
 CIRCUITPY_I2CPERIPHERAL = 1
 CIRCUITPY_VECTORIO = 0
-<<<<<<< HEAD
 CIRCUITPY_BUSDEVICE = 0
-=======
 CIRCUITPY_DISPLAYIO = 0
 CIRCUITPY_TOUCHIO = 0
 CIRCUITPY_ROTARYIO = 0
->>>>>>> 5b3c930e
 
 CFLAGS_INLINE_LIMIT = 60
 
