--- conflicted
+++ resolved
@@ -9,9 +9,4 @@
 
 EXTERNAL_FLASH_DEVICES = "W25Q128JVxQ"
 
-CIRCUITPY_ALARM = 0
-<<<<<<< HEAD
-CIRCUITPY_USB_HOST = 0
-=======
-CIRCUITPY_RGBMATRIX = 0
->>>>>>> 668020bf
+CIRCUITPY_ALARM = 0