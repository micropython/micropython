// Options to control how MicroPython is built for this port,
// overriding defaults in py/mpconfig.h.

// Board-specific definitions
#include "mpconfigboard.h"

#include <stdint.h>
#include <alloca.h>
#include "esp_system.h"
#include "freertos/FreeRTOS.h"
#include "driver/i2s.h"

// object representation and NLR handling
#define MICROPY_OBJ_REPR                    (MICROPY_OBJ_REPR_A)
#define MICROPY_NLR_SETJMP                  (1)
#if CONFIG_IDF_TARGET_ESP32C3
#define MICROPY_GCREGS_SETJMP               (1)
#endif

// memory allocation policies
#define MICROPY_ALLOC_PATH_MAX              (128)

// emitters
#define MICROPY_PERSISTENT_CODE_LOAD        (1)
#if !CONFIG_IDF_TARGET_ESP32C3
#define MICROPY_EMIT_XTENSAWIN              (1)
#endif

// compiler configuration
#define MICROPY_COMP_MODULE_CONST           (1)
#define MICROPY_COMP_TRIPLE_TUPLE_ASSIGN    (1)

// optimisations
#define MICROPY_OPT_COMPUTED_GOTO           (1)
#define MICROPY_OPT_LOAD_ATTR_FAST_PATH     (1)
#define MICROPY_OPT_MAP_LOOKUP_CACHE        (1)
#define MICROPY_OPT_MPZ_BITWISE             (1)

// Python internal features
#define MICROPY_READER_VFS                  (1)
#define MICROPY_ENABLE_GC                   (1)
#define MICROPY_ENABLE_FINALISER            (1)
#define MICROPY_STACK_CHECK                 (1)
#define MICROPY_ENABLE_EMERGENCY_EXCEPTION_BUF (1)
#define MICROPY_KBD_EXCEPTION               (1)
#define MICROPY_HELPER_REPL                 (1)
#define MICROPY_REPL_EMACS_KEYS             (1)
#define MICROPY_REPL_AUTO_INDENT            (1)
#define MICROPY_LONGINT_IMPL                (MICROPY_LONGINT_IMPL_MPZ)
#define MICROPY_ENABLE_SOURCE_LINE          (1)
#define MICROPY_ERROR_REPORTING             (MICROPY_ERROR_REPORTING_NORMAL)
#define MICROPY_WARNINGS                    (1)
#define MICROPY_FLOAT_IMPL                  (MICROPY_FLOAT_IMPL_FLOAT)
#define MICROPY_CPYTHON_COMPAT              (1)
#define MICROPY_STREAMS_NON_BLOCK           (1)
#define MICROPY_STREAMS_POSIX_API           (1)
#define MICROPY_MODULE_BUILTIN_INIT         (1)
#define MICROPY_MODULE_WEAK_LINKS           (1)
#define MICROPY_MODULE_FROZEN_STR           (0)
#define MICROPY_MODULE_FROZEN_MPY           (1)
#define MICROPY_QSTR_EXTRA_POOL             mp_qstr_frozen_const_pool
#define MICROPY_CAN_OVERRIDE_BUILTINS       (1)
#define MICROPY_USE_INTERNAL_ERRNO          (0) // errno.h from xtensa-esp32-elf/sys-include/sys
#define MICROPY_USE_INTERNAL_PRINTF         (0) // ESP32 SDK requires its own printf
#define MICROPY_ENABLE_SCHEDULER            (1)
#define MICROPY_SCHEDULER_DEPTH             (8)
#define MICROPY_VFS                         (1)

// control over Python builtins
#define MICROPY_PY_FUNCTION_ATTRS           (1)
#define MICROPY_PY_DESCRIPTORS              (1)
#define MICROPY_PY_DELATTR_SETATTR          (1)
#define MICROPY_PY_FSTRINGS                 (1)
#define MICROPY_PY_STR_BYTES_CMP_WARN       (1)
#define MICROPY_PY_BUILTINS_STR_UNICODE     (1)
#define MICROPY_PY_BUILTINS_STR_CENTER      (1)
#define MICROPY_PY_BUILTINS_STR_PARTITION   (1)
#define MICROPY_PY_BUILTINS_STR_SPLITLINES  (1)
#define MICROPY_PY_BUILTINS_BYTEARRAY       (1)
#define MICROPY_PY_BUILTINS_MEMORYVIEW      (1)
#define MICROPY_PY_BUILTINS_SET             (1)
#define MICROPY_PY_BUILTINS_SLICE           (1)
#define MICROPY_PY_BUILTINS_SLICE_ATTRS     (1)
#define MICROPY_PY_BUILTINS_SLICE_INDICES   (1)
#define MICROPY_PY_BUILTINS_FROZENSET       (1)
#define MICROPY_PY_BUILTINS_PROPERTY        (1)
#define MICROPY_PY_BUILTINS_RANGE_ATTRS     (1)
#define MICROPY_PY_BUILTINS_ROUND_INT       (1)
#define MICROPY_PY_ALL_SPECIAL_METHODS      (1)
#define MICROPY_PY_ALL_INPLACE_SPECIAL_METHODS (1)
#define MICROPY_PY_REVERSE_SPECIAL_METHODS  (1)
#define MICROPY_PY_BUILTINS_COMPILE         (1)
#define MICROPY_PY_BUILTINS_ENUMERATE       (1)
#define MICROPY_PY_BUILTINS_EXECFILE        (1)
#define MICROPY_PY_BUILTINS_FILTER          (1)
#define MICROPY_PY_BUILTINS_REVERSED        (1)
#define MICROPY_PY_BUILTINS_NOTIMPLEMENTED  (1)
#define MICROPY_PY_BUILTINS_INPUT           (1)
#define MICROPY_PY_BUILTINS_MIN_MAX         (1)
#define MICROPY_PY_BUILTINS_POW3            (1)
#define MICROPY_PY_BUILTINS_HELP            (1)
#define MICROPY_PY_BUILTINS_HELP_TEXT       esp32_help_text
#define MICROPY_PY_BUILTINS_HELP_MODULES    (1)
#define MICROPY_PY___FILE__                 (1)
#define MICROPY_PY_MICROPYTHON_MEM_INFO     (1)
#define MICROPY_PY_ARRAY                    (1)
#define MICROPY_PY_ARRAY_SLICE_ASSIGN       (1)
#define MICROPY_PY_ATTRTUPLE                (1)
#define MICROPY_PY_COLLECTIONS              (1)
#define MICROPY_PY_COLLECTIONS_DEQUE        (1)
#define MICROPY_PY_COLLECTIONS_ORDEREDDICT  (1)
#define MICROPY_PY_MATH                     (1)
#define MICROPY_PY_MATH_SPECIAL_FUNCTIONS   (1)
#define MICROPY_PY_MATH_ISCLOSE             (1)
#define MICROPY_PY_CMATH                    (1)
#define MICROPY_PY_GC                       (1)
#define MICROPY_PY_IO                       (1)
#define MICROPY_PY_IO_IOBASE                (1)
#define MICROPY_PY_IO_FILEIO                (1)
#define MICROPY_PY_IO_BYTESIO               (1)
#define MICROPY_PY_IO_BUFFEREDWRITER        (1)
#define MICROPY_PY_STRUCT                   (1)
#define MICROPY_PY_SYS                      (1)
#define MICROPY_PY_SYS_MAXSIZE              (1)
#define MICROPY_PY_SYS_MODULES              (1)
#define MICROPY_PY_SYS_EXIT                 (1)
#define MICROPY_PY_SYS_STDFILES             (1)
#define MICROPY_PY_SYS_STDIO_BUFFER         (1)
#define MICROPY_PY_UERRNO                   (1)
#define MICROPY_PY_USELECT                  (1)
#define MICROPY_PY_UTIME_MP_HAL             (1)
#define MICROPY_PY_THREAD                   (1)
#define MICROPY_PY_THREAD_GIL               (1)
#define MICROPY_PY_THREAD_GIL_VM_DIVISOR    (32)

// extended modules
#ifndef MICROPY_PY_BLUETOOTH
#define MICROPY_PY_BLUETOOTH                (1)
#define MICROPY_PY_BLUETOOTH_ENABLE_CENTRAL_MODE (1)
#define MICROPY_BLUETOOTH_NIMBLE            (1)
#define MICROPY_BLUETOOTH_NIMBLE_BINDINGS_ONLY (1)
#endif
#define MICROPY_PY_UASYNCIO                 (1)
#define MICROPY_PY_UCTYPES                  (1)
#define MICROPY_PY_UZLIB                    (1)
#define MICROPY_PY_UJSON                    (1)
#define MICROPY_PY_URE                      (1)
#define MICROPY_PY_URE_SUB                  (1)
#define MICROPY_PY_UHEAPQ                   (1)
#define MICROPY_PY_UTIMEQ                   (1)
#define MICROPY_PY_UHASHLIB                 (1)
#define MICROPY_PY_UHASHLIB_SHA1            (1)
#define MICROPY_PY_UHASHLIB_SHA256          (1)
#define MICROPY_PY_UCRYPTOLIB               (1)
#define MICROPY_PY_UBINASCII                (1)
#define MICROPY_PY_UBINASCII_CRC32          (1)
#define MICROPY_PY_URANDOM                  (1)
#define MICROPY_PY_URANDOM_EXTRA_FUNCS      (1)
#define MICROPY_PY_URANDOM_SEED_INIT_FUNC   (esp_random())
#define MICROPY_PY_OS_DUPTERM               (1)
#define MICROPY_PY_MACHINE                  (1)
#define MICROPY_PY_MACHINE_PIN_MAKE_NEW     mp_pin_make_new
#define MICROPY_PY_MACHINE_BITSTREAM        (1)
#define MICROPY_PY_MACHINE_PULSE            (1)
#define MICROPY_PY_MACHINE_PWM              (1)
#define MICROPY_PY_MACHINE_PWM_INIT         (1)
#define MICROPY_PY_MACHINE_PWM_DUTY         (1)
#define MICROPY_PY_MACHINE_PWM_DUTY_U16_NS  (1)
#define MICROPY_PY_MACHINE_PWM_INCLUDEFILE  "ports/esp32/machine_pwm.c"
#define MICROPY_PY_MACHINE_I2C              (1)
#define MICROPY_PY_MACHINE_SOFTI2C          (1)
#define MICROPY_PY_MACHINE_SPI              (1)
#define MICROPY_PY_MACHINE_SPI_MSB          (0)
#define MICROPY_PY_MACHINE_SPI_LSB          (1)
#define MICROPY_PY_MACHINE_PCNT             (1)
<<<<<<< HEAD
=======
#define MICROPY_PY_MACHINE_SOFTSPI          (1)
#ifndef MICROPY_PY_MACHINE_DAC
#define MICROPY_PY_MACHINE_DAC              (1)
#endif
#ifndef MICROPY_PY_MACHINE_I2S
#define MICROPY_PY_MACHINE_I2S              (1)
#endif
#ifndef MICROPY_PY_NETWORK_WLAN
#define MICROPY_PY_NETWORK_WLAN             (1)
#endif
>>>>>>> d60e5622
#ifndef MICROPY_HW_ENABLE_SDCARD
#define MICROPY_HW_ENABLE_SDCARD            (1)
#endif
#define MICROPY_HW_SOFTSPI_MIN_DELAY        (0)
#define MICROPY_HW_SOFTSPI_MAX_BAUDRATE     (ets_get_cpu_frequency() * 1000000 / 200) // roughly
#define MICROPY_PY_USSL                     (1)
#define MICROPY_SSL_MBEDTLS                 (1)
#define MICROPY_PY_USSL_FINALISER           (1)
#define MICROPY_PY_UWEBSOCKET               (1)
#define MICROPY_PY_WEBREPL                  (1)
#define MICROPY_PY_FRAMEBUF                 (1)
#define MICROPY_PY_BTREE                    (1)
#define MICROPY_PY_ONEWIRE                  (1)
#define MICROPY_PY_USOCKET_EVENTS           (MICROPY_PY_WEBREPL)
#define MICROPY_PY_BLUETOOTH_RANDOM_ADDR    (1)
#define MICROPY_PY_BLUETOOTH_DEFAULT_GAP_NAME ("ESP32")

// fatfs configuration
#define MICROPY_FATFS_ENABLE_LFN            (1)
#define MICROPY_FATFS_RPATH                 (2)
#define MICROPY_FATFS_MAX_SS                (4096)
#define MICROPY_FATFS_LFN_CODE_PAGE         437 /* 1=SFN/ANSI 437=LFN/U.S.(OEM) */
#define mp_type_fileio                      mp_type_vfs_fat_fileio
#define mp_type_textio                      mp_type_vfs_fat_textio

// use vfs's functions for import stat and builtin open
#define mp_import_stat mp_vfs_import_stat
#define mp_builtin_open mp_vfs_open
#define mp_builtin_open_obj mp_vfs_open_obj

// extra built in names to add to the global namespace
#define MICROPY_PORT_BUILTINS \
    { MP_OBJ_NEW_QSTR(MP_QSTR_input), (mp_obj_t)&mp_builtin_input_obj }, \
    { MP_OBJ_NEW_QSTR(MP_QSTR_open), (mp_obj_t)&mp_builtin_open_obj },

// extra built in modules to add to the list of known ones
extern const struct _mp_obj_module_t esp_module;
extern const struct _mp_obj_module_t esp32_module;
extern const struct _mp_obj_module_t utime_module;
extern const struct _mp_obj_module_t uos_module;
extern const struct _mp_obj_module_t mp_module_usocket;
extern const struct _mp_obj_module_t mp_module_machine;
extern const struct _mp_obj_module_t mp_module_network;
extern const struct _mp_obj_module_t mp_module_onewire;

#define MICROPY_PORT_BUILTIN_MODULES \
    { MP_OBJ_NEW_QSTR(MP_QSTR_esp), (mp_obj_t)&esp_module }, \
    { MP_OBJ_NEW_QSTR(MP_QSTR_esp32), (mp_obj_t)&esp32_module }, \
    { MP_OBJ_NEW_QSTR(MP_QSTR_utime), (mp_obj_t)&utime_module }, \
    { MP_OBJ_NEW_QSTR(MP_QSTR_uos), (mp_obj_t)&uos_module }, \
    { MP_OBJ_NEW_QSTR(MP_QSTR_usocket), (mp_obj_t)&mp_module_usocket }, \
    { MP_OBJ_NEW_QSTR(MP_QSTR_machine), (mp_obj_t)&mp_module_machine }, \
    { MP_OBJ_NEW_QSTR(MP_QSTR_network), (mp_obj_t)&mp_module_network }, \
    { MP_OBJ_NEW_QSTR(MP_QSTR__onewire), (mp_obj_t)&mp_module_onewire }, \

#define MP_STATE_PORT MP_STATE_VM

struct _machine_timer_obj_t;

#if MICROPY_BLUETOOTH_NIMBLE
struct mp_bluetooth_nimble_root_pointers_t;
#define MICROPY_PORT_ROOT_POINTER_BLUETOOTH_NIMBLE struct _mp_bluetooth_nimble_root_pointers_t *bluetooth_nimble_root_pointers;
#else
#define MICROPY_PORT_ROOT_POINTER_BLUETOOTH_NIMBLE
#endif

#define MICROPY_PORT_ROOT_POINTERS \
    const char *readline_hist[8]; \
    mp_obj_t machine_pin_irq_handler[40]; \
    struct _machine_timer_obj_t *machine_timer_obj_head; \
    struct _machine_i2s_obj_t *machine_i2s_obj[I2S_NUM_MAX]; \
    MICROPY_PORT_ROOT_POINTER_BLUETOOTH_NIMBLE

// type definitions for the specific machine

#define MICROPY_MAKE_POINTER_CALLABLE(p) ((void *)((mp_uint_t)(p)))
void *esp_native_code_commit(void *, size_t, void *);
#define MP_PLAT_COMMIT_EXEC(buf, len, reloc) esp_native_code_commit(buf, len, reloc)
#define MP_SSIZE_MAX (0x7fffffff)

// Note: these "critical nested" macros do not ensure cross-CPU exclusion,
// the only disable interrupts on the current CPU.  To full manage exclusion
// one should use portENTER_CRITICAL/portEXIT_CRITICAL instead.
#include "freertos/FreeRTOS.h"
#define MICROPY_BEGIN_ATOMIC_SECTION() portENTER_CRITICAL_NESTED()
#define MICROPY_END_ATOMIC_SECTION(state) portEXIT_CRITICAL_NESTED(state)

#if MICROPY_PY_USOCKET_EVENTS
#define MICROPY_PY_USOCKET_EVENTS_HANDLER extern void usocket_events_handler(void); usocket_events_handler();
#else
#define MICROPY_PY_USOCKET_EVENTS_HANDLER
#endif

#if MICROPY_PY_THREAD
#define MICROPY_EVENT_POLL_HOOK \
    do { \
        extern void mp_handle_pending(bool); \
        mp_handle_pending(true); \
        MICROPY_PY_USOCKET_EVENTS_HANDLER \
        MP_THREAD_GIL_EXIT(); \
        MP_THREAD_GIL_ENTER(); \
    } while (0);
#else
#define MICROPY_EVENT_POLL_HOOK \
    do { \
        extern void mp_handle_pending(bool); \
        mp_handle_pending(true); \
        MICROPY_PY_USOCKET_EVENTS_HANDLER \
        asm ("waiti 0"); \
    } while (0);
#endif

// Functions that should go in IRAM
#define MICROPY_WRAP_MP_BINARY_OP(f) IRAM_ATTR f
#define MICROPY_WRAP_MP_EXECUTE_BYTECODE(f) IRAM_ATTR f
#define MICROPY_WRAP_MP_LOAD_GLOBAL(f) IRAM_ATTR f
#define MICROPY_WRAP_MP_LOAD_NAME(f) IRAM_ATTR f
#define MICROPY_WRAP_MP_MAP_LOOKUP(f) IRAM_ATTR f
#define MICROPY_WRAP_MP_OBJ_GET_TYPE(f) IRAM_ATTR f
#define MICROPY_WRAP_MP_SCHED_EXCEPTION(f) IRAM_ATTR f
#define MICROPY_WRAP_MP_SCHED_KEYBOARD_INTERRUPT(f) IRAM_ATTR f

#define UINT_FMT "%u"
#define INT_FMT "%d"

typedef int32_t mp_int_t; // must be pointer size
typedef uint32_t mp_uint_t; // must be pointer size
typedef long mp_off_t;
// ssize_t, off_t as required by POSIX-signatured functions in stream.h
#include <sys/types.h>

// board specifics
#define MICROPY_PY_SYS_PLATFORM "esp32"

// ESP32-S3 extended IO for 47 & 48
#ifndef MICROPY_HW_ESP32S3_EXTENDED_IO
#define MICROPY_HW_ESP32S3_EXTENDED_IO      (1)
#endif

#ifndef MICROPY_HW_ENABLE_MDNS_QUERIES
#define MICROPY_HW_ENABLE_MDNS_QUERIES      (1)
#endif

#ifndef MICROPY_HW_ENABLE_MDNS_RESPONDER
#define MICROPY_HW_ENABLE_MDNS_RESPONDER    (1)
#endif

#ifndef MICROPY_BOARD_STARTUP
#define MICROPY_BOARD_STARTUP boardctrl_startup
#endif

void boardctrl_startup(void);<|MERGE_RESOLUTION|>--- conflicted
+++ resolved
@@ -173,8 +173,6 @@
 #define MICROPY_PY_MACHINE_SPI_MSB          (0)
 #define MICROPY_PY_MACHINE_SPI_LSB          (1)
 #define MICROPY_PY_MACHINE_PCNT             (1)
-<<<<<<< HEAD
-=======
 #define MICROPY_PY_MACHINE_SOFTSPI          (1)
 #ifndef MICROPY_PY_MACHINE_DAC
 #define MICROPY_PY_MACHINE_DAC              (1)
@@ -185,7 +183,6 @@
 #ifndef MICROPY_PY_NETWORK_WLAN
 #define MICROPY_PY_NETWORK_WLAN             (1)
 #endif
->>>>>>> d60e5622
 #ifndef MICROPY_HW_ENABLE_SDCARD
 #define MICROPY_HW_ENABLE_SDCARD            (1)
 #endif
