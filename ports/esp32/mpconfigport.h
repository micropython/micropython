// Options to control how MicroPython is built for this port,
// overriding defaults in py/mpconfig.h.

// Board-specific definitions
#include "mpconfigboard.h"

#include <stdint.h>
#include <alloca.h>
#include "esp_system.h"

#if !MICROPY_ESP_IDF_4
#include "rom/ets_sys.h"
#endif

// object representation and NLR handling
#define MICROPY_OBJ_REPR                    (MICROPY_OBJ_REPR_A)
#define MICROPY_NLR_SETJMP                  (1)

// memory allocation policies
#define MICROPY_ALLOC_PATH_MAX              (128)

// emitters
#define MICROPY_PERSISTENT_CODE_LOAD        (1)
#define MICROPY_EMIT_XTENSAWIN              (1)

// compiler configuration
#define MICROPY_COMP_MODULE_CONST           (1)
#define MICROPY_COMP_TRIPLE_TUPLE_ASSIGN    (1)

// optimisations
#define MICROPY_OPT_COMPUTED_GOTO           (1)
#define MICROPY_OPT_MPZ_BITWISE             (1)

// Python internal features
#define MICROPY_READER_VFS                  (1)
#define MICROPY_ENABLE_GC                   (1)
#define MICROPY_ENABLE_FINALISER            (1)
#define MICROPY_STACK_CHECK                 (1)
#define MICROPY_ENABLE_EMERGENCY_EXCEPTION_BUF (1)
#define MICROPY_KBD_EXCEPTION               (1)
#define MICROPY_HELPER_REPL                 (1)
#define MICROPY_REPL_EMACS_KEYS             (1)
#define MICROPY_REPL_AUTO_INDENT            (1)
#define MICROPY_LONGINT_IMPL                (MICROPY_LONGINT_IMPL_MPZ)
#define MICROPY_ENABLE_SOURCE_LINE          (1)
#define MICROPY_ERROR_REPORTING             (MICROPY_ERROR_REPORTING_NORMAL)
#define MICROPY_WARNINGS                    (1)
#define MICROPY_FLOAT_IMPL                  (MICROPY_FLOAT_IMPL_FLOAT)
#define MICROPY_CPYTHON_COMPAT              (1)
#define MICROPY_STREAMS_NON_BLOCK           (1)
#define MICROPY_STREAMS_POSIX_API           (1)
#define MICROPY_MODULE_BUILTIN_INIT         (1)
#define MICROPY_MODULE_WEAK_LINKS           (1)
#define MICROPY_MODULE_FROZEN_STR           (0)
#define MICROPY_MODULE_FROZEN_MPY           (1)
#define MICROPY_QSTR_EXTRA_POOL             mp_qstr_frozen_const_pool
#define MICROPY_CAN_OVERRIDE_BUILTINS       (1)
#define MICROPY_USE_INTERNAL_ERRNO          (1)
#define MICROPY_USE_INTERNAL_PRINTF         (0) // ESP32 SDK requires its own printf
#define MICROPY_ENABLE_SCHEDULER            (1)
#define MICROPY_SCHEDULER_DEPTH             (8)
#define MICROPY_VFS                         (1)

// control over Python builtins
#define MICROPY_PY_FUNCTION_ATTRS           (1)
#define MICROPY_PY_DESCRIPTORS              (1)
#define MICROPY_PY_DELATTR_SETATTR          (1)
#define MICROPY_PY_STR_BYTES_CMP_WARN       (1)
#define MICROPY_PY_BUILTINS_STR_UNICODE     (1)
#define MICROPY_PY_BUILTINS_STR_CENTER      (1)
#define MICROPY_PY_BUILTINS_STR_PARTITION   (1)
#define MICROPY_PY_BUILTINS_STR_SPLITLINES  (1)
#define MICROPY_PY_BUILTINS_BYTEARRAY       (1)
#define MICROPY_PY_BUILTINS_MEMORYVIEW      (1)
#define MICROPY_PY_BUILTINS_SET             (1)
#define MICROPY_PY_BUILTINS_SLICE           (1)
#define MICROPY_PY_BUILTINS_SLICE_ATTRS     (1)
#define MICROPY_PY_BUILTINS_SLICE_INDICES   (1)
#define MICROPY_PY_BUILTINS_FROZENSET       (1)
#define MICROPY_PY_BUILTINS_PROPERTY        (1)
#define MICROPY_PY_BUILTINS_RANGE_ATTRS     (1)
#define MICROPY_PY_BUILTINS_ROUND_INT       (1)
#define MICROPY_PY_ALL_SPECIAL_METHODS      (1)
#define MICROPY_PY_BUILTINS_COMPILE         (1)
#define MICROPY_PY_BUILTINS_ENUMERATE       (1)
#define MICROPY_PY_BUILTINS_EXECFILE        (1)
#define MICROPY_PY_BUILTINS_FILTER          (1)
#define MICROPY_PY_BUILTINS_REVERSED        (1)
#define MICROPY_PY_BUILTINS_NOTIMPLEMENTED  (1)
#define MICROPY_PY_BUILTINS_INPUT           (1)
#define MICROPY_PY_BUILTINS_MIN_MAX         (1)
#define MICROPY_PY_BUILTINS_POW3            (1)
#define MICROPY_PY_BUILTINS_HELP            (1)
#define MICROPY_PY_BUILTINS_HELP_TEXT       esp32_help_text
#define MICROPY_PY_BUILTINS_HELP_MODULES    (1)
#define MICROPY_PY___FILE__                 (1)
#define MICROPY_PY_MICROPYTHON_MEM_INFO     (1)
#define MICROPY_PY_ARRAY                    (1)
#define MICROPY_PY_ARRAY_SLICE_ASSIGN       (1)
#define MICROPY_PY_ATTRTUPLE                (1)
#define MICROPY_PY_COLLECTIONS              (1)
#define MICROPY_PY_COLLECTIONS_DEQUE        (1)
#define MICROPY_PY_COLLECTIONS_ORDEREDDICT  (1)
#define MICROPY_PY_MATH                     (1)
#define MICROPY_PY_MATH_SPECIAL_FUNCTIONS   (1)
#define MICROPY_PY_MATH_ISCLOSE             (1)
#define MICROPY_PY_CMATH                    (1)
#define MICROPY_PY_GC                       (1)
#define MICROPY_PY_IO                       (1)
#define MICROPY_PY_IO_IOBASE                (1)
#define MICROPY_PY_IO_FILEIO                (1)
#define MICROPY_PY_IO_BYTESIO               (1)
#define MICROPY_PY_IO_BUFFEREDWRITER        (1)
#define MICROPY_PY_STRUCT                   (1)
#define MICROPY_PY_SYS                      (1)
#define MICROPY_PY_SYS_MAXSIZE              (1)
#define MICROPY_PY_SYS_MODULES              (1)
#define MICROPY_PY_SYS_EXIT                 (1)
#define MICROPY_PY_SYS_STDFILES             (1)
#define MICROPY_PY_SYS_STDIO_BUFFER         (1)
#define MICROPY_PY_UERRNO                   (1)
#define MICROPY_PY_USELECT                  (1)
#define MICROPY_PY_UTIME_MP_HAL             (1)
#define MICROPY_PY_THREAD                   (1)
#define MICROPY_PY_THREAD_GIL               (1)
#define MICROPY_PY_THREAD_GIL_VM_DIVISOR    (32)

// extended modules
#define MICROPY_PY_UASYNCIO                 (1)
#define MICROPY_PY_UCTYPES                  (1)
#define MICROPY_PY_UZLIB                    (1)
#define MICROPY_PY_UJSON                    (1)
#define MICROPY_PY_URE                      (1)
#define MICROPY_PY_URE_SUB                  (1)
#define MICROPY_PY_UHEAPQ                   (1)
#define MICROPY_PY_UTIMEQ                   (1)
#define MICROPY_PY_UHASHLIB                 (1)
#define MICROPY_PY_UHASHLIB_SHA1            (1)
#define MICROPY_PY_UHASHLIB_SHA256          (1)
#define MICROPY_PY_UCRYPTOLIB               (1)
#define MICROPY_PY_UBINASCII                (1)
#define MICROPY_PY_UBINASCII_CRC32          (1)
#define MICROPY_PY_URANDOM                  (1)
#define MICROPY_PY_URANDOM_EXTRA_FUNCS      (1)
#define MICROPY_PY_URANDOM_SEED_INIT_FUNC   (esp_random())
#define MICROPY_PY_OS_DUPTERM               (1)
#define MICROPY_PY_MACHINE                  (1)
#define MICROPY_PY_MACHINE_PIN_MAKE_NEW     mp_pin_make_new
#define MICROPY_PY_MACHINE_PULSE            (1)
#define MICROPY_PY_MACHINE_I2C              (1)
#define MICROPY_PY_MACHINE_SPI              (1)
#define MICROPY_PY_MACHINE_SPI_MSB          (0)
#define MICROPY_PY_MACHINE_SPI_LSB          (1)
#define MICROPY_HW_ENABLE_SDCARD            (1)
#define MICROPY_HW_SOFTSPI_MIN_DELAY        (0)
#define MICROPY_HW_SOFTSPI_MAX_BAUDRATE     (ets_get_cpu_frequency() * 1000000 / 200) // roughly
#define MICROPY_PY_USSL                     (1)
#define MICROPY_SSL_MBEDTLS                 (1)
#define MICROPY_PY_USSL_FINALISER           (1)
#define MICROPY_PY_UWEBSOCKET               (1)
#define MICROPY_PY_WEBREPL                  (1)
#define MICROPY_PY_FRAMEBUF                 (1)
#define MICROPY_PY_USOCKET_EVENTS           (MICROPY_PY_WEBREPL)
#define MICROPY_PY_BLUETOOTH_RANDOM_ADDR    (1)
#define MICROPY_PY_BLUETOOTH_DEFAULT_GAP_NAME ("ESP32")

#define MICROPY_PY_LVGL                     (1)
#define MICROPY_PY_ESPIDF                   (1)
#define MICROPY_PY_LODEPNG                  (1)
#define MICROPY_PY_RTCH                     (1)

// fatfs configuration
#define MICROPY_FATFS_ENABLE_LFN            (1)
#define MICROPY_FATFS_RPATH                 (2)
#define MICROPY_FATFS_MAX_SS                (4096)
#define MICROPY_FATFS_LFN_CODE_PAGE         437 /* 1=SFN/ANSI 437=LFN/U.S.(OEM) */
#define mp_type_fileio                      mp_type_vfs_fat_fileio
#define mp_type_textio                      mp_type_vfs_fat_textio

// use vfs's functions for import stat and builtin open
#define mp_import_stat mp_vfs_import_stat
#define mp_builtin_open mp_vfs_open
#define mp_builtin_open_obj mp_vfs_open_obj

// extra built in names to add to the global namespace
#define MICROPY_PORT_BUILTINS \
    { MP_OBJ_NEW_QSTR(MP_QSTR_input), (mp_obj_t)&mp_builtin_input_obj }, \
    { MP_OBJ_NEW_QSTR(MP_QSTR_open), (mp_obj_t)&mp_builtin_open_obj },

// extra built in modules to add to the list of known ones
extern const struct _mp_obj_module_t esp_module;
extern const struct _mp_obj_module_t esp32_module;
extern const struct _mp_obj_module_t utime_module;
extern const struct _mp_obj_module_t uos_module;
extern const struct _mp_obj_module_t mp_module_usocket;
extern const struct _mp_obj_module_t mp_module_machine;
extern const struct _mp_obj_module_t mp_module_network;
extern const struct _mp_obj_module_t mp_module_onewire;
extern const struct _mp_obj_module_t mp_module_lvgl;
extern const struct _mp_obj_module_t mp_module_espidf;
extern const struct _mp_obj_module_t mp_module_lvesp32;
extern const struct _mp_obj_module_t mp_module_rtch;
extern const struct _mp_obj_module_t mp_module_lodepng;
// extern const struct _mp_obj_module_t mp_module_ILI9341;
// extern const struct _mp_obj_module_t mp_module_xpt2046;

#if MICROPY_PY_LVGL
#define MICROPY_PORT_LVGL_DEF \
    { MP_OBJ_NEW_QSTR(MP_QSTR_lvgl), (mp_obj_t)&mp_module_lvgl }, \
    { MP_OBJ_NEW_QSTR(MP_QSTR_lvesp32), (mp_obj_t)&mp_module_lvesp32 },
//    { MP_OBJ_NEW_QSTR(MP_QSTR_ILI9341), (mp_obj_t)&mp_module_ILI9341 },
//    { MP_OBJ_NEW_QSTR(MP_QSTR_xpt2046), (mp_obj_t)&mp_module_xpt2046 },

// lvesp needs to delete the timer task upon soft reset

extern void lvesp_deinit();
extern void lv_deinit(void);
#define MICROPY_PORT_DEINIT_FUNC lvesp_deinit(); lv_deinit()

#else
#define MICROPY_PORT_LVGL_DEF
#endif

#if MICROPY_PY_ESPIDF
#define MICROPY_PORT_ESPIDF_DEF { MP_OBJ_NEW_QSTR(MP_QSTR_espidf), (mp_obj_t)&mp_module_espidf },
#else
#define MICROPY_PORT_ESPIDF_DEF
#endif

#if MICROPY_PY_LODEPNG
#define MICROPY_PORT_LODEPNG_DEF { MP_OBJ_NEW_QSTR(MP_QSTR_lodepng), (mp_obj_t)&mp_module_lodepng },
#else
#define MICROPY_PORT_LODEPNG_DEF
#endif

#if MICROPY_PY_RTCH
#define MICROPY_PORT_RTCH_DEF { MP_OBJ_NEW_QSTR(MP_QSTR_rtch), (mp_obj_t)&mp_module_rtch },
#else
#define MICROPY_PORT_RTCH_DEF
#endif

#define MICROPY_PORT_BUILTIN_MODULES \
    { MP_OBJ_NEW_QSTR(MP_QSTR_esp), (mp_obj_t)&esp_module }, \
    { MP_OBJ_NEW_QSTR(MP_QSTR_esp32), (mp_obj_t)&esp32_module }, \
    { MP_OBJ_NEW_QSTR(MP_QSTR_utime), (mp_obj_t)&utime_module }, \
    { MP_OBJ_NEW_QSTR(MP_QSTR_uos), (mp_obj_t)&uos_module }, \
    { MP_OBJ_NEW_QSTR(MP_QSTR_usocket), (mp_obj_t)&mp_module_usocket }, \
    { MP_OBJ_NEW_QSTR(MP_QSTR_machine), (mp_obj_t)&mp_module_machine }, \
    { MP_OBJ_NEW_QSTR(MP_QSTR_network), (mp_obj_t)&mp_module_network }, \
    { MP_OBJ_NEW_QSTR(MP_QSTR__onewire), (mp_obj_t)&mp_module_onewire }, \
<<<<<<< HEAD
    { MP_OBJ_NEW_QSTR(MP_QSTR_uhashlib), (mp_obj_t)&mp_module_uhashlib }, \
    MICROPY_PORT_LVGL_DEF \
    MICROPY_PORT_ESPIDF_DEF \
    MICROPY_PORT_LODEPNG_DEF \
    MICROPY_PORT_RTCH_DEF
=======
>>>>>>> 78b23c3a

#define MP_STATE_PORT MP_STATE_VM

struct _machine_timer_obj_t;

#if MICROPY_PY_LVGL
#ifndef MICROPY_INCLUDED_PY_MPSTATE_H
#define MICROPY_INCLUDED_PY_MPSTATE_H
#include "lib/lv_bindings/lvgl/src/lv_misc/lv_gc.h"
#undef MICROPY_INCLUDED_PY_MPSTATE_H
#else
#include "lib/lv_bindings/lvgl/src/lv_misc/lv_gc.h"
#endif
#else
#define LV_ROOTS
#endif

#if MICROPY_BLUETOOTH_NIMBLE
struct mp_bluetooth_nimble_root_pointers_t;
#define MICROPY_PORT_ROOT_POINTER_BLUETOOTH_NIMBLE struct _mp_bluetooth_nimble_root_pointers_t *bluetooth_nimble_root_pointers;
#else
#define MICROPY_PORT_ROOT_POINTER_BLUETOOTH_NIMBLE
#endif

#define MICROPY_PORT_ROOT_POINTERS \
    LV_ROOTS \
    void *mp_lv_user_data; \
    const char *readline_hist[8]; \
    mp_obj_t machine_pin_irq_handler[40]; \
    struct _machine_timer_obj_t *machine_timer_obj_head; \
    MICROPY_PORT_ROOT_POINTER_BLUETOOTH_NIMBLE

// type definitions for the specific machine

#define BYTES_PER_WORD (4)
#define MICROPY_MAKE_POINTER_CALLABLE(p) ((void *)((mp_uint_t)(p)))
#define MP_PLAT_PRINT_STRN(str, len) mp_hal_stdout_tx_strn_cooked(str, len)
void *esp_native_code_commit(void *, size_t, void *);
#define MP_PLAT_COMMIT_EXEC(buf, len, reloc) esp_native_code_commit(buf, len, reloc)
#define MP_SSIZE_MAX (0x7fffffff)

// Note: these "critical nested" macros do not ensure cross-CPU exclusion,
// the only disable interrupts on the current CPU.  To full manage exclusion
// one should use portENTER_CRITICAL/portEXIT_CRITICAL instead.
#include "freertos/FreeRTOS.h"
#define MICROPY_BEGIN_ATOMIC_SECTION() portENTER_CRITICAL_NESTED()
#define MICROPY_END_ATOMIC_SECTION(state) portEXIT_CRITICAL_NESTED(state)

#if MICROPY_PY_USOCKET_EVENTS
#define MICROPY_PY_USOCKET_EVENTS_HANDLER extern void usocket_events_handler(void); usocket_events_handler();
#else
#define MICROPY_PY_USOCKET_EVENTS_HANDLER
#endif

#if MICROPY_PY_THREAD
#define MICROPY_EVENT_POLL_HOOK \
    do { \
        extern void mp_handle_pending(bool); \
        mp_handle_pending(true); \
        MICROPY_PY_USOCKET_EVENTS_HANDLER \
        MP_THREAD_GIL_EXIT(); \
        MP_THREAD_GIL_ENTER(); \
    } while (0);
#else
#define MICROPY_EVENT_POLL_HOOK \
    do { \
        extern void mp_handle_pending(bool); \
        mp_handle_pending(true); \
        MICROPY_PY_USOCKET_EVENTS_HANDLER \
        asm ("waiti 0"); \
    } while (0);
#endif

// Functions that should go in IRAM
#define MICROPY_WRAP_MP_KEYBOARD_INTERRUPT(f) IRAM_ATTR f

#define UINT_FMT "%u"
#define INT_FMT "%d"

typedef int32_t mp_int_t; // must be pointer size
typedef uint32_t mp_uint_t; // must be pointer size
typedef long mp_off_t;
// ssize_t, off_t as required by POSIX-signatured functions in stream.h
#include <sys/types.h>

// board specifics
#define MICROPY_PY_SYS_PLATFORM "esp32"

#ifndef MICROPY_HW_ENABLE_MDNS_QUERIES
#define MICROPY_HW_ENABLE_MDNS_QUERIES      (1)
#endif

#ifndef MICROPY_HW_ENABLE_MDNS_RESPONDER
#define MICROPY_HW_ENABLE_MDNS_RESPONDER    (1)
#endif<|MERGE_RESOLUTION|>--- conflicted
+++ resolved
@@ -248,14 +248,10 @@
     { MP_OBJ_NEW_QSTR(MP_QSTR_machine), (mp_obj_t)&mp_module_machine }, \
     { MP_OBJ_NEW_QSTR(MP_QSTR_network), (mp_obj_t)&mp_module_network }, \
     { MP_OBJ_NEW_QSTR(MP_QSTR__onewire), (mp_obj_t)&mp_module_onewire }, \
-<<<<<<< HEAD
-    { MP_OBJ_NEW_QSTR(MP_QSTR_uhashlib), (mp_obj_t)&mp_module_uhashlib }, \
     MICROPY_PORT_LVGL_DEF \
     MICROPY_PORT_ESPIDF_DEF \
     MICROPY_PORT_LODEPNG_DEF \
     MICROPY_PORT_RTCH_DEF
-=======
->>>>>>> 78b23c3a
 
 #define MP_STATE_PORT MP_STATE_VM
 
