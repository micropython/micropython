/*
 * This file is part of the MicroPython project, http://micropython.org/
 *
 * Development of the code in this file was sponsored by Microbric Pty Ltd
 *
 * The MIT License (MIT)
 *
 * Copyright (c) 2013-2015 Damien P. George
 * Copyright (c) 2016 Paul Sokolovsky
 *
 * Permission is hereby granted, free of charge, to any person obtaining a copy
 * of this software and associated documentation files (the "Software"), to deal
 * in the Software without restriction, including without limitation the rights
 * to use, copy, modify, merge, publish, distribute, sublicense, and/or sell
 * copies of the Software, and to permit persons to whom the Software is
 * furnished to do so, subject to the following conditions:
 *
 * The above copyright notice and this permission notice shall be included in
 * all copies or substantial portions of the Software.
 *
 * THE SOFTWARE IS PROVIDED "AS IS", WITHOUT WARRANTY OF ANY KIND, EXPRESS OR
 * IMPLIED, INCLUDING BUT NOT LIMITED TO THE WARRANTIES OF MERCHANTABILITY,
 * FITNESS FOR A PARTICULAR PURPOSE AND NONINFRINGEMENT. IN NO EVENT SHALL THE
 * AUTHORS OR COPYRIGHT HOLDERS BE LIABLE FOR ANY CLAIM, DAMAGES OR OTHER
 * LIABILITY, WHETHER IN AN ACTION OF CONTRACT, TORT OR OTHERWISE, ARISING FROM,
 * OUT OF OR IN CONNECTION WITH THE SOFTWARE OR THE USE OR OTHER DEALINGS IN
 * THE SOFTWARE.
 */

#include <stdint.h>
#include <stdio.h>

#include "freertos/FreeRTOS.h"
#include "freertos/task.h"
#include "rom/ets_sys.h"
#include "rom/rtc.h"
#include "esp_system.h"
#include "driver/touch_pad.h"

#include "py/obj.h"
#include "py/runtime.h"
#include "extmod/machine_mem.h"
#include "extmod/machine_signal.h"
#include "extmod/machine_pulse.h"
#include "extmod/machine_i2c.h"
#include "extmod/machine_spi.h"
#include "modmachine.h"
<<<<<<< HEAD
#include "machine_ulp.h"
=======
#include "machine_rtc.h"
>>>>>>> 7b0a020a

#if MICROPY_PY_MACHINE

typedef enum {
    MP_PWRON_RESET = 1,
    MP_HARD_RESET,
    MP_WDT_RESET,
    MP_DEEPSLEEP_RESET,
    MP_SOFT_RESET
} reset_reason_t;

STATIC mp_obj_t machine_freq(size_t n_args, const mp_obj_t *args) {
    if (n_args == 0) {
        // get
        return mp_obj_new_int(ets_get_cpu_frequency() * 1000000);
    } else {
        // set
        mp_int_t freq = mp_obj_get_int(args[0]) / 1000000;
        if (freq != 80 && freq != 160 && freq != 240) {
            mp_raise_ValueError("frequency can only be either 80Mhz, 160MHz or 240MHz");
        }
        /*
        system_update_cpu_freq(freq);
        */
        return mp_const_none;
    }
}
STATIC MP_DEFINE_CONST_FUN_OBJ_VAR_BETWEEN(machine_freq_obj, 0, 1, machine_freq);

STATIC mp_obj_t machine_sleep_helper(wake_type_t wake_type, size_t n_args, const mp_obj_t *pos_args, mp_map_t *kw_args) {

    enum {ARG_sleep_ms};
    const mp_arg_t allowed_args[] = {
        { MP_QSTR_sleep_ms, MP_ARG_INT, { .u_int = 0 } },
    };

    mp_arg_val_t args[MP_ARRAY_SIZE(allowed_args)];
    mp_arg_parse_all(n_args, pos_args, kw_args, MP_ARRAY_SIZE(allowed_args), allowed_args, args);


    mp_int_t expiry = args[ARG_sleep_ms].u_int;

    if (expiry != 0) {
        esp_sleep_enable_timer_wakeup(expiry * 1000);
    }

    if (machine_rtc_config.ext0_pin != -1 && (machine_rtc_config.ext0_wake_types & wake_type)) {
        esp_sleep_enable_ext0_wakeup(machine_rtc_config.ext0_pin, machine_rtc_config.ext0_level ? 1 : 0);
    }

    if (machine_rtc_config.ext1_pins != 0) {
        esp_sleep_enable_ext1_wakeup(
            machine_rtc_config.ext1_pins,
            machine_rtc_config.ext1_level ? ESP_EXT1_WAKEUP_ANY_HIGH : ESP_EXT1_WAKEUP_ALL_LOW);
    }

    if (machine_rtc_config.wake_on_touch) {
        if (esp_sleep_enable_touchpad_wakeup() != ESP_OK) {
            nlr_raise(mp_obj_new_exception_msg(&mp_type_RuntimeError, "esp_sleep_enable_touchpad_wakeup() failed"));
        }
    }

    switch(wake_type) {
        case MACHINE_WAKE_SLEEP:
            esp_light_sleep_start();
            break;
        case MACHINE_WAKE_DEEPSLEEP:
            esp_deep_sleep_start();
            break;
    }
    return mp_const_none;
}

STATIC mp_obj_t machine_sleep(size_t n_args, const mp_obj_t *pos_args, mp_map_t *kw_args) {
    nlr_raise(mp_obj_new_exception_msg(&mp_type_RuntimeError, "light sleep not available for this version of ESP-IDF"));
    return machine_sleep_helper(MACHINE_WAKE_SLEEP, n_args, pos_args, kw_args);
};
STATIC MP_DEFINE_CONST_FUN_OBJ_KW(machine_sleep_obj, 0,  machine_sleep);

STATIC mp_obj_t machine_deepsleep(size_t n_args, const mp_obj_t *pos_args, mp_map_t *kw_args) {
    return machine_sleep_helper(MACHINE_WAKE_DEEPSLEEP, n_args, pos_args, kw_args);
};
STATIC MP_DEFINE_CONST_FUN_OBJ_KW(machine_deepsleep_obj, 0,  machine_deepsleep);

STATIC mp_obj_t machine_reset_cause(size_t n_args, const mp_obj_t *pos_args, mp_map_t *kw_args) {
    switch(rtc_get_reset_reason(0)) {
        case POWERON_RESET:
            return MP_OBJ_NEW_SMALL_INT(MP_PWRON_RESET);
            break;
        case SW_RESET:
        case SW_CPU_RESET:
            return MP_OBJ_NEW_SMALL_INT(MP_SOFT_RESET);
            break;
        case OWDT_RESET:
        case TG0WDT_SYS_RESET:
        case TG1WDT_SYS_RESET:
        case RTCWDT_SYS_RESET:
        case RTCWDT_BROWN_OUT_RESET:
        case RTCWDT_CPU_RESET:
        case RTCWDT_RTC_RESET:
        case TGWDT_CPU_RESET:
            return MP_OBJ_NEW_SMALL_INT(MP_WDT_RESET);
            break;

        case DEEPSLEEP_RESET:
            return MP_OBJ_NEW_SMALL_INT(MP_DEEPSLEEP_RESET);
            break;

        case EXT_CPU_RESET:
            return MP_OBJ_NEW_SMALL_INT(MP_HARD_RESET);
            break;

        case NO_MEAN:
        case SDIO_RESET:
        case INTRUSION_RESET:
        default:
            return MP_OBJ_NEW_SMALL_INT(0);
            break;
    }
}
STATIC MP_DEFINE_CONST_FUN_OBJ_KW(machine_reset_cause_obj, 0,  machine_reset_cause);

STATIC mp_obj_t machine_wake_reason(size_t n_args, const mp_obj_t *pos_args, mp_map_t *kw_args) {
    return MP_OBJ_NEW_SMALL_INT(esp_sleep_get_wakeup_cause());
}
STATIC MP_DEFINE_CONST_FUN_OBJ_KW(machine_wake_reason_obj, 0,  machine_wake_reason);

STATIC mp_obj_t machine_reset(void) {
    esp_restart();
    return mp_const_none;
}
STATIC MP_DEFINE_CONST_FUN_OBJ_0(machine_reset_obj, machine_reset);

STATIC mp_obj_t machine_unique_id(void) {
    uint8_t chipid[6];
    esp_efuse_mac_get_default(chipid);
    return mp_obj_new_bytes(chipid, 6);
}
STATIC MP_DEFINE_CONST_FUN_OBJ_0(machine_unique_id_obj, machine_unique_id);

STATIC mp_obj_t machine_idle(void) {
    taskYIELD();
    return mp_const_none;
}
STATIC MP_DEFINE_CONST_FUN_OBJ_0(machine_idle_obj, machine_idle);

STATIC mp_obj_t machine_disable_irq(void) {
    uint32_t state = MICROPY_BEGIN_ATOMIC_SECTION();
    return mp_obj_new_int(state);
}
MP_DEFINE_CONST_FUN_OBJ_0(machine_disable_irq_obj, machine_disable_irq);

STATIC mp_obj_t machine_enable_irq(mp_obj_t state_in) {
    uint32_t state = mp_obj_get_int(state_in);
    MICROPY_END_ATOMIC_SECTION(state);
    return mp_const_none;
}
MP_DEFINE_CONST_FUN_OBJ_1(machine_enable_irq_obj, machine_enable_irq);

STATIC const mp_rom_map_elem_t machine_module_globals_table[] = {
    { MP_ROM_QSTR(MP_QSTR___name__), MP_ROM_QSTR(MP_QSTR_umachine) },

    { MP_ROM_QSTR(MP_QSTR_mem8), MP_ROM_PTR(&machine_mem8_obj) },
    { MP_ROM_QSTR(MP_QSTR_mem16), MP_ROM_PTR(&machine_mem16_obj) },
    { MP_ROM_QSTR(MP_QSTR_mem32), MP_ROM_PTR(&machine_mem32_obj) },

    { MP_ROM_QSTR(MP_QSTR_freq), MP_ROM_PTR(&machine_freq_obj) },
    { MP_ROM_QSTR(MP_QSTR_reset), MP_ROM_PTR(&machine_reset_obj) },
    { MP_ROM_QSTR(MP_QSTR_unique_id), MP_ROM_PTR(&machine_unique_id_obj) },
    { MP_ROM_QSTR(MP_QSTR_sleep), MP_ROM_PTR(&machine_sleep_obj) },
    { MP_ROM_QSTR(MP_QSTR_deepsleep), MP_ROM_PTR(&machine_deepsleep_obj) },
    { MP_ROM_QSTR(MP_QSTR_idle), MP_ROM_PTR(&machine_idle_obj) },

    { MP_ROM_QSTR(MP_QSTR_disable_irq), MP_ROM_PTR(&machine_disable_irq_obj) },
    { MP_ROM_QSTR(MP_QSTR_enable_irq), MP_ROM_PTR(&machine_enable_irq_obj) },

    { MP_ROM_QSTR(MP_QSTR_time_pulse_us), MP_ROM_PTR(&machine_time_pulse_us_obj) },

    { MP_ROM_QSTR(MP_QSTR_Timer), MP_ROM_PTR(&machine_timer_type) },
    { MP_ROM_QSTR(MP_QSTR_WDT), MP_ROM_PTR(&machine_wdt_type) },

    // wake abilities
    { MP_ROM_QSTR(MP_QSTR_SLEEP), MP_ROM_INT(MACHINE_WAKE_SLEEP) },
    { MP_ROM_QSTR(MP_QSTR_DEEPSLEEP), MP_ROM_INT(MACHINE_WAKE_DEEPSLEEP) },
    { MP_ROM_QSTR(MP_QSTR_Pin), MP_ROM_PTR(&machine_pin_type) },
    { MP_ROM_QSTR(MP_QSTR_Signal), MP_ROM_PTR(&machine_signal_type) },
    { MP_ROM_QSTR(MP_QSTR_TouchPad), MP_ROM_PTR(&machine_touchpad_type) },
    { MP_ROM_QSTR(MP_QSTR_ADC), MP_ROM_PTR(&machine_adc_type) },
    { MP_ROM_QSTR(MP_QSTR_DAC), MP_ROM_PTR(&machine_dac_type) },
    { MP_ROM_QSTR(MP_QSTR_I2C), MP_ROM_PTR(&machine_i2c_type) },
    { MP_ROM_QSTR(MP_QSTR_ULP), MP_ROM_PTR(&machine_ulp_type) },
    { MP_ROM_QSTR(MP_QSTR_PWM), MP_ROM_PTR(&machine_pwm_type) },
    { MP_ROM_QSTR(MP_QSTR_RTC), MP_ROM_PTR(&machine_rtc_type) },
    { MP_ROM_QSTR(MP_QSTR_SPI), MP_ROM_PTR(&mp_machine_soft_spi_type) },
    { MP_ROM_QSTR(MP_QSTR_UART), MP_ROM_PTR(&machine_uart_type) },

    // Reset reasons
    { MP_ROM_QSTR(MP_QSTR_reset_cause), MP_ROM_PTR(&machine_reset_cause_obj) },
    { MP_ROM_QSTR(MP_QSTR_HARD_RESET), MP_ROM_INT(MP_HARD_RESET) },
    { MP_ROM_QSTR(MP_QSTR_PWRON_RESET), MP_ROM_INT(MP_PWRON_RESET) },
    { MP_ROM_QSTR(MP_QSTR_WDT_RESET), MP_ROM_INT(MP_WDT_RESET) },
    { MP_ROM_QSTR(MP_QSTR_DEEPSLEEP_RESET), MP_ROM_INT(MP_DEEPSLEEP_RESET) },
    { MP_ROM_QSTR(MP_QSTR_SOFT_RESET), MP_ROM_INT(MP_SOFT_RESET) },

    // Wake reasons
    { MP_ROM_QSTR(MP_QSTR_wake_reason), MP_ROM_PTR(&machine_wake_reason_obj) },
    { MP_ROM_QSTR(MP_QSTR_PIN_WAKE), MP_ROM_INT(ESP_SLEEP_WAKEUP_EXT0) },
    { MP_ROM_QSTR(MP_QSTR_EXT0_WAKE), MP_ROM_INT(ESP_SLEEP_WAKEUP_EXT0) },
    { MP_ROM_QSTR(MP_QSTR_EXT1_WAKE), MP_ROM_INT(ESP_SLEEP_WAKEUP_EXT1) },
    { MP_ROM_QSTR(MP_QSTR_TIMER_WAKE), MP_ROM_INT(ESP_SLEEP_WAKEUP_TIMER) },
    { MP_ROM_QSTR(MP_QSTR_TOUCHPAD_WAKE), MP_ROM_INT(ESP_SLEEP_WAKEUP_TOUCHPAD) },
    { MP_ROM_QSTR(MP_QSTR_ULP_WAKE), MP_ROM_INT(ESP_SLEEP_WAKEUP_ULP) },
};

STATIC MP_DEFINE_CONST_DICT(machine_module_globals, machine_module_globals_table);

const mp_obj_module_t mp_module_machine = {
    .base = { &mp_type_module },
    .globals = (mp_obj_dict_t*)&machine_module_globals,
};

#endif // MICROPY_PY_MACHINE<|MERGE_RESOLUTION|>--- conflicted
+++ resolved
@@ -45,11 +45,7 @@
 #include "extmod/machine_i2c.h"
 #include "extmod/machine_spi.h"
 #include "modmachine.h"
-<<<<<<< HEAD
-#include "machine_ulp.h"
-=======
 #include "machine_rtc.h"
->>>>>>> 7b0a020a
 
 #if MICROPY_PY_MACHINE
 
@@ -240,7 +236,6 @@
     { MP_ROM_QSTR(MP_QSTR_ADC), MP_ROM_PTR(&machine_adc_type) },
     { MP_ROM_QSTR(MP_QSTR_DAC), MP_ROM_PTR(&machine_dac_type) },
     { MP_ROM_QSTR(MP_QSTR_I2C), MP_ROM_PTR(&machine_i2c_type) },
-    { MP_ROM_QSTR(MP_QSTR_ULP), MP_ROM_PTR(&machine_ulp_type) },
     { MP_ROM_QSTR(MP_QSTR_PWM), MP_ROM_PTR(&machine_pwm_type) },
     { MP_ROM_QSTR(MP_QSTR_RTC), MP_ROM_PTR(&machine_rtc_type) },
     { MP_ROM_QSTR(MP_QSTR_SPI), MP_ROM_PTR(&mp_machine_soft_spi_type) },
