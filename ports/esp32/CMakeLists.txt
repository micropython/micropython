# Top-level cmake file for building MicroPython on ESP32.

<<<<<<< HEAD
cmake_minimum_required(VERSION 3.18)
=======
cmake_minimum_required(VERSION 3.12)
>>>>>>> 8c02b949

# Set the location of this port's directory.
set(MICROPY_PORT_DIR ${CMAKE_SOURCE_DIR})

# Set the board if it's not already set.
if(NOT MICROPY_BOARD)
    set(MICROPY_BOARD GENERIC)
endif()

# Set the board directory and check that it exists.
if(NOT MICROPY_BOARD_DIR)
    set(MICROPY_BOARD_DIR ${MICROPY_PORT_DIR}/boards/${MICROPY_BOARD})
endif()
if(NOT EXISTS ${MICROPY_BOARD_DIR}/mpconfigboard.cmake)
    message(FATAL_ERROR "Invalid MICROPY_BOARD specified: ${MICROPY_BOARD}")
endif()

# Define the output sdkconfig so it goes in the build directory.
set(SDKCONFIG ${CMAKE_BINARY_DIR}/sdkconfig)

# Include board config; this is expected to set SDKCONFIG_DEFAULTS (among other options).
include(${MICROPY_BOARD_DIR}/mpconfigboard.cmake)

# Concatenate all sdkconfig files into a combined one for the IDF to use.
file(WRITE ${CMAKE_BINARY_DIR}/sdkconfig.combined.in "")
foreach(SDKCONFIG_DEFAULT ${SDKCONFIG_DEFAULTS})
    file(READ ${SDKCONFIG_DEFAULT} CONTENTS)
    file(APPEND ${CMAKE_BINARY_DIR}/sdkconfig.combined.in "${CONTENTS}")
endforeach()
configure_file(${CMAKE_BINARY_DIR}/sdkconfig.combined.in ${CMAKE_BINARY_DIR}/sdkconfig.combined COPYONLY)
set(SDKCONFIG_DEFAULTS ${CMAKE_BINARY_DIR}/sdkconfig.combined)

# Include main IDF cmake file and define the project.
include($ENV{IDF_PATH}/tools/cmake/project.cmake)

# Include LVGL component, ignore KCONFIG

idf_build_component(${CMAKE_SOURCE_DIR}/../../lib/lv_bindings/lvgl)
idf_build_set_property(COMPILE_DEFINITIONS "-DLV_KCONFIG_IGNORE" APPEND)
separate_arguments(LV_CFLAGS_ENV UNIX_COMMAND $ENV{LV_CFLAGS})
list(APPEND LV_CFLAGS ${LV_CFLAGS_ENV})
idf_build_set_property(COMPILE_DEFINITIONS "${LV_CFLAGS}" APPEND)

project(micropython)

<|MERGE_RESOLUTION|>--- conflicted
+++ resolved
@@ -1,10 +1,6 @@
 # Top-level cmake file for building MicroPython on ESP32.
 
-<<<<<<< HEAD
-cmake_minimum_required(VERSION 3.18)
-=======
 cmake_minimum_required(VERSION 3.12)
->>>>>>> 8c02b949
 
 # Set the location of this port's directory.
 set(MICROPY_PORT_DIR ${CMAKE_SOURCE_DIR})
