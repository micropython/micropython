/*
 * This file is part of the MicroPython project, http://micropython.org/
 *
 * Development of the code in this file was sponsored by Microbric Pty Ltd
 *
 * The MIT License (MIT)
 *
 * Copyright (c) 2016 Damien P. George
 *
 * Permission is hereby granted, free of charge, to any person obtaining a copy
 * of this software and associated documentation files (the "Software"), to deal
 * in the Software without restriction, including without limitation the rights
 * to use, copy, modify, merge, publish, distribute, sublicense, and/or sell
 * copies of the Software, and to permit persons to whom the Software is
 * furnished to do so, subject to the following conditions:
 *
 * The above copyright notice and this permission notice shall be included in
 * all copies or substantial portions of the Software.
 *
 * THE SOFTWARE IS PROVIDED "AS IS", WITHOUT WARRANTY OF ANY KIND, EXPRESS OR
 * IMPLIED, INCLUDING BUT NOT LIMITED TO THE WARRANTIES OF MERCHANTABILITY,
 * FITNESS FOR A PARTICULAR PURPOSE AND NONINFRINGEMENT. IN NO EVENT SHALL THE
 * AUTHORS OR COPYRIGHT HOLDERS BE LIABLE FOR ANY CLAIM, DAMAGES OR OTHER
 * LIABILITY, WHETHER IN AN ACTION OF CONTRACT, TORT OR OTHERWISE, ARISING FROM,
 * OUT OF OR IN CONNECTION WITH THE SOFTWARE OR THE USE OR OTHER DEALINGS IN
 * THE SOFTWARE.
 */

#include <stdio.h>
#include <string.h>
#include <stdarg.h>

#include "freertos/FreeRTOS.h"
#include "freertos/task.h"
#include "esp_system.h"
#include "nvs_flash.h"
#include "esp_task.h"
#include "soc/cpu.h"
#include "esp_log.h"

#include "py/stackctrl.h"
#include "py/nlr.h"
#include "py/compile.h"
#include "py/runtime.h"
#include "py/repl.h"
#include "py/gc.h"
#include "py/mphal.h"
#include "lib/mp-readline/readline.h"
#include "lib/utils/pyexec.h"
#include "uart.h"
#include "modmachine.h"
#include "modnetwork.h"
#include "mpthreadport.h"

// MicroPython runs as a task under FreeRTOS
#define MP_TASK_PRIORITY        (ESP_TASK_PRIO_MIN + 1)
#define MP_TASK_STACK_SIZE      (16 * 1024)
#define MP_TASK_STACK_LEN       (MP_TASK_STACK_SIZE / sizeof(StackType_t))

int vprintf_null(const char *format, va_list ap) {
    // do nothing: this is used as a log target during raw repl mode
    return 0;
}

int vprintf_null(const char *format, va_list ap) {
    // do nothing: this is used as a log target during raw repl mode
    return 0;
}

void mp_task(void *pvParameter) {
    volatile uint32_t sp = (uint32_t)get_sp();
    #if MICROPY_PY_THREAD
    mp_thread_init(pxTaskGetStackStart(NULL), MP_TASK_STACK_LEN);
    #endif
    uart_init();

    // Allocate the uPy heap using malloc and get the largest available region
    size_t mp_task_heap_size = heap_caps_get_largest_free_block(MALLOC_CAP_8BIT);
    void *mp_task_heap = malloc(mp_task_heap_size);

soft_reset:
    // initialise the stack pointer for the main thread
    mp_stack_set_top((void *)sp);
    mp_stack_set_limit(MP_TASK_STACK_SIZE - 1024);
    gc_init(mp_task_heap, mp_task_heap + mp_task_heap_size);
    mp_init();
    mp_obj_list_init(mp_sys_path, 0);
    mp_obj_list_append(mp_sys_path, MP_OBJ_NEW_QSTR(MP_QSTR_));
    mp_obj_list_append(mp_sys_path, MP_OBJ_NEW_QSTR(MP_QSTR__slash_lib));
    mp_obj_list_init(mp_sys_argv, 0);
    readline_init0();

    // initialise peripherals
    machine_pins_init();

    // run boot-up scripts
    pyexec_frozen_module("_boot.py");
    pyexec_file("boot.py");
    if (pyexec_mode_kind == PYEXEC_MODE_FRIENDLY_REPL) {
        pyexec_file("main.py");
    }

    for (;;) {
        if (pyexec_mode_kind == PYEXEC_MODE_RAW_REPL) {
            vprintf_like_t vprintf_log = esp_log_set_vprintf(vprintf_null);
            if (pyexec_raw_repl() != 0) {
                break;
            }
            esp_log_set_vprintf(vprintf_log);
        } else {
            if (pyexec_friendly_repl() != 0) {
                break;
            }
        }
    }

    #if MICROPY_PY_THREAD
    mp_thread_deinit();
    #endif

    gc_sweep_all();

    mp_hal_stdout_tx_str("PYB: soft reboot\r\n");

    // deinitialise peripherals
    machine_pins_deinit();
    usocket_events_deinit();

    mp_deinit();
    fflush(stdout);
    goto soft_reset;
}

void app_main(void) {
    nvs_flash_init();
<<<<<<< HEAD
    mp_main_task_handle = xTaskCreateStaticPinnedToCore(mp_task, "mp_task", MP_TASK_STACK_LEN, NULL, MP_TASK_PRIORITY,
                                                        &mp_task_stack[0], &mp_task_tcb, 0);
=======
    xTaskCreate(mp_task, "mp_task", MP_TASK_STACK_LEN, NULL, MP_TASK_PRIORITY, &mp_main_task_handle);
>>>>>>> eb446ec2
}

void nlr_jump_fail(void *val) {
    printf("NLR jump failed, val=%p\n", val);
    esp_restart();
}

// modussl_mbedtls uses this function but it's not enabled in ESP IDF
void mbedtls_debug_set_threshold(int threshold) {
    (void)threshold;
}<|MERGE_RESOLUTION|>--- conflicted
+++ resolved
@@ -133,12 +133,7 @@
 
 void app_main(void) {
     nvs_flash_init();
-<<<<<<< HEAD
-    mp_main_task_handle = xTaskCreateStaticPinnedToCore(mp_task, "mp_task", MP_TASK_STACK_LEN, NULL, MP_TASK_PRIORITY,
-                                                        &mp_task_stack[0], &mp_task_tcb, 0);
-=======
     xTaskCreate(mp_task, "mp_task", MP_TASK_STACK_LEN, NULL, MP_TASK_PRIORITY, &mp_main_task_handle);
->>>>>>> eb446ec2
 }
 
 void nlr_jump_fail(void *val) {
