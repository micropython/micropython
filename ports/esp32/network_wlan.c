--- conflicted
+++ resolved
@@ -80,7 +80,6 @@
 static uint8_t conf_wifi_sta_reconnects = 0;
 static uint8_t wifi_sta_reconnects;
 
-<<<<<<< HEAD
 // The rules for this default are defined in the documentation of esp_wifi_set_protocol()
 // rather than in code, so we have to recreate them here.
 #if CONFIG_SOC_WIFI_HE_SUPPORT
@@ -89,7 +88,7 @@
 #else
 #define WIFI_PROTOCOL_DEFAULT (WIFI_PROTOCOL_11B | WIFI_PROTOCOL_11G | WIFI_PROTOCOL_11N)
 #endif
-=======
+
 // TODO: Can/should these be dynamically allocated?
 static uint8_t scan_config_ssid[33]; // The maximum length of an SSID is 32 bytes, plus a null terminator
 static uint8_t scan_config_bssid[6];
@@ -196,7 +195,6 @@
     return mp_const_none;
 }
 static MP_DEFINE_CONST_FUN_OBJ_1(scan_done_cb_obj, scan_done_cb);
->>>>>>> 4bd5fcda
 
 // This function is called by the system-event task and so runs in a different
 // thread to the main MicroPython task.  It must not raise any Python exceptions.
