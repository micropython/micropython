/*
 * This file is part of the MicroPython project, http://micropython.org/
 *
 * Development of the code in this file was sponsored by Microbric Pty Ltd
 *
 * The MIT License (MIT)
 *
 * Copyright (c) 2014 Damien P. George
 *
 * Permission is hereby granted, free of charge, to any person obtaining a copy
 * of this software and associated documentation files (the "Software"), to deal
 * in the Software without restriction, including without limitation the rights
 * to use, copy, modify, merge, publish, distribute, sublicense, and/or sell
 * copies of the Software, and to permit persons to whom the Software is
 * furnished to do so, subject to the following conditions:
 *
 * The above copyright notice and this permission notice shall be included in
 * all copies or substantial portions of the Software.
 *
 * THE SOFTWARE IS PROVIDED "AS IS", WITHOUT WARRANTY OF ANY KIND, EXPRESS OR
 * IMPLIED, INCLUDING BUT NOT LIMITED TO THE WARRANTIES OF MERCHANTABILITY,
 * FITNESS FOR A PARTICULAR PURPOSE AND NONINFRINGEMENT. IN NO EVENT SHALL THE
 * AUTHORS OR COPYRIGHT HOLDERS BE LIABLE FOR ANY CLAIM, DAMAGES OR OTHER
 * LIABILITY, WHETHER IN AN ACTION OF CONTRACT, TORT OR OTHERWISE, ARISING FROM,
 * OUT OF OR IN CONNECTION WITH THE SOFTWARE OR THE USE OR OTHER DEALINGS IN
 * THE SOFTWARE.
 */

#include <stdio.h>
#include <string.h>
#include <sys/time.h>

#include "freertos/FreeRTOS.h"
#include "freertos/task.h"

#if MICROPY_ESP_IDF_4
#include "esp32/rom/uart.h"
#else
#include "rom/uart.h"
#endif

#include "py/obj.h"
#include "py/objstr.h"
#include "py/stream.h"
#include "py/mpstate.h"
#include "py/mphal.h"
#include "extmod/misc.h"
#include "lib/timeutils/timeutils.h"
#include "lib/utils/pyexec.h"
#include "mphalport.h"

TaskHandle_t mp_main_task_handle;

STATIC uint8_t stdin_ringbuf_array[256];
ringbuf_t stdin_ringbuf = {stdin_ringbuf_array, sizeof(stdin_ringbuf_array)};

// Check the ESP-IDF error code and raise an OSError if it's not ESP_OK.
void check_esp_err(esp_err_t code) {
    if (code != ESP_OK) {
        // map esp-idf error code to posix error code
        uint32_t pcode = -code;
        switch (code) {
            case ESP_ERR_NO_MEM:
                pcode = MP_ENOMEM;
                break;
            case ESP_ERR_TIMEOUT:
                pcode = MP_ETIMEDOUT;
                break;
            case ESP_ERR_NOT_SUPPORTED:
                pcode = MP_EOPNOTSUPP;
                break;
        }
        // construct string object
        mp_obj_str_t *o_str = m_new_obj_maybe(mp_obj_str_t);
        if (o_str == NULL) {
            mp_raise_OSError(pcode);
            return;
        }
        o_str->base.type = &mp_type_str;
        o_str->data = (const byte *)esp_err_to_name(code); // esp_err_to_name ret's ptr to const str
        o_str->len = strlen((char *)o_str->data);
        o_str->hash = qstr_compute_hash(o_str->data, o_str->len);
        // raise
        mp_obj_t args[2] = { MP_OBJ_NEW_SMALL_INT(pcode), MP_OBJ_FROM_PTR(o_str)};
        nlr_raise(mp_obj_exception_make_new(&mp_type_OSError, 2, 0, args));
    }
}

uintptr_t mp_hal_stdio_poll(uintptr_t poll_flags) {
    uintptr_t ret = 0;
    if ((poll_flags & MP_STREAM_POLL_RD) && stdin_ringbuf.iget != stdin_ringbuf.iput) {
        ret |= MP_STREAM_POLL_RD;
    }
    return ret;
}

int mp_hal_stdin_rx_chr(void) {
    for (;;) {
        int c = ringbuf_get(&stdin_ringbuf);
        if (c != -1) {
            return c;
        }
        MICROPY_EVENT_POLL_HOOK
        ulTaskNotifyTake(pdFALSE, 1);
    }
}

void mp_hal_stdout_tx_str(const char *str) {
    mp_hal_stdout_tx_strn(str, strlen(str));
}

void mp_hal_stdout_tx_strn(const char *str, uint32_t len) {
    // Only release the GIL if many characters are being sent
    bool release_gil = len > 20;
    if (release_gil) {
        MP_THREAD_GIL_EXIT();
    }
    for (uint32_t i = 0; i < len; ++i) {
        uart_tx_one_char(str[i]);
    }
    if (release_gil) {
        MP_THREAD_GIL_ENTER();
    }
    mp_uos_dupterm_tx_strn(str, len);
}

// Efficiently convert "\n" to "\r\n"
void mp_hal_stdout_tx_strn_cooked(const char *str, size_t len) {
    const char *last = str;
    while (len--) {
        if (*str == '\n') {
            if (str > last) {
                mp_hal_stdout_tx_strn(last, str - last);
            }
            mp_hal_stdout_tx_strn("\r\n", 2);
            ++str;
            last = str;
        } else {
            ++str;
        }
    }
    if (str > last) {
        mp_hal_stdout_tx_strn(last, str - last);
    }
}

uint32_t mp_hal_ticks_ms(void) {
    return esp_timer_get_time() / 1000;
}

uint32_t mp_hal_ticks_us(void) {
    return esp_timer_get_time();
}

void mp_hal_delay_ms(uint32_t ms) {
    uint64_t us = ms * 1000;
    uint64_t dt;
    uint64_t t0 = esp_timer_get_time();
    for (;;) {
        uint64_t t1 = esp_timer_get_time();
        dt = t1 - t0;
        if (dt + portTICK_PERIOD_MS * 1000 >= us) {
            // doing a vTaskDelay would take us beyond requested delay time
            break;
        }
        MICROPY_EVENT_POLL_HOOK
        ulTaskNotifyTake(pdFALSE, 1);
    }
    if (dt < us) {
        // do the remaining delay accurately
        mp_hal_delay_us(us - dt);
    }
}

void mp_hal_delay_us(uint32_t us) {
    // these constants are tested for a 240MHz clock
    const uint32_t this_overhead = 5;
    const uint32_t pend_overhead = 150;

    // return if requested delay is less than calling overhead
    if (us < this_overhead) {
        return;
    }
    us -= this_overhead;

    uint64_t t0 = esp_timer_get_time();
    for (;;) {
        uint64_t dt = esp_timer_get_time() - t0;
        if (dt >= us) {
            return;
        }
        if (dt + pend_overhead < us) {
            // we have enough time to service pending events
            // (don't use MICROPY_EVENT_POLL_HOOK because it also yields)
            mp_handle_pending(true);
        }
    }
}

uint64_t mp_hal_time_ns(void) {
    struct timeval tv;
    gettimeofday(&tv, NULL);
<<<<<<< HEAD
    // gettimeofday returns seconds since 2000/1/1
    uint64_t ns = timeutils_seconds_since_2000_to_nanoseconds_since_1970(tv.tv_sec);
=======
    uint64_t ns = tv.tv_sec * 1000000000ULL;
>>>>>>> 78b23c3a
    ns += (uint64_t)tv.tv_usec * 1000ULL;
    return ns;
}

// Wake up the main task if it is sleeping
void mp_hal_wake_main_task_from_isr(void) {
    BaseType_t xHigherPriorityTaskWoken = pdFALSE;
    vTaskNotifyGiveFromISR(mp_main_task_handle, &xHigherPriorityTaskWoken);
    if (xHigherPriorityTaskWoken == pdTRUE) {
        portYIELD_FROM_ISR();
    }
}<|MERGE_RESOLUTION|>--- conflicted
+++ resolved
@@ -200,12 +200,7 @@
 uint64_t mp_hal_time_ns(void) {
     struct timeval tv;
     gettimeofday(&tv, NULL);
-<<<<<<< HEAD
-    // gettimeofday returns seconds since 2000/1/1
-    uint64_t ns = timeutils_seconds_since_2000_to_nanoseconds_since_1970(tv.tv_sec);
-=======
     uint64_t ns = tv.tv_sec * 1000000000ULL;
->>>>>>> 78b23c3a
     ns += (uint64_t)tv.tv_usec * 1000ULL;
     return ns;
 }
