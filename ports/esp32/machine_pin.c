--- conflicted
+++ resolved
@@ -80,18 +80,10 @@
 }
 
 void machine_pins_deinit(void) {
-<<<<<<< HEAD
-    for (int i = 0; i < MP_ARRAY_SIZE(machine_pin_obj); ++i) {
-        if (machine_pin_obj[i].id != (gpio_num_t)-1) {
-            gpio_isr_handler_remove(machine_pin_obj[i].id);
-			if(GPIO_IS_VALID_OUTPUT_GPIO(machine_pin_obj[i].id)){
-				gpio_set_level(machine_pin_obj[i].id, 0);
-			}
-=======
     for (int i = 0; i < MP_ARRAY_SIZE(machine_pin_obj_table); ++i) {
         if (machine_pin_obj_table[i].base.type != NULL) {
             gpio_isr_handler_remove(i);
->>>>>>> 00930b21
+            gpio_set_level(i, 0);
         }
     }
 }
