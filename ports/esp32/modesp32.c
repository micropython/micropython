/*
 * This file is part of the MicroPython project, http://micropython.org/
 *
 * The MIT License (MIT)
 *
 * Copyright (c) 2017 "Eric Poulsen" <eric@zyxod.com>
 *
 * Permission is hereby granted, free of charge, to any person obtaining a copy
 * of this software and associated documentation files (the "Software"), to deal
 * in the Software without restriction, including without limitation the rights
 * to use, copy, modify, merge, publish, distribute, sublicense, and/or sell
 * copies of the Software, and to permit persons to whom the Software is
 * furnished to do so, subject to the following conditions:
 *
 * The above copyright notice and this permission notice shall be included in
 * all copies or substantial portions of the Software.
 *
 * THE SOFTWARE IS PROVIDED "AS IS", WITHOUT WARRANTY OF ANY KIND, EXPRESS OR
 * IMPLIED, INCLUDING BUT NOT LIMITED TO THE WARRANTIES OF MERCHANTABILITY,
 * FITNESS FOR A PARTICULAR PURPOSE AND NONINFRINGEMENT. IN NO EVENT SHALL THE
 * AUTHORS OR COPYRIGHT HOLDERS BE LIABLE FOR ANY CLAIM, DAMAGES OR OTHER
 * LIABILITY, WHETHER IN AN ACTION OF CONTRACT, TORT OR OTHERWISE, ARISING FROM,
 * OUT OF OR IN CONNECTION WITH THE SOFTWARE OR THE USE OR OTHER DEALINGS IN
 * THE SOFTWARE.
 */

#include <stdio.h>
#include <string.h>

#include <time.h>
#include <sys/time.h>
#include "soc/rtc_cntl_reg.h"
#include "soc/sens_reg.h"
#include "driver/gpio.h"
#include "driver/adc.h"
#include "esp_heap_caps.h"
<<<<<<< HEAD

=======
>>>>>>> 8aa6d0ac
#include "esp_event.h"
#include "esp_log.h"
#include "multi_heap.h"

#include "py/nlr.h"
#include "py/obj.h"
#include "py/runtime.h"
#include "py/mphal.h"
#include "lib/timeutils/timeutils.h"
#include "modmachine.h"
#include "machine_rtc.h"
#include "modesp32.h"

// These private includes are needed for idf_heap_info.
#if ESP_IDF_VERSION >= ESP_IDF_VERSION_VAL(4, 3, 0)
#define MULTI_HEAP_FREERTOS
#include "../multi_heap_platform.h"
#endif
#include "../heap_private.h"

STATIC mp_obj_t esp32_wake_on_touch(const mp_obj_t wake) {

    if (machine_rtc_config.ext0_pin != -1) {
        mp_raise_ValueError(MP_ERROR_TEXT("no resources"));
    }
    // mp_raise_msg(&mp_type_RuntimeError, MP_ERROR_TEXT("touchpad wakeup not available for this version of ESP-IDF"));

    machine_rtc_config.wake_on_touch = mp_obj_is_true(wake);
    return mp_const_none;
}
STATIC MP_DEFINE_CONST_FUN_OBJ_1(esp32_wake_on_touch_obj, esp32_wake_on_touch);

STATIC mp_obj_t esp32_wake_on_ext0(size_t n_args, const mp_obj_t *pos_args, mp_map_t *kw_args) {

    if (machine_rtc_config.wake_on_touch) {
        mp_raise_ValueError(MP_ERROR_TEXT("no resources"));
    }
    enum {ARG_pin, ARG_level};
    const mp_arg_t allowed_args[] = {
        { MP_QSTR_pin,  MP_ARG_OBJ, {.u_obj = mp_obj_new_int(machine_rtc_config.ext0_pin)} },
        { MP_QSTR_level,  MP_ARG_BOOL, {.u_bool = machine_rtc_config.ext0_level} },
    };
    mp_arg_val_t args[MP_ARRAY_SIZE(allowed_args)];
    mp_arg_parse_all(n_args, pos_args, kw_args, MP_ARRAY_SIZE(allowed_args), allowed_args, args);

    if (args[ARG_pin].u_obj == mp_const_none) {
        machine_rtc_config.ext0_pin = -1; // "None"
    } else {
        gpio_num_t pin_id = machine_pin_get_id(args[ARG_pin].u_obj);
        if (pin_id != machine_rtc_config.ext0_pin) {
            if (!RTC_IS_VALID_EXT_PIN(pin_id)) {
                mp_raise_ValueError(MP_ERROR_TEXT("invalid pin"));
            }
            machine_rtc_config.ext0_pin = pin_id;
        }
    }

    machine_rtc_config.ext0_level = args[ARG_level].u_bool;
    machine_rtc_config.ext0_wake_types = MACHINE_WAKE_SLEEP | MACHINE_WAKE_DEEPSLEEP;

    return mp_const_none;
}
STATIC MP_DEFINE_CONST_FUN_OBJ_KW(esp32_wake_on_ext0_obj, 0, esp32_wake_on_ext0);

STATIC mp_obj_t esp32_wake_on_ext1(size_t n_args, const mp_obj_t *pos_args, mp_map_t *kw_args) {
    enum {ARG_pins, ARG_level};
    const mp_arg_t allowed_args[] = {
        { MP_QSTR_pins, MP_ARG_OBJ, {.u_obj = mp_const_none} },
        { MP_QSTR_level, MP_ARG_BOOL, {.u_bool = machine_rtc_config.ext1_level} },
    };
    mp_arg_val_t args[MP_ARRAY_SIZE(allowed_args)];
    mp_arg_parse_all(n_args, pos_args, kw_args, MP_ARRAY_SIZE(allowed_args), allowed_args, args);
    uint64_t ext1_pins = machine_rtc_config.ext1_pins;


    // Check that all pins are allowed
    if (args[ARG_pins].u_obj != mp_const_none) {
        mp_uint_t len = 0;
        mp_obj_t *elem;
        mp_obj_get_array(args[ARG_pins].u_obj, &len, &elem);
        ext1_pins = 0;

        for (int i = 0; i < len; i++) {

            gpio_num_t pin_id = machine_pin_get_id(elem[i]);
            if (!RTC_IS_VALID_EXT_PIN(pin_id)) {
                mp_raise_ValueError(MP_ERROR_TEXT("invalid pin"));
                break;
            }
            ext1_pins |= (1ll << pin_id);
        }
    }

    machine_rtc_config.ext1_level = args[ARG_level].u_bool;
    machine_rtc_config.ext1_pins = ext1_pins;

    return mp_const_none;
}
STATIC MP_DEFINE_CONST_FUN_OBJ_KW(esp32_wake_on_ext1_obj, 0, esp32_wake_on_ext1);

#if CONFIG_IDF_TARGET_ESP32

STATIC mp_obj_t esp32_raw_temperature(void) {
    SET_PERI_REG_BITS(SENS_SAR_MEAS_WAIT2_REG, SENS_FORCE_XPD_SAR, 3, SENS_FORCE_XPD_SAR_S);
    SET_PERI_REG_BITS(SENS_SAR_TSENS_CTRL_REG, SENS_TSENS_CLK_DIV, 10, SENS_TSENS_CLK_DIV_S);
    CLEAR_PERI_REG_MASK(SENS_SAR_TSENS_CTRL_REG, SENS_TSENS_POWER_UP);
    CLEAR_PERI_REG_MASK(SENS_SAR_TSENS_CTRL_REG, SENS_TSENS_DUMP_OUT);
    SET_PERI_REG_MASK(SENS_SAR_TSENS_CTRL_REG, SENS_TSENS_POWER_UP_FORCE);
    SET_PERI_REG_MASK(SENS_SAR_TSENS_CTRL_REG, SENS_TSENS_POWER_UP);
    ets_delay_us(100);
    SET_PERI_REG_MASK(SENS_SAR_TSENS_CTRL_REG, SENS_TSENS_DUMP_OUT);
    ets_delay_us(5);
    int res = GET_PERI_REG_BITS2(SENS_SAR_SLAVE_ADDR3_REG, SENS_TSENS_OUT, SENS_TSENS_OUT_S);

    return mp_obj_new_int(res);
}
STATIC MP_DEFINE_CONST_FUN_OBJ_0(esp32_raw_temperature_obj, esp32_raw_temperature);

STATIC mp_obj_t esp32_hall_sensor(void) {
    adc1_config_width(ADC_WIDTH_12Bit);
    return MP_OBJ_NEW_SMALL_INT(hall_sensor_read());
}
STATIC MP_DEFINE_CONST_FUN_OBJ_0(esp32_hall_sensor_obj, esp32_hall_sensor);

#endif

STATIC mp_obj_t esp32_idf_heap_info(const mp_obj_t cap_in) {
    mp_int_t cap = mp_obj_get_int(cap_in);
    multi_heap_info_t info;
    heap_t *heap;
    mp_obj_t heap_list = mp_obj_new_list(0, 0);
    SLIST_FOREACH(heap, &registered_heaps, next) {
        if (heap_caps_match(heap, cap)) {
            multi_heap_get_info(heap->heap, &info);
            mp_obj_t data[] = {
                MP_OBJ_NEW_SMALL_INT(heap->end - heap->start), // total heap size
                MP_OBJ_NEW_SMALL_INT(info.total_free_bytes),   // total free bytes
                MP_OBJ_NEW_SMALL_INT(info.largest_free_block), // largest free contiguous
                MP_OBJ_NEW_SMALL_INT(info.minimum_free_bytes), // minimum free seen
            };
            mp_obj_t this_heap = mp_obj_new_tuple(4, data);
            mp_obj_list_append(heap_list, this_heap);
        }
    }
    return heap_list;
}
STATIC MP_DEFINE_CONST_FUN_OBJ_1(esp32_idf_heap_info_obj, esp32_idf_heap_info);

<<<<<<< HEAD
#if ESP_IDF_VERSION >= ESP_IDF_VERSION_VAL(4, 2, 0)
=======
>>>>>>> 8aa6d0ac
static void event_handler(void *arg, esp_event_base_t event_base,
    int32_t event_id, void *event_data) {
    ESP_LOGI("Event", "event_base=%s, event_id=%d", event_base, event_id);
    mp_sched_schedule(arg, mp_obj_new_int(event_id));
}

STATIC mp_obj_t esp32_register_event_handler(size_t n_args, const mp_obj_t *pos_args, mp_map_t *kw_args) {
    enum {ARG_event_base, ARG_handler};
    const mp_arg_t allowed_args[] = {
        { MP_QSTR_event_base, MP_ARG_INT, {.u_int = EVENT_BASE_ANY} },
        { MP_QSTR_handler, MP_ARG_OBJ, {.u_obj = mp_const_none} },
    };
    mp_arg_val_t args[MP_ARRAY_SIZE(allowed_args)];
    mp_arg_parse_all(n_args, pos_args, kw_args, MP_ARRAY_SIZE(allowed_args), allowed_args, args);

    mp_obj_t handler = args[ARG_handler].u_obj;

<<<<<<< HEAD
    if (mp_obj_is_callable(handler)) {
=======
    if (mp_obj_is_fun(handler)) {
>>>>>>> 8aa6d0ac
        esp_event_handler_instance_t *instance = NULL;
        uint8_t event_base_id = args[ARG_event_base].u_int;
        esp_event_base_t event_base;

        switch (event_base_id) {
            case EVENT_BASE_ANY:
                event_base = ESP_EVENT_ANY_BASE;
                break;
            case EVENT_BASE_WIFI:
                event_base = WIFI_EVENT;
                break;
            case EVENT_BASE_ETH:
                event_base = ETH_EVENT;
                break;
            case EVENT_BASE_IP:
                event_base = IP_EVENT;
                break;
            default:
                event_base = ESP_EVENT_ANY_BASE;
        }

        esp_event_handler_instance_register(
            event_base,
            ESP_EVENT_ANY_ID,
            &event_handler, handler, instance);

        return mp_const_none;
    }
    mp_raise_ValueError(MP_ERROR_TEXT("handler must be a function."));
}
STATIC MP_DEFINE_CONST_FUN_OBJ_KW(esp32_register_event_handler_obj, 0, esp32_register_event_handler);
<<<<<<< HEAD
#endif
=======

>>>>>>> 8aa6d0ac

STATIC const mp_rom_map_elem_t esp32_module_globals_table[] = {
    { MP_ROM_QSTR(MP_QSTR___name__), MP_ROM_QSTR(MP_QSTR_esp32) },

    { MP_ROM_QSTR(MP_QSTR_wake_on_touch), MP_ROM_PTR(&esp32_wake_on_touch_obj) },
    { MP_ROM_QSTR(MP_QSTR_wake_on_ext0), MP_ROM_PTR(&esp32_wake_on_ext0_obj) },
    { MP_ROM_QSTR(MP_QSTR_wake_on_ext1), MP_ROM_PTR(&esp32_wake_on_ext1_obj) },
    #if CONFIG_IDF_TARGET_ESP32
    { MP_ROM_QSTR(MP_QSTR_raw_temperature), MP_ROM_PTR(&esp32_raw_temperature_obj) },
    { MP_ROM_QSTR(MP_QSTR_hall_sensor), MP_ROM_PTR(&esp32_hall_sensor_obj) },
    #endif
    { MP_ROM_QSTR(MP_QSTR_idf_heap_info), MP_ROM_PTR(&esp32_idf_heap_info_obj) },

    { MP_ROM_QSTR(MP_QSTR_NVS), MP_ROM_PTR(&esp32_nvs_type) },
    { MP_ROM_QSTR(MP_QSTR_Partition), MP_ROM_PTR(&esp32_partition_type) },
    { MP_ROM_QSTR(MP_QSTR_RMT), MP_ROM_PTR(&esp32_rmt_type) },
    #if CONFIG_IDF_TARGET_ESP32
    { MP_ROM_QSTR(MP_QSTR_ULP), MP_ROM_PTR(&esp32_ulp_type) },
    #endif

    { MP_ROM_QSTR(MP_QSTR_WAKEUP_ALL_LOW), MP_ROM_FALSE },
    { MP_ROM_QSTR(MP_QSTR_WAKEUP_ANY_HIGH), MP_ROM_TRUE },

<<<<<<< HEAD
    #if ESP_IDF_VERSION >= ESP_IDF_VERSION_VAL(4, 2, 0)
=======
>>>>>>> 8aa6d0ac
    { MP_ROM_QSTR(MP_QSTR_register_event_handler), MP_ROM_PTR(&esp32_register_event_handler_obj) },
    { MP_ROM_QSTR(MP_QSTR_EVENT_BASE_ANY), MP_ROM_INT(EVENT_BASE_ANY) },
    { MP_ROM_QSTR(MP_QSTR_EVENT_BASE_WIFI), MP_ROM_INT(EVENT_BASE_WIFI) },
    { MP_ROM_QSTR(MP_QSTR_EVENT_BASE_ETH), MP_ROM_INT(EVENT_BASE_ETH) },
    { MP_ROM_QSTR(MP_QSTR_EVENT_BASE_IP), MP_ROM_INT(EVENT_BASE_IP) },
<<<<<<< HEAD
    #endif
=======
>>>>>>> 8aa6d0ac

    { MP_ROM_QSTR(MP_QSTR_HEAP_DATA), MP_ROM_INT(MALLOC_CAP_8BIT) },
    { MP_ROM_QSTR(MP_QSTR_HEAP_EXEC), MP_ROM_INT(MALLOC_CAP_EXEC) },
};

STATIC MP_DEFINE_CONST_DICT(esp32_module_globals, esp32_module_globals_table);

const mp_obj_module_t esp32_module = {
    .base = { &mp_type_module },
    .globals = (mp_obj_dict_t *)&esp32_module_globals,
};<|MERGE_RESOLUTION|>--- conflicted
+++ resolved
@@ -34,10 +34,6 @@
 #include "driver/gpio.h"
 #include "driver/adc.h"
 #include "esp_heap_caps.h"
-<<<<<<< HEAD
-
-=======
->>>>>>> 8aa6d0ac
 #include "esp_event.h"
 #include "esp_log.h"
 #include "multi_heap.h"
@@ -186,10 +182,7 @@
 }
 STATIC MP_DEFINE_CONST_FUN_OBJ_1(esp32_idf_heap_info_obj, esp32_idf_heap_info);
 
-<<<<<<< HEAD
 #if ESP_IDF_VERSION >= ESP_IDF_VERSION_VAL(4, 2, 0)
-=======
->>>>>>> 8aa6d0ac
 static void event_handler(void *arg, esp_event_base_t event_base,
     int32_t event_id, void *event_data) {
     ESP_LOGI("Event", "event_base=%s, event_id=%d", event_base, event_id);
@@ -207,11 +200,7 @@
 
     mp_obj_t handler = args[ARG_handler].u_obj;
 
-<<<<<<< HEAD
     if (mp_obj_is_callable(handler)) {
-=======
-    if (mp_obj_is_fun(handler)) {
->>>>>>> 8aa6d0ac
         esp_event_handler_instance_t *instance = NULL;
         uint8_t event_base_id = args[ARG_event_base].u_int;
         esp_event_base_t event_base;
@@ -243,11 +232,7 @@
     mp_raise_ValueError(MP_ERROR_TEXT("handler must be a function."));
 }
 STATIC MP_DEFINE_CONST_FUN_OBJ_KW(esp32_register_event_handler_obj, 0, esp32_register_event_handler);
-<<<<<<< HEAD
 #endif
-=======
-
->>>>>>> 8aa6d0ac
 
 STATIC const mp_rom_map_elem_t esp32_module_globals_table[] = {
     { MP_ROM_QSTR(MP_QSTR___name__), MP_ROM_QSTR(MP_QSTR_esp32) },
@@ -271,19 +256,13 @@
     { MP_ROM_QSTR(MP_QSTR_WAKEUP_ALL_LOW), MP_ROM_FALSE },
     { MP_ROM_QSTR(MP_QSTR_WAKEUP_ANY_HIGH), MP_ROM_TRUE },
 
-<<<<<<< HEAD
     #if ESP_IDF_VERSION >= ESP_IDF_VERSION_VAL(4, 2, 0)
-=======
->>>>>>> 8aa6d0ac
     { MP_ROM_QSTR(MP_QSTR_register_event_handler), MP_ROM_PTR(&esp32_register_event_handler_obj) },
     { MP_ROM_QSTR(MP_QSTR_EVENT_BASE_ANY), MP_ROM_INT(EVENT_BASE_ANY) },
     { MP_ROM_QSTR(MP_QSTR_EVENT_BASE_WIFI), MP_ROM_INT(EVENT_BASE_WIFI) },
     { MP_ROM_QSTR(MP_QSTR_EVENT_BASE_ETH), MP_ROM_INT(EVENT_BASE_ETH) },
     { MP_ROM_QSTR(MP_QSTR_EVENT_BASE_IP), MP_ROM_INT(EVENT_BASE_IP) },
-<<<<<<< HEAD
     #endif
-=======
->>>>>>> 8aa6d0ac
 
     { MP_ROM_QSTR(MP_QSTR_HEAP_DATA), MP_ROM_INT(MALLOC_CAP_8BIT) },
     { MP_ROM_QSTR(MP_QSTR_HEAP_EXEC), MP_ROM_INT(MALLOC_CAP_EXEC) },
