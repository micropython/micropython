# Name,   Type, SubType, Offset,  Size, Flags
# Note: if you change the phy_init or app partition offset, make sure to change the offset in Kconfig.projbuild
nvs,      data, nvs,     0x9000,  0x6000,
phy_init, data, phy,     0xf000,  0x1000,
<<<<<<< HEAD
factory,  app,  factory, 0x10000, 0x190000,
=======
factory,  app,  factory, 0x10000, 0x180000,
vfs,      data, fat,     0x200000, 0x200000,
>>>>>>> 22099ab8
<|MERGE_RESOLUTION|>--- conflicted
+++ resolved
@@ -2,9 +2,5 @@
 # Note: if you change the phy_init or app partition offset, make sure to change the offset in Kconfig.projbuild
 nvs,      data, nvs,     0x9000,  0x6000,
 phy_init, data, phy,     0xf000,  0x1000,
-<<<<<<< HEAD
-factory,  app,  factory, 0x10000, 0x190000,
-=======
-factory,  app,  factory, 0x10000, 0x180000,
-vfs,      data, fat,     0x200000, 0x200000,
->>>>>>> 22099ab8
+factory,  app,  factory, 0x10000, 0x200000,
+vfs,      data, fat,     0x210000, 0x1f0000,