--- conflicted
+++ resolved
@@ -417,20 +417,13 @@
     { MP_ROM_QSTR(MP_QSTR_write), MP_ROM_PTR(&mp_stream_write_obj) },
     { MP_ROM_QSTR(MP_QSTR_sendbreak), MP_ROM_PTR(&machine_uart_sendbreak_obj) },
 
-<<<<<<< HEAD
-    { MP_ROM_QSTR(MP_QSTR_INV_TX), MP_ROM_INT(UART_INVERSE_TXD) },
-    { MP_ROM_QSTR(MP_QSTR_INV_RX), MP_ROM_INT(UART_INVERSE_RXD) },
-    { MP_ROM_QSTR(MP_QSTR_INV_RTS), MP_ROM_INT(UART_INVERSE_RTS) },
-    { MP_ROM_QSTR(MP_QSTR_INV_CTS), MP_ROM_INT(UART_INVERSE_CTS) },
-
-    { MP_ROM_QSTR(MP_QSTR_RTS), MP_ROM_INT(UART_HW_FLOWCTRL_RTS) },
-    { MP_ROM_QSTR(MP_QSTR_CTS), MP_ROM_INT(UART_HW_FLOWCTRL_CTS) },
-=======
     { MP_ROM_QSTR(MP_QSTR_INV_TX), MP_ROM_INT(UART_INV_TX) },
     { MP_ROM_QSTR(MP_QSTR_INV_RX), MP_ROM_INT(UART_INV_RX) },
     { MP_ROM_QSTR(MP_QSTR_INV_RTS), MP_ROM_INT(UART_INV_RTS) },
     { MP_ROM_QSTR(MP_QSTR_INV_CTS), MP_ROM_INT(UART_INV_CTS) },
->>>>>>> d28dbcd6
+
+    { MP_ROM_QSTR(MP_QSTR_RTS), MP_ROM_INT(UART_HW_FLOWCTRL_RTS) },
+    { MP_ROM_QSTR(MP_QSTR_CTS), MP_ROM_INT(UART_HW_FLOWCTRL_CTS) },
 };
 
 STATIC MP_DEFINE_CONST_DICT(machine_uart_locals_dict, machine_uart_locals_dict_table);
