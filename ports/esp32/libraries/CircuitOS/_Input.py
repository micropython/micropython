--- conflicted
+++ resolved
@@ -1,9 +1,5 @@
 from machine import Pin, Signal
-<<<<<<< HEAD
-import uasyncio
-=======
 from .Devices.PCA95XX import PCA95XX
->>>>>>> 5143769b
 
 
 class Input:
@@ -36,9 +32,11 @@
 		self.__on_release[i] = callback
 
 	async def loop(self):
+		from uasyncio import sleep_ms
+
 		while True:
 			self.scan()
-			await uasyncio.sleep_ms(0)
+			await sleep_ms(0)
 
 	def pressed(self, i: int):
 		if i >= self.numButtons:
