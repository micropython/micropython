--- conflicted
+++ resolved
@@ -2,9 +2,6 @@
 from ._Input import *
 from ._Display import *
 from ._LED import *
-<<<<<<< HEAD
 from ._Encoder import *
 from .Matrix import *
-=======
-from .Devices.PCA95XX import *
->>>>>>> 5143769b
+from .Devices.PCA95XX import *