/*
 * This file is part of the MicroPython project, http://micropython.org/
 *
 * Development of the code in this file was sponsored by Microbric Pty Ltd
 * and Mnemote Pty Ltd
 *
 * The MIT License (MIT)
 *
 * Copyright (c) 2016, 2017 Nick Moore @mnemote
 *
 * Based on extmod/modlwip.c
 * Copyright (c) 2013, 2014 Damien P. George
 * Copyright (c) 2015 Galen Hazelwood
 *
 * Permission is hereby granted, free of charge, to any person obtaining a copy
 * of this software and associated documentation files (the "Software"), to deal
 * in the Software without restriction, including without limitation the rights
 * to use, copy, modify, merge, publish, distribute, sublicense, and/or sell
 * copies of the Software, and to permit persons to whom the Software is
 * furnished to do so, subject to the following conditions:
 *
 * The above copyright notice and this permission notice shall be included in
 * all copies or substantial portions of the Software.
 *
 * THE SOFTWARE IS PROVIDED "AS IS", WITHOUT WARRANTY OF ANY KIND, EXPRESS OR
 * IMPLIED, INCLUDING BUT NOT LIMITED TO THE WARRANTIES OF MERCHANTABILITY,
 * FITNESS FOR A PARTICULAR PURPOSE AND NONINFRINGEMENT. IN NO EVENT SHALL THE
 * AUTHORS OR COPYRIGHT HOLDERS BE LIABLE FOR ANY CLAIM, DAMAGES OR OTHER
 * LIABILITY, WHETHER IN AN ACTION OF CONTRACT, TORT OR OTHERWISE, ARISING FROM,
 * OUT OF OR IN CONNECTION WITH THE SOFTWARE OR THE USE OR OTHER DEALINGS IN
 * THE SOFTWARE.
 */

#include <stdio.h>
#include <stdint.h>
#include <stdlib.h>
#include <string.h>

#include "py/runtime0.h"
#include "py/nlr.h"
#include "py/objlist.h"
#include "py/objstr.h"
#include "py/runtime.h"
#include "py/mperrno.h"
#include "py/mphal.h"
#include "py/stream.h"
#include "py/mperrno.h"
#include "lib/netutils/netutils.h"
#include "tcpip_adapter.h"
#include "modnetwork.h"

#include "lwip/sockets.h"
#include "lwip/netdb.h"
#include "lwip/ip4.h"
#include "lwip/igmp.h"
#include "esp_log.h"

#define SOCKET_POLL_US (100000)

typedef struct _socket_obj_t {
    mp_obj_base_t base;
    int fd;
    uint8_t domain;
    uint8_t type;
    uint8_t proto;
    bool peer_closed;
    unsigned int retries;
    #if MICROPY_PY_USOCKET_EVENTS
    mp_obj_t events_callback;
    struct _socket_obj_t *events_next;
    #endif
} socket_obj_t;

void _socket_settimeout(socket_obj_t *sock, uint64_t timeout_ms);

#if MICROPY_PY_USOCKET_EVENTS
// Support for callbacks on asynchronous socket events (when socket becomes readable)

// This divisor is used to reduce the load on the system, so it doesn't poll sockets too often
#define USOCKET_EVENTS_DIVISOR (8)

STATIC uint8_t usocket_events_divisor;
STATIC socket_obj_t *usocket_events_head;

void usocket_events_deinit(void) {
    usocket_events_head = NULL;
}

// Assumes the socket is not already in the linked list, and adds it
STATIC void usocket_events_add(socket_obj_t *sock) {
    sock->events_next = usocket_events_head;
    usocket_events_head = sock;
}

// Assumes the socket is already in the linked list, and removes it
STATIC void usocket_events_remove(socket_obj_t *sock) {
    for (socket_obj_t **s = &usocket_events_head;; s = &(*s)->events_next) {
        if (*s == sock) {
            *s = (*s)->events_next;
            return;
        }
    }
}

// Polls all registered sockets for readability and calls their callback if they are readable
void usocket_events_handler(void) {
    if (usocket_events_head == NULL) {
        return;
    }
    if (--usocket_events_divisor) {
        return;
    }
    usocket_events_divisor = USOCKET_EVENTS_DIVISOR;

    fd_set rfds;
    FD_ZERO(&rfds);
    int max_fd = 0;

    for (socket_obj_t *s = usocket_events_head; s != NULL; s = s->events_next) {
        FD_SET(s->fd, &rfds);
        max_fd = MAX(max_fd, s->fd);
    }

    // Poll the sockets
    struct timeval timeout = { .tv_sec = 0, .tv_usec = 0 };
    int r = select(max_fd + 1, &rfds, NULL, NULL, &timeout);
    if (r <= 0) {
        return;
    }

    // Call the callbacks
    for (socket_obj_t *s = usocket_events_head; s != NULL; s = s->events_next) {
        if (FD_ISSET(s->fd, &rfds)) {
            mp_call_function_1_protected(s->events_callback, s);
        }
    }
}

#endif // MICROPY_PY_USOCKET_EVENTS

NORETURN static void exception_from_errno(int _errno) {
    // Here we need to convert from lwip errno values to MicroPython's standard ones
    if (_errno == EINPROGRESS) {
        _errno = MP_EINPROGRESS;
    }
    mp_raise_OSError(_errno);
}

static inline void check_for_exceptions(void) {
    mp_handle_pending();
}

static int _socket_getaddrinfo2(const mp_obj_t host, const mp_obj_t portx, struct addrinfo **resp) {
    const struct addrinfo hints = {
        .ai_family = AF_INET,
        .ai_socktype = SOCK_STREAM,
    };

    mp_obj_t port = portx;
    if (MP_OBJ_IS_SMALL_INT(port)) {
        // This is perverse, because lwip_getaddrinfo promptly converts it back to an int, but
        // that's the API we have to work with ...
        port = mp_obj_str_binary_op(MP_BINARY_OP_MODULO, mp_obj_new_str_via_qstr("%s", 2), port);
    }

    const char *host_str = mp_obj_str_get_str(host);
    const char *port_str = mp_obj_str_get_str(port);

    if (host_str[0] == '\0') {
        // a host of "" is equivalent to the default/all-local IP address
        host_str = "0.0.0.0";
    }

    MP_THREAD_GIL_EXIT();
    int res = lwip_getaddrinfo(host_str, port_str, &hints, resp);
    MP_THREAD_GIL_ENTER();

    return res;
}

int _socket_getaddrinfo(const mp_obj_t addrtuple, struct addrinfo **resp) {
    mp_uint_t len = 0;
    mp_obj_t *elem;
    mp_obj_get_array(addrtuple, &len, &elem);
    if (len != 2) return -1;
    return _socket_getaddrinfo2(elem[0], elem[1], resp);
}

STATIC mp_obj_t socket_bind(const mp_obj_t arg0, const mp_obj_t arg1) {
    socket_obj_t *self = MP_OBJ_TO_PTR(arg0);
    struct addrinfo *res;
    _socket_getaddrinfo(arg1, &res);
    int r = lwip_bind_r(self->fd, res->ai_addr, res->ai_addrlen);
    lwip_freeaddrinfo(res);
    if (r < 0) exception_from_errno(errno);
    return mp_const_none;
}
STATIC MP_DEFINE_CONST_FUN_OBJ_2(socket_bind_obj, socket_bind);
    
STATIC mp_obj_t socket_listen(const mp_obj_t arg0, const mp_obj_t arg1) {
    socket_obj_t *self = MP_OBJ_TO_PTR(arg0);
    int backlog = mp_obj_get_int(arg1);
    int r = lwip_listen_r(self->fd, backlog);
    if (r < 0) exception_from_errno(errno);
    return mp_const_none;
}
STATIC MP_DEFINE_CONST_FUN_OBJ_2(socket_listen_obj, socket_listen);

STATIC mp_obj_t socket_accept(const mp_obj_t arg0) {
    socket_obj_t *self = MP_OBJ_TO_PTR(arg0);

    struct sockaddr addr;
    socklen_t addr_len = sizeof(addr);

    int new_fd = -1;
    for (int i=0; i<=self->retries; i++) {
        MP_THREAD_GIL_EXIT();
        new_fd = lwip_accept_r(self->fd, &addr, &addr_len);
        MP_THREAD_GIL_ENTER();
        if (new_fd >= 0) break;
        if (errno != EAGAIN) exception_from_errno(errno);
        check_for_exceptions();
    }
    if (new_fd < 0) mp_raise_OSError(MP_ETIMEDOUT);

    // create new socket object
    socket_obj_t *sock = m_new_obj_with_finaliser(socket_obj_t);
    sock->base.type = self->base.type;
    sock->fd = new_fd;
    sock->domain = self->domain;
    sock->type = self->type;
    sock->proto = self->proto;
    sock->peer_closed = false;
    _socket_settimeout(sock, UINT64_MAX);

    // make the return value
    uint8_t *ip = (uint8_t*)&((struct sockaddr_in*)&addr)->sin_addr;
    mp_uint_t port = lwip_ntohs(((struct sockaddr_in*)&addr)->sin_port);
    mp_obj_tuple_t *client = mp_obj_new_tuple(2, NULL);
    client->items[0] = sock;
    client->items[1] = netutils_format_inet_addr(ip, port, NETUTILS_BIG);

    return client;
}
STATIC MP_DEFINE_CONST_FUN_OBJ_1(socket_accept_obj, socket_accept);

STATIC mp_obj_t socket_connect(const mp_obj_t arg0, const mp_obj_t arg1) {
    socket_obj_t *self = MP_OBJ_TO_PTR(arg0);
    struct addrinfo *res;
    _socket_getaddrinfo(arg1, &res);
    MP_THREAD_GIL_EXIT();
    int r = lwip_connect_r(self->fd, res->ai_addr, res->ai_addrlen);
    MP_THREAD_GIL_ENTER();
    lwip_freeaddrinfo(res);
    if (r != 0) {
        exception_from_errno(errno);
    }

    return mp_const_none;
}
STATIC MP_DEFINE_CONST_FUN_OBJ_2(socket_connect_obj, socket_connect);

STATIC mp_obj_t socket_setsockopt(size_t n_args, const mp_obj_t *args) {
    (void)n_args; // always 4
    socket_obj_t *self = MP_OBJ_TO_PTR(args[0]);

    int opt = mp_obj_get_int(args[2]);

    switch (opt) {
        // level: SOL_SOCKET
        case SO_REUSEADDR: {
            int val = mp_obj_get_int(args[3]);
            int ret = lwip_setsockopt_r(self->fd, SOL_SOCKET, opt, &val, sizeof(int));
            if (ret != 0) {
                exception_from_errno(errno);
            }
            break;
        }

        #if MICROPY_PY_USOCKET_EVENTS
        // level: SOL_SOCKET
        // special "register callback" option
        case 20: {
            if (args[3] == mp_const_none) {
                if (self->events_callback != MP_OBJ_NULL) {
                    usocket_events_remove(self);
                    self->events_callback = MP_OBJ_NULL;
                }
            } else {
                if (self->events_callback == MP_OBJ_NULL) {
                    usocket_events_add(self);
                }
                self->events_callback = args[3];
            }
            break;
        }
        #endif

        // level: IPPROTO_IP
        case IP_ADD_MEMBERSHIP: {
            mp_buffer_info_t bufinfo;
            mp_get_buffer_raise(args[3], &bufinfo, MP_BUFFER_READ);
            if (bufinfo.len != sizeof(ip4_addr_t) * 2) {
                mp_raise_ValueError(NULL);
            }

            // POSIX setsockopt has order: group addr, if addr, lwIP has it vice-versa
            err_t err = igmp_joingroup((const ip4_addr_t*)bufinfo.buf + 1, bufinfo.buf);
            if (err != ERR_OK) {
                mp_raise_OSError(-err);
            }
            break;
        }

        default:
            mp_printf(&mp_plat_print, "Warning: lwip.setsockopt() option not implemented\n");
    }

    return mp_const_none;
}
STATIC MP_DEFINE_CONST_FUN_OBJ_VAR_BETWEEN(socket_setsockopt_obj, 4, 4, socket_setsockopt);

void _socket_settimeout(socket_obj_t *sock, uint64_t timeout_ms) {
    // Rather than waiting for the entire timeout specified, we wait sock->retries times
    // for SOCKET_POLL_US each, checking for a MicroPython interrupt between timeouts.
    // with SOCKET_POLL_MS == 100ms, sock->retries allows for timeouts up to 13 years.
    // if timeout_ms == UINT64_MAX, wait forever.
    sock->retries = (timeout_ms == UINT64_MAX) ? UINT_MAX : timeout_ms * 1000 / SOCKET_POLL_US;

    struct timeval timeout = {
        .tv_sec = 0,
        .tv_usec = timeout_ms ? SOCKET_POLL_US : 0
    };
    lwip_setsockopt_r(sock->fd, SOL_SOCKET, SO_SNDTIMEO, (const void *)&timeout, sizeof(timeout));
    lwip_setsockopt_r(sock->fd, SOL_SOCKET, SO_RCVTIMEO, (const void *)&timeout, sizeof(timeout));
    lwip_fcntl_r(sock->fd, F_SETFL, timeout_ms ? 0 : O_NONBLOCK);
}

STATIC mp_obj_t socket_settimeout(const mp_obj_t arg0, const mp_obj_t arg1) {
    socket_obj_t *self = MP_OBJ_TO_PTR(arg0);
    if (arg1 == mp_const_none) _socket_settimeout(self, UINT64_MAX);
    else {
        #if MICROPY_PY_BUILTINS_FLOAT
        _socket_settimeout(self, mp_obj_get_float(arg1) * 1000L);
        #else
        _socket_settimeout(self, mp_obj_get_int(arg1) * 1000);
        #endif
    }
    return mp_const_none;
}
STATIC MP_DEFINE_CONST_FUN_OBJ_2(socket_settimeout_obj, socket_settimeout);

STATIC mp_obj_t socket_setblocking(const mp_obj_t arg0, const mp_obj_t arg1) {
    socket_obj_t *self = MP_OBJ_TO_PTR(arg0);
    if (mp_obj_is_true(arg1)) _socket_settimeout(self, UINT64_MAX);
    else _socket_settimeout(self, 0);
    return mp_const_none;
}
STATIC MP_DEFINE_CONST_FUN_OBJ_2(socket_setblocking_obj, socket_setblocking);

// XXX this can end up waiting a very long time if the content is dribbled in one character
// at a time, as the timeout resets each time a recvfrom succeeds ... this is probably not
// good behaviour.
STATIC mp_uint_t _socket_read_data(mp_obj_t self_in, void *buf, size_t size,
    struct sockaddr *from, socklen_t *from_len, int *errcode) {
    socket_obj_t *sock = MP_OBJ_TO_PTR(self_in);

    // If the peer closed the connection then the lwIP socket API will only return "0" once
    // from lwip_recvfrom_r and then block on subsequent calls.  To emulate POSIX behaviour,
    // which continues to return "0" for each call on a closed socket, we set a flag when
    // the peer closed the socket.
    if (sock->peer_closed) {
        return 0;
    }
<<<<<<< HEAD

    // XXX Would be nicer to use RTC to handle timeouts
    for (int i = 0; i <= sock->retries; ++i) {
        MP_THREAD_GIL_EXIT();
        int r = lwip_recvfrom_r(sock->fd, buf, size, 0, from, from_len);
        MP_THREAD_GIL_ENTER();
        if (r == 0) {
            sock->peer_closed = true;
        }
        if (r >= 0) {
            return r;
        }
        if (errno != EWOULDBLOCK) {
            *errcode = errno;
            return MP_STREAM_ERROR;
        }
        check_for_exceptions();
    }

    *errcode = sock->retries == 0 ? MP_EWOULDBLOCK : MP_ETIMEDOUT;
    return MP_STREAM_ERROR;
}

mp_obj_t _socket_recvfrom(mp_obj_t self_in, mp_obj_t len_in,
        struct sockaddr *from, socklen_t *from_len) {
    size_t len = mp_obj_get_int(len_in);
    vstr_t vstr;
    vstr_init_len(&vstr, len);

    int errcode;
    mp_uint_t ret = _socket_read_data(self_in, vstr.buf, len, from, from_len, &errcode);
    if (ret == MP_STREAM_ERROR) {
        exception_from_errno(errcode);
    }

=======

    // XXX Would be nicer to use RTC to handle timeouts
    for (int i = 0; i <= sock->retries; ++i) {
        // Poll the socket to see if it has waiting data and only release the GIL if it doesn't.
        // This ensures higher performance in the case of many small reads, eg for readline.
        bool release_gil;
        {
            fd_set rfds;
            FD_ZERO(&rfds);
            FD_SET(sock->fd, &rfds);
            struct timeval timeout = { .tv_sec = 0, .tv_usec = 0 };
            int r = select(sock->fd + 1, &rfds, NULL, NULL, &timeout);
            release_gil = r != 1;
        }
        if (release_gil) {
            MP_THREAD_GIL_EXIT();
        }
        int r = lwip_recvfrom_r(sock->fd, buf, size, 0, from, from_len);
        if (release_gil) {
            MP_THREAD_GIL_ENTER();
        }
        if (r == 0) {
            sock->peer_closed = true;
        }
        if (r >= 0) {
            return r;
        }
        if (errno != EWOULDBLOCK) {
            *errcode = errno;
            return MP_STREAM_ERROR;
        }
        check_for_exceptions();
    }

    *errcode = sock->retries == 0 ? MP_EWOULDBLOCK : MP_ETIMEDOUT;
    return MP_STREAM_ERROR;
}

mp_obj_t _socket_recvfrom(mp_obj_t self_in, mp_obj_t len_in,
        struct sockaddr *from, socklen_t *from_len) {
    size_t len = mp_obj_get_int(len_in);
    vstr_t vstr;
    vstr_init_len(&vstr, len);

    int errcode;
    mp_uint_t ret = _socket_read_data(self_in, vstr.buf, len, from, from_len, &errcode);
    if (ret == MP_STREAM_ERROR) {
        exception_from_errno(errcode);
    }

>>>>>>> eb446ec2
    vstr.len = ret;
    return mp_obj_new_str_from_vstr(&mp_type_bytes, &vstr);
}

STATIC mp_obj_t socket_recv(mp_obj_t self_in, mp_obj_t len_in) {
    return _socket_recvfrom(self_in, len_in, NULL, NULL);
}
STATIC MP_DEFINE_CONST_FUN_OBJ_2(socket_recv_obj, socket_recv);

STATIC mp_obj_t socket_recvfrom(mp_obj_t self_in, mp_obj_t len_in) {
    struct sockaddr from;
    socklen_t fromlen = sizeof(from);

    mp_obj_t tuple[2];
    tuple[0] = _socket_recvfrom(self_in, len_in, &from, &fromlen);

    uint8_t *ip = (uint8_t*)&((struct sockaddr_in*)&from)->sin_addr;
    mp_uint_t port = lwip_ntohs(((struct sockaddr_in*)&from)->sin_port);
    tuple[1] = netutils_format_inet_addr(ip, port, NETUTILS_BIG);

    return mp_obj_new_tuple(2, tuple);
}
STATIC MP_DEFINE_CONST_FUN_OBJ_2(socket_recvfrom_obj, socket_recvfrom);

int _socket_send(socket_obj_t *sock, const char *data, size_t datalen) {
    int sentlen = 0;
    for (int i=0; i<=sock->retries && sentlen < datalen; i++) {
        MP_THREAD_GIL_EXIT();
        int r = lwip_write_r(sock->fd, data+sentlen, datalen-sentlen);
        MP_THREAD_GIL_ENTER();
        if (r < 0 && errno != EWOULDBLOCK) exception_from_errno(errno);
        if (r > 0) sentlen += r;
        check_for_exceptions();
    }
    if (sentlen == 0) mp_raise_OSError(MP_ETIMEDOUT); 
    return sentlen;
}

STATIC mp_obj_t socket_send(const mp_obj_t arg0, const mp_obj_t arg1) {
    socket_obj_t *sock = MP_OBJ_TO_PTR(arg0);
    mp_uint_t datalen;
    const char *data = mp_obj_str_get_data(arg1, &datalen);
    int r = _socket_send(sock, data, datalen);
    return mp_obj_new_int(r);
}
STATIC MP_DEFINE_CONST_FUN_OBJ_2(socket_send_obj, socket_send);

STATIC mp_obj_t socket_sendall(const mp_obj_t arg0, const mp_obj_t arg1) {
    // XXX behaviour when nonblocking (see extmod/modlwip.c)
    // XXX also timeout behaviour.
    socket_obj_t *sock = MP_OBJ_TO_PTR(arg0);
    mp_buffer_info_t bufinfo;
    mp_get_buffer_raise(arg1, &bufinfo, MP_BUFFER_READ);
    int r = _socket_send(sock, bufinfo.buf, bufinfo.len);
    if (r < bufinfo.len) mp_raise_OSError(MP_ETIMEDOUT);
    return mp_const_none;
}
STATIC MP_DEFINE_CONST_FUN_OBJ_2(socket_sendall_obj, socket_sendall);

STATIC mp_obj_t socket_sendto(mp_obj_t self_in, mp_obj_t data_in, mp_obj_t addr_in) {
    socket_obj_t *self = MP_OBJ_TO_PTR(self_in);

    // get the buffer to send
    mp_buffer_info_t bufinfo;
    mp_get_buffer_raise(data_in, &bufinfo, MP_BUFFER_READ);

    // create the destination address
    struct sockaddr_in to;
    to.sin_len = sizeof(to);
    to.sin_family = AF_INET;
    to.sin_port = lwip_htons(netutils_parse_inet_addr(addr_in, (uint8_t*)&to.sin_addr, NETUTILS_BIG));

    // send the data
    for (int i=0; i<=self->retries; i++) {
        MP_THREAD_GIL_EXIT();
        int ret = lwip_sendto_r(self->fd, bufinfo.buf, bufinfo.len, 0, (struct sockaddr*)&to, sizeof(to));
        MP_THREAD_GIL_ENTER();
        if (ret > 0) return mp_obj_new_int_from_uint(ret);
        if (ret == -1 && errno != EWOULDBLOCK) {
            exception_from_errno(errno);
        }
        check_for_exceptions();
    }
    mp_raise_OSError(MP_ETIMEDOUT); 
}
STATIC MP_DEFINE_CONST_FUN_OBJ_3(socket_sendto_obj, socket_sendto);

STATIC mp_obj_t socket_fileno(const mp_obj_t arg0) {
    socket_obj_t *self = MP_OBJ_TO_PTR(arg0);
    return mp_obj_new_int(self->fd);
}
STATIC MP_DEFINE_CONST_FUN_OBJ_1(socket_fileno_obj, socket_fileno);

STATIC mp_obj_t socket_makefile(size_t n_args, const mp_obj_t *args) {
    (void)n_args;
    return args[0];
}
STATIC MP_DEFINE_CONST_FUN_OBJ_VAR_BETWEEN(socket_makefile_obj, 1, 3, socket_makefile);

STATIC mp_uint_t socket_stream_read(mp_obj_t self_in, void *buf, mp_uint_t size, int *errcode) {
    return _socket_read_data(self_in, buf, size, NULL, NULL, errcode);
}

STATIC mp_uint_t socket_stream_write(mp_obj_t self_in, const void *buf, mp_uint_t size, int *errcode) {
    socket_obj_t *sock = self_in;
    for (int i=0; i<=sock->retries; i++) {
        MP_THREAD_GIL_EXIT();
        int r = lwip_write_r(sock->fd, buf, size);
        MP_THREAD_GIL_ENTER();
        if (r > 0) return r;
        if (r < 0 && errno != EWOULDBLOCK) { *errcode = errno; return MP_STREAM_ERROR; }
        check_for_exceptions();
    }
    *errcode = sock->retries == 0 ? MP_EWOULDBLOCK : MP_ETIMEDOUT;
    return MP_STREAM_ERROR;
}

STATIC mp_uint_t socket_stream_ioctl(mp_obj_t self_in, mp_uint_t request, uintptr_t arg, int *errcode) {
    socket_obj_t * socket = self_in;
    if (request == MP_STREAM_POLL) {

        fd_set rfds; FD_ZERO(&rfds);
        fd_set wfds; FD_ZERO(&wfds);
        fd_set efds; FD_ZERO(&efds);
        struct timeval timeout = { .tv_sec = 0, .tv_usec = 0 };
        if (arg & MP_STREAM_POLL_RD) FD_SET(socket->fd, &rfds);
        if (arg & MP_STREAM_POLL_WR) FD_SET(socket->fd, &wfds);
        if (arg & MP_STREAM_POLL_HUP) FD_SET(socket->fd, &efds);

        int r = select((socket->fd)+1, &rfds, &wfds, &efds, &timeout);
        if (r < 0) {
            *errcode = MP_EIO;
            return MP_STREAM_ERROR;
        }

        mp_uint_t ret = 0;
        if (FD_ISSET(socket->fd, &rfds)) ret |= MP_STREAM_POLL_RD;
        if (FD_ISSET(socket->fd, &wfds)) ret |= MP_STREAM_POLL_WR;
        if (FD_ISSET(socket->fd, &efds)) ret |= MP_STREAM_POLL_HUP;
        return ret;
    } else if (request == MP_STREAM_CLOSE) {
        if (socket->fd >= 0) {
            #if MICROPY_PY_USOCKET_EVENTS
            if (socket->events_callback != MP_OBJ_NULL) {
                usocket_events_remove(socket);
                socket->events_callback = MP_OBJ_NULL;
            }
            #endif
            int ret = lwip_close_r(socket->fd);
            if (ret != 0) {
                *errcode = errno;
                return MP_STREAM_ERROR;
            }
            socket->fd = -1;
        }
        return 0;
    }

    *errcode = MP_EINVAL;
    return MP_STREAM_ERROR;
}

STATIC const mp_rom_map_elem_t socket_locals_dict_table[] = {
    { MP_ROM_QSTR(MP_QSTR___del__), MP_ROM_PTR(&mp_stream_close_obj) },
    { MP_ROM_QSTR(MP_QSTR_close), MP_ROM_PTR(&mp_stream_close_obj) },
    { MP_ROM_QSTR(MP_QSTR_bind), MP_ROM_PTR(&socket_bind_obj) },
    { MP_ROM_QSTR(MP_QSTR_listen), MP_ROM_PTR(&socket_listen_obj) },
    { MP_ROM_QSTR(MP_QSTR_accept), MP_ROM_PTR(&socket_accept_obj) },
    { MP_ROM_QSTR(MP_QSTR_connect), MP_ROM_PTR(&socket_connect_obj) },
    { MP_ROM_QSTR(MP_QSTR_send), MP_ROM_PTR(&socket_send_obj) },
    { MP_ROM_QSTR(MP_QSTR_sendall), MP_ROM_PTR(&socket_sendall_obj) },
    { MP_ROM_QSTR(MP_QSTR_sendto), MP_ROM_PTR(&socket_sendto_obj) },
    { MP_ROM_QSTR(MP_QSTR_recv), MP_ROM_PTR(&socket_recv_obj) },
    { MP_ROM_QSTR(MP_QSTR_recvfrom), MP_ROM_PTR(&socket_recvfrom_obj) },
    { MP_ROM_QSTR(MP_QSTR_setsockopt), MP_ROM_PTR(&socket_setsockopt_obj) },
    { MP_ROM_QSTR(MP_QSTR_settimeout), MP_ROM_PTR(&socket_settimeout_obj) },
    { MP_ROM_QSTR(MP_QSTR_setblocking), MP_ROM_PTR(&socket_setblocking_obj) },
    { MP_ROM_QSTR(MP_QSTR_makefile), MP_ROM_PTR(&socket_makefile_obj) },
    { MP_ROM_QSTR(MP_QSTR_fileno), MP_ROM_PTR(&socket_fileno_obj) },

    { MP_ROM_QSTR(MP_QSTR_read), MP_ROM_PTR(&mp_stream_read_obj) },
    { MP_ROM_QSTR(MP_QSTR_readinto), MP_ROM_PTR(&mp_stream_readinto_obj) },
    { MP_ROM_QSTR(MP_QSTR_readline), MP_ROM_PTR(&mp_stream_unbuffered_readline_obj) },
    { MP_ROM_QSTR(MP_QSTR_write), MP_ROM_PTR(&mp_stream_write_obj) },
};
STATIC MP_DEFINE_CONST_DICT(socket_locals_dict, socket_locals_dict_table);

STATIC const mp_stream_p_t socket_stream_p = {
    .read = socket_stream_read,
    .write = socket_stream_write,
    .ioctl = socket_stream_ioctl
};

STATIC const mp_obj_type_t socket_type = {
    { &mp_type_type },
    .name = MP_QSTR_socket,
    .protocol = &socket_stream_p,
    .locals_dict = (mp_obj_t)&socket_locals_dict,
};

STATIC mp_obj_t get_socket(size_t n_args, const mp_obj_t *args) {
    socket_obj_t *sock = m_new_obj_with_finaliser(socket_obj_t);
    sock->base.type = &socket_type;
    sock->domain = AF_INET;
    sock->type = SOCK_STREAM;
    sock->proto = 0;
    sock->peer_closed = false;
    if (n_args > 0) {
        sock->domain = mp_obj_get_int(args[0]);
        if (n_args > 1) {
            sock->type = mp_obj_get_int(args[1]);
            if (n_args > 2) {
                sock->proto = mp_obj_get_int(args[2]);
            }
        }
    }

    sock->fd = lwip_socket(sock->domain, sock->type, sock->proto);
    if (sock->fd < 0) {
        exception_from_errno(errno);
    }
    _socket_settimeout(sock, UINT64_MAX);

    return MP_OBJ_FROM_PTR(sock);
}
STATIC MP_DEFINE_CONST_FUN_OBJ_VAR_BETWEEN(get_socket_obj, 0, 3, get_socket);

STATIC mp_obj_t esp_socket_getaddrinfo(size_t n_args, const mp_obj_t *args) {
    // TODO support additional args beyond the first two

    struct addrinfo *res = NULL;
    _socket_getaddrinfo2(args[0], args[1], &res);
    mp_obj_t ret_list = mp_obj_new_list(0, NULL);

    for (struct addrinfo *resi = res; resi; resi = resi->ai_next) {
        mp_obj_t addrinfo_objs[5] = {
            mp_obj_new_int(resi->ai_family),
            mp_obj_new_int(resi->ai_socktype),
            mp_obj_new_int(resi->ai_protocol),
            mp_obj_new_str(resi->ai_canonname, strlen(resi->ai_canonname)),
            mp_const_none
        };
        
        if (resi->ai_family == AF_INET) {
            struct sockaddr_in *addr = (struct sockaddr_in *)resi->ai_addr;
            // This looks odd, but it's really just a u32_t
            ip4_addr_t ip4_addr = { .addr = addr->sin_addr.s_addr };
            char buf[16];
            ip4addr_ntoa_r(&ip4_addr, buf, sizeof(buf));
            mp_obj_t inaddr_objs[2] = {
                mp_obj_new_str(buf, strlen(buf)),
                mp_obj_new_int(ntohs(addr->sin_port))
            };
            addrinfo_objs[4] = mp_obj_new_tuple(2, inaddr_objs);
        }
        mp_obj_list_append(ret_list, mp_obj_new_tuple(5, addrinfo_objs));
    }

    if (res) lwip_freeaddrinfo(res);
    return ret_list;
}
STATIC MP_DEFINE_CONST_FUN_OBJ_VAR_BETWEEN(esp_socket_getaddrinfo_obj, 2, 6, esp_socket_getaddrinfo);

STATIC mp_obj_t esp_socket_initialize() {
    static int initialized = 0;
    if (!initialized) {
        ESP_LOGI("modsocket", "Initializing");
        tcpip_adapter_init();
        initialized = 1;
    }
    return mp_const_none;
}
STATIC MP_DEFINE_CONST_FUN_OBJ_0(esp_socket_initialize_obj, esp_socket_initialize);

STATIC const mp_rom_map_elem_t mp_module_socket_globals_table[] = {
    { MP_ROM_QSTR(MP_QSTR___name__), MP_ROM_QSTR(MP_QSTR_usocket) },
    { MP_ROM_QSTR(MP_QSTR___init__), MP_ROM_PTR(&esp_socket_initialize_obj) },
    { MP_ROM_QSTR(MP_QSTR_socket), MP_ROM_PTR(&get_socket_obj) },
    { MP_ROM_QSTR(MP_QSTR_getaddrinfo), MP_ROM_PTR(&esp_socket_getaddrinfo_obj) },

    { MP_ROM_QSTR(MP_QSTR_AF_INET), MP_ROM_INT(AF_INET) },
    { MP_ROM_QSTR(MP_QSTR_AF_INET6), MP_ROM_INT(AF_INET6) },
    { MP_ROM_QSTR(MP_QSTR_SOCK_STREAM), MP_ROM_INT(SOCK_STREAM) },
    { MP_ROM_QSTR(MP_QSTR_SOCK_DGRAM), MP_ROM_INT(SOCK_DGRAM) },
    { MP_ROM_QSTR(MP_QSTR_SOCK_RAW), MP_ROM_INT(SOCK_RAW) },
    { MP_ROM_QSTR(MP_QSTR_IPPROTO_TCP), MP_ROM_INT(IPPROTO_TCP) },
    { MP_ROM_QSTR(MP_QSTR_IPPROTO_UDP), MP_ROM_INT(IPPROTO_UDP) },
    { MP_ROM_QSTR(MP_QSTR_IPPROTO_IP), MP_ROM_INT(IPPROTO_IP) },
    { MP_ROM_QSTR(MP_QSTR_SOL_SOCKET), MP_ROM_INT(SOL_SOCKET) },
    { MP_ROM_QSTR(MP_QSTR_SO_REUSEADDR), MP_ROM_INT(SO_REUSEADDR) },
    { MP_ROM_QSTR(MP_QSTR_IP_ADD_MEMBERSHIP), MP_ROM_INT(IP_ADD_MEMBERSHIP) },
};

STATIC MP_DEFINE_CONST_DICT(mp_module_socket_globals, mp_module_socket_globals_table);

const mp_obj_module_t mp_module_usocket = {
    .base = { &mp_type_module },
    .globals = (mp_obj_dict_t*)&mp_module_socket_globals,
};<|MERGE_RESOLUTION|>--- conflicted
+++ resolved
@@ -372,43 +372,6 @@
     if (sock->peer_closed) {
         return 0;
     }
-<<<<<<< HEAD
-
-    // XXX Would be nicer to use RTC to handle timeouts
-    for (int i = 0; i <= sock->retries; ++i) {
-        MP_THREAD_GIL_EXIT();
-        int r = lwip_recvfrom_r(sock->fd, buf, size, 0, from, from_len);
-        MP_THREAD_GIL_ENTER();
-        if (r == 0) {
-            sock->peer_closed = true;
-        }
-        if (r >= 0) {
-            return r;
-        }
-        if (errno != EWOULDBLOCK) {
-            *errcode = errno;
-            return MP_STREAM_ERROR;
-        }
-        check_for_exceptions();
-    }
-
-    *errcode = sock->retries == 0 ? MP_EWOULDBLOCK : MP_ETIMEDOUT;
-    return MP_STREAM_ERROR;
-}
-
-mp_obj_t _socket_recvfrom(mp_obj_t self_in, mp_obj_t len_in,
-        struct sockaddr *from, socklen_t *from_len) {
-    size_t len = mp_obj_get_int(len_in);
-    vstr_t vstr;
-    vstr_init_len(&vstr, len);
-
-    int errcode;
-    mp_uint_t ret = _socket_read_data(self_in, vstr.buf, len, from, from_len, &errcode);
-    if (ret == MP_STREAM_ERROR) {
-        exception_from_errno(errcode);
-    }
-
-=======
 
     // XXX Would be nicer to use RTC to handle timeouts
     for (int i = 0; i <= sock->retries; ++i) {
@@ -459,7 +422,6 @@
         exception_from_errno(errcode);
     }
 
->>>>>>> eb446ec2
     vstr.len = ret;
     return mp_obj_new_str_from_vstr(&mp_type_bytes, &vstr);
 }
