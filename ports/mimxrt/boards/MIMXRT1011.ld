--- conflicted
+++ resolved
@@ -1,9 +1,3 @@
-<<<<<<< HEAD
-/* 20kiB stack. */
-__stack_size__ = 0x5000;
- _estack = __StackTop;
- _sstack = __StackLimit;
-=======
 /* Memory configuration */
 flash_start         = 0x60000000;
 flash_end           = DEFINED(reserved_size) ? ((flash_start) + (flash_size - reserved_size)) : ((flash_start) + (flash_size));
@@ -28,7 +22,6 @@
 __stack_size__ = 0x5000;
 _estack = __StackTop;
 _sstack = __StackLimit;
->>>>>>> fad0efdc
 
 /* Do not use the traditional C heap. */
 __heap_size__ = 0;
