--- conflicted
+++ resolved
@@ -47,7 +47,6 @@
 
 #endif
 
-<<<<<<< HEAD
 uintptr_t mp_hal_stdio_poll(uintptr_t poll_flags) {
     uintptr_t ret = 0;
     // #if MICROPY_HW_ENABLE_UART_REPL
@@ -63,25 +62,6 @@
     return ret;
 }
 
-void mp_hal_delay_ms(mp_uint_t ms) {
-    ms += 1;
-    uint32_t t0 = systick_ms;
-    while (systick_ms - t0 < ms) {
-        MICROPY_EVENT_POLL_HOOK
-    }
-}
-
-void mp_hal_delay_us(mp_uint_t us) {
-    uint32_t ms = us / 1000 + 1;
-    uint32_t t0 = systick_ms;
-    while (systick_ms - t0 < ms) {
-        MICROPY_EVENT_POLL_HOOK
-        // __WFI();
-    }
-}
-
-=======
->>>>>>> 7408ca1d
 int mp_hal_stdin_rx_chr(void) {
     for (;;) {
         // TODO
