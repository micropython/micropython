--- conflicted
+++ resolved
@@ -32,10 +32,6 @@
 #include "fsl_gpio.h"
 #include "pin.h"
 
-<<<<<<< HEAD
-#define mp_hal_pin_obj_t machine_pin_obj_t *
-
-=======
 #define MP_HAL_PIN_FMT                  "%q"
 
 #define mp_hal_pin_obj_t const machine_pin_obj_t *
@@ -44,35 +40,16 @@
 #define mp_hal_pin_input(p) machine_pin_set_mode(p, PIN_MODE_IN);
 #define mp_hal_pin_output(p) machine_pin_set_mode(p, PIN_MODE_OUT);
 #define mp_hal_pin_open_drain(p) machine_pin_set_mode(p, PIN_MODE_OPEN_DRAIN);
->>>>>>> fad0efdc
 #define mp_hal_pin_high(p) (GPIO_PinWrite(p->gpio, p->pin, 1U))
 #define mp_hal_pin_low(p) (GPIO_PinWrite(p->gpio, p->pin, 0U))
 #define mp_hal_pin_write(p, value) (GPIO_PinWrite(p->gpio, p->pin, value))
 #define mp_hal_pin_toggle(p) (GPIO_PortToggle(p->gpio, (1 << p->pin)))
-<<<<<<< HEAD
 #define mp_hal_pin_od_high(p) (mp_hal_pin_high((p)))
 #define mp_hal_pin_od_low(p) (mp_hal_pin_low((p)))
-#define mp_hal_pin_read(p)(GPIO_PinRead(p->gpio, p->pin))
-
-static inline mp_hal_pin_obj_t mp_hal_get_pin_obj(mp_obj_t o) {
-    // Todo: Implement pin_find function
-    return NULL;
-}
-
-// Todo: Analyse what this function is used for and adapt implementation if necessary!
-#define mp_hal_quiet_timing_enter() (1)
-#define mp_hal_quiet_timing_exit(irq_state) (void)(irq_state)
-
-extern volatile uint32_t systick_ms;
-=======
 #define mp_hal_pin_read(p) (GPIO_PinReadPadStatus(p->gpio, p->pin))
-
-#define mp_hal_pin_od_low(p)    mp_hal_pin_low(p)
-#define mp_hal_pin_od_high(p)   mp_hal_pin_high(p)
 
 #define mp_hal_quiet_timing_enter() MICROPY_BEGIN_ATOMIC_SECTION()
 #define mp_hal_quiet_timing_exit(irq_state) MICROPY_END_ATOMIC_SECTION(irq_state)
->>>>>>> fad0efdc
 
 void mp_hal_set_interrupt_char(int c);
 
@@ -99,17 +76,10 @@
     return 0;
 }
 
-<<<<<<< HEAD
-static inline void mp_hal_delay_us_fast(mp_uint_t us) {
-    mp_hal_delay_us(us);
-}
-
-
-=======
 static inline uint64_t mp_hal_time_ns(void) {
     // TODO: Implement this function.
     return 0UL;
 }
 
->>>>>>> fad0efdc
+
 #endif // MICROPY_INCLUDED_MIMXRT_MPHALPORT_H