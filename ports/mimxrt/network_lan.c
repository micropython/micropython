/*
 * This file is part of the MicroPython project, http://micropython.org/
 *
 * The MIT License (MIT)
 *
 * Copyright (c) 2019 Damien P. George
 *
 * Permission is hereby granted, free of charge, to any person obtaining a copy
 * of this software and associated documentation files (the "Software"), to deal
 * in the Software without restriction, including without limitation the rights
 * to use, copy, modify, merge, publish, distribute, sublicense, and/or sell
 * copies of the Software, and to permit persons to whom the Software is
 * furnished to do so, subject to the following conditions:
 *
 * The above copyright notice and this permission notice shall be included in
 * all copies or substantial portions of the Software.
 *
 * THE SOFTWARE IS PROVIDED "AS IS", WITHOUT WARRANTY OF ANY KIND, EXPRESS OR
 * IMPLIED, INCLUDING BUT NOT LIMITED TO THE WARRANTIES OF MERCHANTABILITY,
 * FITNESS FOR A PARTICULAR PURPOSE AND NONINFRINGEMENT. IN NO EVENT SHALL THE
 * AUTHORS OR COPYRIGHT HOLDERS BE LIABLE FOR ANY CLAIM, DAMAGES OR OTHER
 * LIABILITY, WHETHER IN AN ACTION OF CONTRACT, TORT OR OTHERWISE, ARISING FROM,
 * OUT OF OR IN CONNECTION WITH THE SOFTWARE OR THE USE OR OTHER DEALINGS IN
 * THE SOFTWARE.
 */

#include "py/runtime.h"
#include "py/mphal.h"
#include "extmod/modnetwork.h"

#if defined(MICROPY_HW_ETH_MDC)

#include "fsl_phy.h"
#include "eth.h"
#include "hal/phy/device/phyksz8081/fsl_phyksz8081.h"
#include "hal/phy/device/phydp83825/fsl_phydp83825.h"
#include "hal/phy/device/phydp83848/fsl_phydp83848.h"
#include "hal/phy/device/phylan8720/fsl_phylan8720.h"

#include "lwip/netif.h"

#ifndef ENET_TX_CLK_OUTPUT
#define ENET_TX_CLK_OUTPUT true
#endif

typedef struct _network_lan_obj_t {
    mp_obj_base_t base;
    eth_t *eth;
} network_lan_obj_t;

<<<<<<< HEAD
STATIC const network_lan_obj_t network_lan_eth0 = { { (mp_obj_type_t *)&network_lan_type }, &eth_instance };
=======
STATIC const network_lan_obj_t network_lan_eth0 = { { (mp_obj_type_t *)(mp_obj_type_t *)&network_lan_type }, &eth_instance };
>>>>>>> 257385e1

STATIC void network_lan_print(const mp_print_t *print, mp_obj_t self_in, mp_print_kind_t kind) {
    network_lan_obj_t *self = MP_OBJ_TO_PTR(self_in);
    struct netif *netif = eth_netif(self->eth);
    int status = eth_link_status(self->eth);
    mp_printf(print, "<ETH %u %u.%u.%u.%u>",
        status,
        netif->ip_addr.addr & 0xff,
        netif->ip_addr.addr >> 8 & 0xff,
        netif->ip_addr.addr >> 16 & 0xff,
        netif->ip_addr.addr >> 24
        );
}

STATIC mp_obj_t network_lan_make_new(const mp_obj_type_t *type, size_t n_args, size_t n_kw, const mp_obj_t *all_args) {
    enum { ARG_id, ARG_phy_type, ARG_phy_addr, ARG_phy_clock};
    static const mp_arg_t allowed_args[] = {
        { MP_QSTR_id, MP_ARG_INT, {.u_int = 0} },
        { MP_QSTR_phy_type, MP_ARG_KW_ONLY | MP_ARG_INT, {.u_int = -1} },
        { MP_QSTR_phy_addr, MP_ARG_KW_ONLY | MP_ARG_INT, {.u_int = ENET_PHY_ADDRESS} },
        { MP_QSTR_phy_clock, MP_ARG_KW_ONLY | MP_ARG_INT, {.u_int = ENET_TX_CLK_OUTPUT} },
    };
    // Parse args.
    mp_arg_val_t args[MP_ARRAY_SIZE(allowed_args)];
    mp_arg_parse_all_kw_array(n_args, n_kw, all_args, MP_ARRAY_SIZE(allowed_args), allowed_args, args);

    const phy_operations_t *phy_ops = &ENET_PHY_OPS;

    // Select PHY driver
    int phy_type = args[ARG_phy_type].u_int;
    if (phy_type != -1) {
        if (phy_type == PHY_KSZ8081) {
            phy_ops = &phyksz8081_ops;
        } else if (phy_type == PHY_DP83825) {
            phy_ops = &phydp83825_ops;
        } else if (phy_type == PHY_DP83848) {
            phy_ops = &phydp83848_ops;
        } else if (phy_type == PHY_LAN8720) {
            phy_ops = &phylan8720_ops;
        } else {
            mp_raise_msg_varg(&mp_type_ValueError, MP_ERROR_TEXT("Invalid value %d for phy"), phy_type);
        }
    }
    int phy_addr = args[ARG_phy_addr].u_int;

    bool phy_clock = args[ARG_phy_clock].u_int;

    // Prepare for two ETH interfaces.
    const network_lan_obj_t *self;
    int mac_id = args[ARG_id].u_int;
    if (mac_id == 0) {
        self = &network_lan_eth0;
        mac_id = MP_HAL_MAC_ETH0;
    } else if (mac_id == 1) {
        self = &network_lan_eth0;
        mac_id = MP_HAL_MAC_ETH1;
    } else {
        mp_raise_msg_varg(&mp_type_ValueError, MP_ERROR_TEXT("Invalid LAN interface %d"), mac_id);
    }

    eth_init(self->eth, mac_id, phy_ops, phy_addr, phy_clock);
    // register with network module
    mod_network_register_nic((mp_obj_t *)self);
    return MP_OBJ_FROM_PTR(self);
}

STATIC mp_obj_t network_lan_active(size_t n_args, const mp_obj_t *args) {
    network_lan_obj_t *self = MP_OBJ_TO_PTR(args[0]);
    if (n_args == 1) {
        return mp_obj_new_bool(eth_link_status(self->eth));
    } else {
        int ret;
        if (mp_obj_is_true(args[1])) {
            ret = eth_start(self->eth);
        } else {
            ret = eth_stop(self->eth);
        }
        if (ret < 0) {
            mp_raise_OSError(-ret);
        }
        return mp_const_none;
    }
}
STATIC MP_DEFINE_CONST_FUN_OBJ_VAR_BETWEEN(network_lan_active_obj, 1, 2, network_lan_active);

STATIC mp_obj_t network_lan_isconnected(mp_obj_t self_in) {
    network_lan_obj_t *self = MP_OBJ_TO_PTR(self_in);
    return mp_obj_new_bool(eth_link_status(self->eth) == 3);
}
STATIC MP_DEFINE_CONST_FUN_OBJ_1(network_lan_isconnected_obj, network_lan_isconnected);

STATIC mp_obj_t network_lan_ifconfig(size_t n_args, const mp_obj_t *args) {
    network_lan_obj_t *self = MP_OBJ_TO_PTR(args[0]);
    return mod_network_nic_ifconfig(eth_netif(self->eth), n_args - 1, args + 1);
}
MP_DEFINE_CONST_FUN_OBJ_VAR_BETWEEN(network_lan_ifconfig_obj, 1, 2, network_lan_ifconfig);

STATIC mp_obj_t network_lan_status(size_t n_args, const mp_obj_t *args) {
    network_lan_obj_t *self = MP_OBJ_TO_PTR(args[0]);
    (void)self;

    if (n_args == 1) {
        // No arguments: return link status
        return MP_OBJ_NEW_SMALL_INT(eth_link_status(self->eth));
    }

    mp_raise_ValueError(MP_ERROR_TEXT("unknown status param"));
}
STATIC MP_DEFINE_CONST_FUN_OBJ_VAR_BETWEEN(network_lan_status_obj, 1, 2, network_lan_status);

STATIC mp_obj_t network_lan_config(size_t n_args, const mp_obj_t *args, mp_map_t *kwargs) {
    network_lan_obj_t *self = MP_OBJ_TO_PTR(args[0]);

    if (kwargs->used == 0) {
        // Get config value
        if (n_args != 2) {
            mp_raise_TypeError(MP_ERROR_TEXT("must query one param"));
        }

        switch (mp_obj_str_get_qstr(args[1])) {
            case MP_QSTR_mac: {
                return mp_obj_new_bytes(&eth_netif(self->eth)->hwaddr[0], 6);
            }
            default:
                mp_raise_ValueError(MP_ERROR_TEXT("unknown config param"));
        }
    } else {
        // Set config value(s)
        if (n_args != 1) {
            mp_raise_TypeError(MP_ERROR_TEXT("can't specify pos and kw args"));
        }

        for (size_t i = 0; i < kwargs->alloc; ++i) {
            if (MP_MAP_SLOT_IS_FILLED(kwargs, i)) {
                mp_map_elem_t *e = &kwargs->table[i];
                switch (mp_obj_str_get_qstr(e->key)) {
                    case MP_QSTR_trace: {
                        eth_set_trace(self->eth, mp_obj_get_int(e->value));
                        break;
                    }
                    case MP_QSTR_low_power: {
                        eth_low_power_mode(self->eth, mp_obj_get_int(e->value));
                        break;
                    }
                    default:
                        mp_raise_ValueError(MP_ERROR_TEXT("unknown config param"));
                }
            }
        }

        return mp_const_none;
    }
}
STATIC MP_DEFINE_CONST_FUN_OBJ_KW(network_lan_config_obj, 1, network_lan_config);

STATIC const mp_rom_map_elem_t network_lan_locals_dict_table[] = {
    { MP_ROM_QSTR(MP_QSTR_active), MP_ROM_PTR(&network_lan_active_obj) },
    { MP_ROM_QSTR(MP_QSTR_isconnected), MP_ROM_PTR(&network_lan_isconnected_obj) },
    { MP_ROM_QSTR(MP_QSTR_ifconfig), MP_ROM_PTR(&network_lan_ifconfig_obj) },
    { MP_ROM_QSTR(MP_QSTR_status), MP_ROM_PTR(&network_lan_status_obj) },
    { MP_ROM_QSTR(MP_QSTR_config), MP_ROM_PTR(&network_lan_config_obj) },

    { MP_ROM_QSTR(MP_QSTR_PHY_KSZ8081), MP_ROM_INT(PHY_KSZ8081) },
    { MP_ROM_QSTR(MP_QSTR_PHY_DP83825), MP_ROM_INT(PHY_DP83825) },
    { MP_ROM_QSTR(MP_QSTR_PHY_DP83848), MP_ROM_INT(PHY_DP83848) },
    { MP_ROM_QSTR(MP_QSTR_PHY_LAN8720), MP_ROM_INT(PHY_LAN8720) },
    { MP_ROM_QSTR(MP_QSTR_IN), MP_ROM_INT(PHY_TX_CLK_IN) },
    { MP_ROM_QSTR(MP_QSTR_OUT), MP_ROM_INT(PHY_TX_CLK_OUT) },
};
STATIC MP_DEFINE_CONST_DICT(network_lan_locals_dict, network_lan_locals_dict_table);

MP_DEFINE_CONST_OBJ_FULL_TYPE(
    network_lan_base,
    MP_QSTR_LAN,
    MP_TYPE_FLAG_NONE,
    make_new, network_lan_make_new,
    print, network_lan_print,
    locals_dict, &network_lan_locals_dict
    );

const mod_network_nic_type_t network_lan_type = {
    .base = network_lan_base,
    .netif = (void *)&(eth_instance.netif),
};
#endif // defined(MICROPY_HW_ETH_MDC)<|MERGE_RESOLUTION|>--- conflicted
+++ resolved
@@ -48,11 +48,7 @@
     eth_t *eth;
 } network_lan_obj_t;
 
-<<<<<<< HEAD
-STATIC const network_lan_obj_t network_lan_eth0 = { { (mp_obj_type_t *)&network_lan_type }, &eth_instance };
-=======
 STATIC const network_lan_obj_t network_lan_eth0 = { { (mp_obj_type_t *)(mp_obj_type_t *)&network_lan_type }, &eth_instance };
->>>>>>> 257385e1
 
 STATIC void network_lan_print(const mp_print_t *print, mp_obj_t self_in, mp_print_kind_t kind) {
     network_lan_obj_t *self = MP_OBJ_TO_PTR(self_in);
