USB_SERIAL_NUMBER_LENGTH = 10
USB_MSC_MAX_PACKET_SIZE = 512
USB_RENUMBER_ENDPOINTS = 0
USB_CDC_EP_NUM_NOTIFICATION = 3
USB_CDC_EP_NUM_DATA_OUT = 2
USB_CDC_EP_NUM_DATA_IN = 1
USB_MSC_EP_NUM_OUT = 5
USB_MSC_EP_NUM_IN = 4

CIRCUITPY_AUDIOBUSIO = 0
CIRCUITPY_AUDIOIO = 0
CIRCUITPY_COUNTIO = 0
CIRCUITPY_DISPLAYIO = 0
CIRCUITPY_FREQUENCYIO = 0
CIRCUITPY_GAMEPAD = 0
<<<<<<< HEAD
CIRCUITPY_GNSS = 1
=======
CIRCUITPY_I2CSLAVE = 0
>>>>>>> 87835c77
CIRCUITPY_NEOPIXEL_WRITE = 0
CIRCUITPY_NVM = 0
CIRCUITPY_ROTARYIO = 0
CIRCUITPY_TOUCHIO = 0
CIRCUITPY_USB_HID = 0
CIRCUITPY_USB_MIDI = 0
INTERNAL_LIBM = 1<|MERGE_RESOLUTION|>--- conflicted
+++ resolved
@@ -13,11 +13,8 @@
 CIRCUITPY_DISPLAYIO = 0
 CIRCUITPY_FREQUENCYIO = 0
 CIRCUITPY_GAMEPAD = 0
-<<<<<<< HEAD
 CIRCUITPY_GNSS = 1
-=======
 CIRCUITPY_I2CSLAVE = 0
->>>>>>> 87835c77
 CIRCUITPY_NEOPIXEL_WRITE = 0
 CIRCUITPY_NVM = 0
 CIRCUITPY_ROTARYIO = 0
