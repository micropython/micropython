--- conflicted
+++ resolved
@@ -391,10 +391,6 @@
 
 #: py/compile.c
 msgid "'continue' outside loop"
-msgstr ""
-
-#: py/objgenerator.c
-msgid "'coroutine' object is not an iterator"
 msgstr ""
 
 #: py/compile.c
@@ -1106,24 +1102,14 @@
 msgid "Half duplex SPI is not implemented"
 msgstr ""
 
-<<<<<<< HEAD
+#: supervisor/shared/safe_mode.c
+msgid "Hard fault: memory access or instruction error."
+msgstr ""
+
 #: ports/mimxrt10xx/common-hal/busio/SPI.c
 #: ports/mimxrt10xx/common-hal/busio/UART.c ports/stm/common-hal/busio/I2C.c
 #: ports/stm/common-hal/busio/SPI.c ports/stm/common-hal/busio/UART.c
 #: ports/stm/common-hal/canio/CAN.c ports/stm/common-hal/sdioio/SDCard.c
-=======
-#: supervisor/shared/safe_mode.c
-msgid "Hard fault: memory access or instruction error."
-msgstr ""
-
-#: ports/mimxrt10xx/common-hal/busio/SPI.c ports/stm/common-hal/busio/I2C.c
-#: ports/stm/common-hal/busio/SPI.c ports/stm/common-hal/canio/CAN.c
-#: ports/stm/common-hal/sdioio/SDCard.c
-msgid "Hardware busy, try alternative pins"
-msgstr ""
-
-#: ports/mimxrt10xx/common-hal/busio/UART.c ports/stm/common-hal/busio/UART.c
->>>>>>> 8157920d
 msgid "Hardware in use, try alternative pins"
 msgstr ""
 
@@ -4187,7 +4173,7 @@
 msgid "type is not an acceptable base type"
 msgstr ""
 
-#: py/objgenerator.c py/runtime.c
+#: py/runtime.c
 msgid "type object '%q' has no attribute '%q'"
 msgstr ""
 
