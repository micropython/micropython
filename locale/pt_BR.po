--- conflicted
+++ resolved
@@ -8,11 +8,7 @@
 msgstr ""
 "Project-Id-Version: PACKAGE VERSION\n"
 "Report-Msgid-Bugs-To: \n"
-<<<<<<< HEAD
-"POT-Creation-Date: 2018-10-09 23:01+1100\n"
-=======
-"POT-Creation-Date: 2018-10-09 20:51-0400\n"
->>>>>>> 852cbca9
+"POT-Creation-Date: 2018-10-11 14:17+1100\n"
 "PO-Revision-Date: 2018-10-02 21:14-0000\n"
 "Last-Translator: \n"
 "Language-Team: \n"
@@ -418,7 +414,7 @@
 #: ports/atmel-samd/common-hal/pulseio/PWMOut.c:120
 #: ports/atmel-samd/common-hal/pulseio/PWMOut.c:369
 #: ports/nrf/common-hal/pulseio/PWMOut.c:120
-#: ports/nrf/common-hal/pulseio/PWMOut.c:232
+#: ports/nrf/common-hal/pulseio/PWMOut.c:233
 msgid "Invalid PWM frequency"
 msgstr "Frequência PWM inválida"
 
@@ -705,11 +701,7 @@
 
 #: ports/nrf/common-hal/busio/SPI.c:115
 msgid "All SPI peripherals are in use"
-<<<<<<< HEAD
-msgstr ""
-=======
 msgstr "Todos os periféricos SPI estão em uso"
->>>>>>> 852cbca9
 
 #: ports/nrf/common-hal/busio/UART.c:48
 #, c-format
@@ -2232,10 +2224,6 @@
 msgid "Stream missing readinto() or write() method."
 msgstr ""
 
-#: shared-bindings/network/__init__.c:79 shared-bindings/socket/__init__.c:428
-msgid "no available NIC"
-msgstr ""
-
 #: shared-bindings/nvm/ByteArray.c:99
 msgid "Slice and value different lengths."
 msgstr ""
@@ -2311,6 +2299,10 @@
 msgid "RTC calibration is not supported on this board"
 msgstr "A calibração RTC não é suportada nesta placa"
 
+#: shared-bindings/socket/__init__.c:428 shared-module/network/__init__.c:64
+msgid "no available NIC"
+msgstr ""
+
 #: shared-bindings/storage/__init__.c:77
 msgid "filesystem must provide mount method"
 msgstr "sistema de arquivos deve fornecer método de montagem"
